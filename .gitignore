--- conflicted
+++ resolved
@@ -29,10 +29,9 @@
 
 format.sh
 
-<<<<<<< HEAD
+
 # test
 tests/figures/
-=======
+
 # jupyter checkpoints
 .ipynb_checkpoints
->>>>>>> 6be6ca3c
