import matplotlib
import matplotlib.pyplot as plt
<<<<<<< HEAD
=======
import numpy as np
import pandas as pd
>>>>>>> c60c29db
import pytest
import scanpy as sc
from spatialdata import SpatialData

import spatialdata_plot
from spatialdata_plot.pl.utils import _get_subplots, _sanitise_na_color
from tests.conftest import DPI, PlotTester, PlotTesterMeta

sc.pl.set_rcParams_defaults()
sc.set_figure_params(dpi=DPI, color_map="viridis")
matplotlib.use("agg")  # same as GitHub action runner
_ = spatialdata_plot

# WARNING:
# 1. all classes must both subclass PlotTester and use metaclass=PlotTesterMeta
# 2. tests which produce a plot must be prefixed with `test_plot_`
# 3. if the tolerance needs to be changed, don't prefix the function with `test_plot_`, but with something else
#    the comp. function can be accessed as `self.compare(<your_filename>, tolerance=<your_tolerance>)`
#    ".png" is appended to <your_filename>, no need to set it

# replace with
# from spatialdata._types import ColorLike
# once https://github.com/scverse/spatialdata/pull/689/ is in a release
ColorLike = tuple[float, ...] | str


class TestUtils(PlotTester, metaclass=PlotTesterMeta):
    @pytest.mark.parametrize(
        "outline_color",
        [
            (0.0, 1.0, 0.0, 1.0),
            "#00ff00",
        ],
    )
    def test_plot_set_outline_accepts_str_or_float_or_list_thereof(self, sdata_blobs: SpatialData, outline_color):
        sdata_blobs.pl.render_shapes(element="blobs_polygons", outline_alpha=1, outline_color=outline_color).pl.show()

    @pytest.mark.parametrize(
        "colname",
        ["0", "0.5", "1"],
    )
    def test_plot_colnames_that_are_valid_matplotlib_greyscale_colors_are_not_evaluated_as_colors(
        self, sdata_blobs: SpatialData, colname: str
    ):
        sdata_blobs["table"].obs["region"] = pd.Categorical(["blobs_polygons"] * sdata_blobs["table"].n_obs)
        sdata_blobs["table"].uns["spatialdata_attrs"]["region"] = "blobs_polygons"
        sdata_blobs.shapes["blobs_polygons"][colname] = [1, 2, 3, 5, 20]
        sdata_blobs.pl.render_shapes("blobs_polygons", color=colname).pl.show()

    def test_plot_can_set_zero_in_cmap_to_transparent(self, sdata_blobs: SpatialData):
        from spatialdata_plot.pl.utils import set_zero_in_cmap_to_transparent

        # set up figure and modify the data to add 0s
        _, axs = plt.subplots(nrows=1, ncols=2, layout="tight")
        sdata_blobs.tables["table"].obs["my_var"] = list(range(len(sdata_blobs.tables["table"].obs)))
        sdata_blobs.tables["table"].obs["my_var"] += 2  # shift the values to not have 0s

        new_cmap = set_zero_in_cmap_to_transparent(cmap="viridis")

        # baseline img
        sdata_blobs.pl.render_labels("blobs_labels", color="my_var", cmap="viridis", table="table").pl.show(
            ax=axs[0], colorbar=False
        )

        sdata_blobs.tables["table"].obs.iloc[8:12, 2] = 0

        # image with 0s as transparent, so some labels are "missing"
        sdata_blobs.pl.render_labels("blobs_labels", color="my_var", cmap=new_cmap, table="table").pl.show(
            ax=axs[1], colorbar=False
        )


@pytest.mark.parametrize(
    "color_result",
    [
        ("0", False),
        ("0.5", False),
        ("1", False),
        ("#00ff00", True),
        ((0.0, 1.0, 0.0, 1.0), True),
    ],
)
def test_is_color_like(color_result: tuple[ColorLike, bool]):
    color, result = color_result

    assert spatialdata_plot.pl.utils._is_color_like(color) == result


@pytest.mark.parametrize(
    "input_output",
    [
        (None, ("#FFFFFF00", True)),
        ("default", ("#d3d3d3ff", False)),
        ("red", ("#ff0000ff", True)),
        ((1, 0, 0), ("#ff0000ff", True)),
        ((1, 0, 0, 0.5), ("#ff000080", True)),
    ],
)
def test_utils_sanitise_na_color(input_output):
    from spatialdata_plot.pl.utils import _sanitise_na_color

    func_input, expected_output = input_output

    assert _sanitise_na_color(func_input) == expected_output


@pytest.mark.parametrize(
    "input_output",
    [
        (None, ("#FFFFFF00", True)),
        ("default", ("#d3d3d3ff", False)),
        ("red", ("#ff0000ff", True)),
        ((1, 0, 0), ("#ff0000ff", True)),
        ((1, 0, 0, 0.5), ("#ff000080", True)),
    ],
)
def test_utils_sanitise_na_color_accepts_valid_inputs(input_output):
    func_input, expected_output = input_output

    assert _sanitise_na_color(func_input) == expected_output


def test_utils_sanitise_na_color_fails_when_input_isnt_a_color():
    with pytest.raises(ValueError):
        _sanitise_na_color((1, 0))


@pytest.mark.parametrize(
    "input_output",
    [
        (1, 4, 1, [True]),
        (4, 4, 4, [True, True, True, True]),
        (6, 4, 8, [True, True, True, True, True, True, False, False]),  # 2 rows with 4 columns
    ],
)
def test_utils_get_subplots_produces_correct_axs_layout(input_output):
    num_images, ncols, len_axs, axs_visible = input_output

    _, axs = _get_subplots(num_images=num_images, ncols=ncols)

    assert len_axs == len(axs.flatten())
    assert axs_visible == [ax.axison for ax in axs.flatten()]<|MERGE_RESOLUTION|>--- conflicted
+++ resolved
@@ -1,10 +1,5 @@
 import matplotlib
 import matplotlib.pyplot as plt
-<<<<<<< HEAD
-=======
-import numpy as np
-import pandas as pd
->>>>>>> c60c29db
 import pytest
 import scanpy as sc
 from spatialdata import SpatialData
