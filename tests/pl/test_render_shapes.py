--- conflicted
+++ resolved
@@ -32,28 +32,6 @@
         sdata_blobs.pl.render_shapes(elements="blobs_circles", outline=True, outline_color="red").pl.show()
 
     def test_plot_can_render_polygons(self, sdata_blobs: SpatialData):
-<<<<<<< HEAD
-        sdata_blobs.pl.render_shapes(element="blobs_polygons").pl.show()
-
-    def test_plot_can_render_multipolygons(self):
-        def _make_multi():
-            hole = MultiPolygon(
-                [(((0.0, 0.0), (0.0, 1.0), (1.0, 1.0), (1.0, 0.0)), [((0.2, 0.2), (0.2, 0.8), (0.8, 0.8), (0.8, 0.2))])]
-            )
-            overlap = MultiPolygon(
-                [
-                    Polygon([(2.0, 0.0), (2.0, 0.8), (2.8, 0.8), (2.8, 0.0)]),
-                    Polygon([(2.2, 0.2), (2.2, 1.0), (3.0, 1.0), (3.0, 0.2)]),
-                ]
-            )
-            poly = Polygon([(4.0, 0.0), (4.0, 1.0), (5.0, 1.0), (5.0, 0.0)])
-            polygon_series = gpd.GeoSeries([hole, overlap, poly])
-            cell_polygon_table = gpd.GeoDataFrame(geometry=polygon_series)
-            return ShapesModel.parse(cell_polygon_table)
-
-        sdata = SpatialData(shapes={"p": _make_multi()})
-        sdata.pl.render_shapes(outline=True, fill_alpha=0.3).pl.show()
-=======
         sdata_blobs.pl.render_shapes(elements="blobs_polygons").pl.show()
 
     def test_plot_can_render_polygons_with_outline(self, sdata_blobs: SpatialData):
@@ -81,4 +59,22 @@
 
     def test_plot_can_render_circles_with_specified_outline_width(self, sdata_blobs: SpatialData):
         sdata_blobs.pl.render_shapes(elements="blobs_circles", outline=True, outline_width=3.0).pl.show()
->>>>>>> 538d081a
+
+    def test_plot_can_render_multipolygons(self):
+        def _make_multi():
+            hole = MultiPolygon(
+                [(((0.0, 0.0), (0.0, 1.0), (1.0, 1.0), (1.0, 0.0)), [((0.2, 0.2), (0.2, 0.8), (0.8, 0.8), (0.8, 0.2))])]
+            )
+            overlap = MultiPolygon(
+                [
+                    Polygon([(2.0, 0.0), (2.0, 0.8), (2.8, 0.8), (2.8, 0.0)]),
+                    Polygon([(2.2, 0.2), (2.2, 1.0), (3.0, 1.0), (3.0, 0.2)]),
+                ]
+            )
+            poly = Polygon([(4.0, 0.0), (4.0, 1.0), (5.0, 1.0), (5.0, 0.0)])
+            polygon_series = gpd.GeoSeries([hole, overlap, poly])
+            cell_polygon_table = gpd.GeoDataFrame(geometry=polygon_series)
+            return ShapesModel.parse(cell_polygon_table)
+
+        sdata = SpatialData(shapes={"p": _make_multi()})
+        sdata.pl.render_shapes(outline=True, fill_alpha=0.3).pl.show()