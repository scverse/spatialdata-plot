import math

import anndata
import geopandas as gpd
import matplotlib
import matplotlib.pyplot as plt
import numpy as np
import pandas as pd
import pytest
import scanpy as sc
from anndata import AnnData
from matplotlib.colors import Normalize
from shapely.geometry import MultiPolygon, Point, Polygon
from spatialdata import SpatialData, deepcopy
from spatialdata.models import ShapesModel, TableModel
from spatialdata.transformations import Affine, Identity, MapAxis, Scale, Sequence, Translation
from spatialdata.transformations._utils import _set_transformations

import spatialdata_plot  # noqa: F401
from spatialdata_plot._logging import logger, logger_warns
from tests.conftest import DPI, PlotTester, PlotTesterMeta, _viridis_with_under_over, get_standard_RNG

sc.pl.set_rcParams_defaults()
sc.set_figure_params(dpi=DPI, color_map="viridis")
matplotlib.use("agg")  # same as GitHub action runner
_ = spatialdata_plot

# WARNING:
# 1. all classes must both subclass PlotTester and use metaclass=PlotTesterMeta
# 2. tests which produce a plot must be prefixed with `test_plot_`
# 3. if the tolerance needs to be changed, don't prefix the function with `test_plot_`, but with something else
#    the comp. function can be accessed as `self.compare(<your_filename>, tolerance=<your_tolerance>)`
#    ".png" is appended to <your_filename>, no need to set it


class TestShapes(PlotTester, metaclass=PlotTesterMeta):
    def test_plot_can_render_circles(self, sdata_blobs: SpatialData):
        sdata_blobs.pl.render_shapes(element="blobs_circles").pl.show()

    def test_plot_can_render_circles_with_outline(self, sdata_blobs: SpatialData):
        sdata_blobs.pl.render_shapes(element="blobs_circles", outline_alpha=1).pl.show()

    def test_plot_can_render_circles_with_colored_outline(self, sdata_blobs: SpatialData):
        sdata_blobs.pl.render_shapes(element="blobs_circles", outline_alpha=1, outline_color="red").pl.show()

    def test_plot_can_render_polygons(self, sdata_blobs: SpatialData):
        sdata_blobs.pl.render_shapes(element="blobs_polygons").pl.show()

    def test_plot_can_render_polygons_with_outline(self, sdata_blobs: SpatialData):
        sdata_blobs.pl.render_shapes(element="blobs_polygons", outline_alpha=1).pl.show()

    def test_plot_can_render_polygons_with_str_colored_outline(self, sdata_blobs: SpatialData):
        sdata_blobs.pl.render_shapes(element="blobs_polygons", outline_alpha=1, outline_color="red").pl.show()

    def test_plot_can_render_polygons_with_rgb_colored_outline(self, sdata_blobs: SpatialData):
        sdata_blobs.pl.render_shapes(
            element="blobs_polygons", outline_alpha=1, outline_color=(0.0, 0.0, 1.0, 1.0)
        ).pl.show()

    def test_plot_can_render_polygons_with_rgba_colored_outline(self, sdata_blobs: SpatialData):
        sdata_blobs.pl.render_shapes(
            element="blobs_polygons", outline_alpha=1, outline_color=(0.0, 1.0, 0.0, 1.0)
        ).pl.show()

    def test_plot_can_render_empty_geometry(self, sdata_blobs: SpatialData):
        sdata_blobs.shapes["blobs_circles"].at[0, "geometry"] = gpd.points_from_xy([None], [None])[0]
        sdata_blobs.pl.render_shapes().pl.show()

    def test_plot_can_render_circles_with_default_outline_width(self, sdata_blobs: SpatialData):
        sdata_blobs.pl.render_shapes(element="blobs_circles", outline_alpha=1).pl.show()

    def test_plot_can_render_circles_with_specified_outline_width(self, sdata_blobs: SpatialData):
        sdata_blobs.pl.render_shapes(element="blobs_circles", outline_alpha=1, outline_width=3.0).pl.show()

    def test_plot_can_render_multipolygons(self):
        def _make_multi():
            hole = MultiPolygon(
                [(((0.0, 0.0), (0.0, 1.0), (1.0, 1.0), (1.0, 0.0)), [((0.2, 0.2), (0.2, 0.8), (0.8, 0.8), (0.8, 0.2))])]
            )
            overlap = MultiPolygon(
                [
                    Polygon([(2.0, 0.0), (2.0, 0.8), (2.8, 0.8), (2.8, 0.0)]),
                    Polygon([(2.2, 0.2), (2.2, 1.0), (3.0, 1.0), (3.0, 0.2)]),
                ]
            )
            poly = Polygon([(4.0, 0.0), (4.0, 1.0), (5.0, 1.0), (5.0, 0.0)])
            circ = Point(6.0, 0.5)
            polygon_series = gpd.GeoSeries([hole, overlap, poly, circ])
            cell_polygon_table = gpd.GeoDataFrame(geometry=polygon_series)
            sd_polygons = ShapesModel.parse(cell_polygon_table)
            sd_polygons.loc[:, "radius"] = [None, None, None, 0.3]

            return sd_polygons

        sdata = SpatialData(shapes={"p": _make_multi()})
        adata = anndata.AnnData(pd.DataFrame({"p": ["hole", "overlap", "square", "circle"]}))
        adata.obs.loc[:, "region"] = "p"
        adata.obs.loc[:, "val"] = [0, 1, 2, 3]
        table = TableModel.parse(adata, region="p", region_key="region", instance_key="val")
        sdata["table"] = table
        sdata.pl.render_shapes(color="val", fill_alpha=0.3).pl.show()

    def test_plot_can_render_multipolygons_with_multiple_holes(self):
        square = [(0.0, 0.0), (5.0, 0.0), (5.0, 5.0), (0.0, 5.0), (0.0, 0.0)]
        first_hole = [(1.0, 1.0), (2.0, 1.0), (2.0, 2.0), (1.0, 2.0), (1.0, 1.0)]
        second_hole = [(3.0, 3.0), (4.0, 3.0), (4.0, 4.0), (3.0, 3.0), (3.0, 3.0)]
        multipoly = MultiPolygon([Polygon(square, holes=[first_hole, second_hole])])
        cell_polygon_table = gpd.GeoDataFrame(geometry=gpd.GeoSeries([multipoly]))
        sd_polygons = ShapesModel.parse(cell_polygon_table)
        sdata = SpatialData(shapes={"two_holes": sd_polygons})

        fig, ax = plt.subplots()
        sdata.pl.render_shapes(element="two_holes").pl.show(ax=ax)
        ax.set_xlim(-1, 6)
        ax.set_ylim(-1, 6)

        fig.tight_layout()

    def test_plot_can_render_multipolygons_that_say_they_are_polygons(self):
        exterior = [(0, 0), (0, 1), (1, 1), (1, 0), (0, 0)]
        interior = [(0.1, 0.1), (0.1, 0.9), (0.9, 0.9), (0.9, 0.1), (0.1, 0.1)]
        polygon = Polygon(exterior, [interior])
        geo_df = gpd.GeoDataFrame(geometry=[polygon])
        sdata = SpatialData(shapes={"test": ShapesModel.parse(geo_df)})

        fig, ax = plt.subplots()
        sdata.pl.render_shapes(element="test").pl.show(ax=ax)
        ax.set_xlim(-1, 2)
        ax.set_ylim(-1, 2)

        fig.tight_layout()

    def test_plot_can_render_polygon_with_inverted_inner_ring(self):
        ext = [
            (7.866043666934409, 32.80184055229537),
            (19.016191271980425, 203.48380872801957),
            (75.90086964475744, 236.02570144190528),
            (229.48380872801957, 235.98380872801957),
            (235.98380872801957, 5.516191271980426),
            (197.42585593903195, 6.144892860751103),
            (116.5, 96.4575926540027),
            (55.65582863082729, 12.531294107459374),
            (7.866043666934409, 32.80184055229537),
        ]

        interior = [
            (160.12353079731844, 173.21221665537414),
            (181.80184055229537, 159.13395633306558),
            (198.86604366693442, 179.80184055229537),
            (178.19815944770465, 198.86604366693442),
            (160.12353079731844, 173.21221665537414),
        ]

        polygon = Polygon(ext, [interior])
        geo_df = gpd.GeoDataFrame(geometry=[polygon])
        sdata = SpatialData(shapes={"inverted_ring": ShapesModel.parse(geo_df)})

        fig, ax = plt.subplots()
        sdata.pl.render_shapes(element="inverted_ring").pl.show(ax=ax)
        ax.set_xlim(0, 250)
        ax.set_ylim(0, 250)

        fig.tight_layout()

    def test_plot_can_render_multipolygon_with_inverted_inner_ring_and_disjoint_part(self):
        ext = [
            (7.866043666934409, 32.80184055229537),
            (19.016191271980425, 203.48380872801957),
            (75.90086964475744, 236.02570144190528),
            (229.48380872801957, 235.98380872801957),
            (235.98380872801957, 5.516191271980426),
            (197.42585593903195, 6.144892860751103),
            (116.5, 96.4575926540027),
            (55.65582863082729, 12.531294107459374),
            (7.866043666934409, 32.80184055229537),
        ]

        interior = [
            (160.12353079731844, 173.21221665537414),
            (181.80184055229537, 159.13395633306558),
            (198.86604366693442, 179.80184055229537),
            (178.19815944770465, 198.86604366693442),
            (160.12353079731844, 173.21221665537414),
        ]

        # Part with a hole and non-standard orientation, plus a disjoint simple part
        poly_with_hole = Polygon(ext, [interior])
        disjoint_poly = Polygon(
            [
                (300.0, 300.0),
                (320.0, 300.0),
                (320.0, 320.0),
                (300.0, 320.0),
                (300.0, 300.0),
            ]
        )
        multipoly = MultiPolygon([poly_with_hole, disjoint_poly])
        geo_df = gpd.GeoDataFrame(geometry=[multipoly])
        sdata = SpatialData(shapes={"inverted_ring_multipoly": ShapesModel.parse(geo_df)})

        fig, ax = plt.subplots()
        sdata.pl.render_shapes(element="inverted_ring_multipoly").pl.show(ax=ax)
        ax.set_xlim(0, 350)
        ax.set_ylim(0, 350)

        fig.tight_layout()

    def test_plot_can_color_multipolygons_with_multiple_holes(self):
        square = [(0.0, 0.0), (5.0, 0.0), (5.0, 5.0), (0.0, 5.0), (0.0, 0.0)]
        first_hole = [(1.0, 1.0), (2.0, 1.0), (2.0, 2.0), (1.0, 2.0), (1.0, 1.0)]
        second_hole = [(3.0, 3.0), (4.0, 3.0), (4.0, 4.0), (3.0, 4.0), (3.0, 3.0)]
        multipoly = MultiPolygon([Polygon(square, holes=[first_hole, second_hole])])
        cell_polygon_table = gpd.GeoDataFrame(geometry=gpd.GeoSeries([multipoly]))
        cell_polygon_table["instance_id"] = [0]
        sd_polygons = ShapesModel.parse(cell_polygon_table)

        adata = anndata.AnnData(pd.DataFrame({"value": [1]}))
        adata.obs["region"] = pd.Categorical(["two_holes"] * adata.n_obs)
        adata.obs["instance_id"] = [0]
        adata.obs["category"] = ["holey"]
        table = TableModel.parse(adata, region="two_holes", region_key="region", instance_key="instance_id")

        sdata = SpatialData(shapes={"two_holes": sd_polygons}, tables={"table": table})

        fig, ax = plt.subplots()
        sdata.pl.render_shapes(element="two_holes", color="category", table_name="table").pl.show(ax=ax)
        ax.set_xlim(-1, 6)
        ax.set_ylim(-1, 6)

        fig.tight_layout()

    def test_plot_can_color_from_geodataframe(self, sdata_blobs: SpatialData):
        blob = deepcopy(sdata_blobs)
        blob["table"].obs["region"] = pd.Categorical(["blobs_polygons"] * blob["table"].n_obs)
        blob["table"].uns["spatialdata_attrs"]["region"] = "blobs_polygons"
        blob.shapes["blobs_polygons"]["value"] = [1, 10, 1, 20, 1]
        blob.pl.render_shapes(
            element="blobs_polygons",
            color="value",
        ).pl.show()

    def test_plot_can_scale_shapes(self, sdata_blobs: SpatialData):
        sdata_blobs.pl.render_shapes(element="blobs_circles", scale=0.5).pl.show()

    def test_plot_can_filter_with_groups(self, sdata_blobs: SpatialData):
        _, axs = plt.subplots(nrows=1, ncols=2, layout="tight")

        sdata_blobs["table"].obs["region"] = pd.Categorical(["blobs_polygons"] * sdata_blobs["table"].n_obs)
        sdata_blobs["table"].uns["spatialdata_attrs"]["region"] = "blobs_polygons"
        sdata_blobs.shapes["blobs_polygons"]["cluster"] = "c1"
        sdata_blobs.shapes["blobs_polygons"].iloc[3:5, 1] = "c2"
        sdata_blobs.shapes["blobs_polygons"]["cluster"] = sdata_blobs.shapes["blobs_polygons"]["cluster"].astype(
            "category"
        )

        sdata_blobs.pl.render_shapes("blobs_polygons", color="cluster").pl.show(ax=axs[0], legend_fontsize=6)
        sdata_blobs.pl.render_shapes("blobs_polygons", color="cluster", groups="c1").pl.show(
            ax=axs[1], legend_fontsize=6
        )

    def test_plot_coloring_with_palette(self, sdata_blobs: SpatialData):
        sdata_blobs["table"].obs["region"] = pd.Categorical(["blobs_polygons"] * sdata_blobs["table"].n_obs)
        sdata_blobs["table"].uns["spatialdata_attrs"]["region"] = "blobs_polygons"
        sdata_blobs.shapes["blobs_polygons"]["cluster"] = "c1"
        sdata_blobs.shapes["blobs_polygons"].iloc[3:5, 1] = "c2"
        sdata_blobs.shapes["blobs_polygons"]["cluster"] = sdata_blobs.shapes["blobs_polygons"]["cluster"].astype(
            "category"
        )

        sdata_blobs.pl.render_shapes(
            "blobs_polygons", color="cluster", groups=["c2", "c1"], palette=["green", "yellow"]
        ).pl.show()

    def test_plot_colorbar_respects_input_limits(self, sdata_blobs: SpatialData):
        sdata_blobs["table"].obs["region"] = pd.Categorical(["blobs_polygons"] * sdata_blobs["table"].n_obs)
        sdata_blobs["table"].uns["spatialdata_attrs"]["region"] = "blobs_polygons"
        sdata_blobs.shapes["blobs_polygons"]["cluster"] = [1, 2, 3, 5, 20]
        sdata_blobs.pl.render_shapes("blobs_polygons", color="cluster").pl.show()

    def test_plot_colorbar_can_be_normalised(self, sdata_blobs: SpatialData):
        sdata_blobs["table"].obs["region"] = pd.Categorical(["blobs_polygons"] * sdata_blobs["table"].n_obs)
        sdata_blobs["table"].uns["spatialdata_attrs"]["region"] = "blobs_polygons"
        sdata_blobs.shapes["blobs_polygons"]["cluster"] = [1, 2, 3, 5, 20]
        norm = Normalize(vmin=0, vmax=5, clip=True)
        sdata_blobs.pl.render_shapes("blobs_polygons", color="cluster", groups=["c1"], norm=norm).pl.show()

    def test_render_shapes_duplicate_shape_indices_error(self, sdata_blobs: SpatialData):
        element = "blobs_polygons"
        shapes = sdata_blobs.shapes[element].copy()
        n_shapes = len(shapes)
        rng = get_standard_RNG()
        adata = AnnData(rng.normal(size=(n_shapes, 3)))
        adata.obs["annotation"] = rng.choice(["a", "b"], size=n_shapes)
        adata.obs["instance_id"] = [f"id_{i}" for i in range(n_shapes)]
        adata.obs["region"] = pd.Categorical([element] * n_shapes)
        table = TableModel.parse(adata=adata, region=element, region_key="region", instance_key="instance_id")
        sdata_blobs["table"] = table
        instance_key = table.uns["spatialdata_attrs"]["instance_key"]
        shapes.index = table.obs[instance_key].tolist()
        duplicated_index = shapes.index.to_list()
        duplicated_index[1] = duplicated_index[0]
        shapes.index = duplicated_index
        sdata_blobs.shapes[element] = shapes

        with pytest.raises(ValueError, match="duplicate index values"):
            sdata_blobs.pl.render_shapes(
                element=element,
                color="annotation",
                table_name="table",
            ).pl.show()

    def test_render_shapes_duplicate_table_rows_error(self, sdata_blobs: SpatialData):
        element = "blobs_polygons"
        shapes = sdata_blobs.shapes[element]
        n_shapes = len(shapes)
        rng = get_standard_RNG()
        shape_ids = [f"shape_{i}" for i in range(n_shapes)]
        shapes.index = shape_ids
        sdata_blobs.shapes[element] = shapes
        adata = AnnData(rng.normal(size=(n_shapes, 3)))
        adata.obs["annotation"] = rng.choice(["a", "b"], size=n_shapes)
        adata.obs["instance_id"] = shape_ids
        adata.obs["region"] = pd.Categorical([element] * n_shapes)
        table = TableModel.parse(adata=adata, region=element, region_key="region", instance_key="instance_id")
        instance_key = table.uns["spatialdata_attrs"]["instance_key"]
        table.obs.at[table.obs.index[1], instance_key] = table.obs.at[table.obs.index[0], instance_key]
        sdata_blobs["table"] = table

        with pytest.raises(ValueError, match="duplicate 'instance"):
            sdata_blobs.pl.render_shapes(
                element=element,
                color="annotation",
                table_name="table",
            ).pl.show()

    def test_render_shapes_raises_when_color_key_missing(self, sdata_blobs_shapes_annotated: SpatialData):
        missing_col = "__non_existent_column__"
        with pytest.raises(KeyError, match=f"Unable to locate color key '{missing_col}'"):
            sdata_blobs_shapes_annotated.pl.render_shapes(
                element="blobs_polygons",
                color=missing_col,
            ).pl.show()

    def test_render_shapes_raises_for_invalid_table_name(self, sdata_blobs_shapes_annotated: SpatialData):
        table = sdata_blobs_shapes_annotated["table"]
        table.obs["region"] = pd.Categorical(["blobs_polygons"] * table.n_obs)
        table.uns["spatialdata_attrs"]["region"] = "blobs_polygons"
        table.obs["valid_col"] = np.arange(table.n_obs)

        with pytest.raises(KeyError, match="Table 'not_a_table' does not annotate element 'blobs_polygons'"):
            sdata_blobs_shapes_annotated.pl.render_shapes(
                element="blobs_polygons", color="valid_col", table_name="not_a_table"
            )

    def test_render_shapes_raises_for_missing_column_in_table(self, sdata_blobs_shapes_annotated: SpatialData):
        table = sdata_blobs_shapes_annotated["table"]
        table.obs["region"] = pd.Categorical(["blobs_polygons"] * table.n_obs)
        table.uns["spatialdata_attrs"]["region"] = "blobs_polygons"

        with pytest.raises(
            KeyError, match="Column 'not_a_column' not found in obs/var of table 'table' for element 'blobs_polygons'"
        ):
            sdata_blobs_shapes_annotated.pl.render_shapes(
                element="blobs_polygons", color="not_a_column", table_name="table"
            )

    def test_plot_can_plot_shapes_after_spatial_query(self, sdata_blobs: SpatialData):
        # subset to only shapes, should be unnecessary after rasterizeation of multiscale images is included
        blob = SpatialData.init_from_elements(
            {
                "blobs_circles": sdata_blobs.shapes["blobs_circles"],
                "blobs_multipolygons": sdata_blobs.shapes["blobs_multipolygons"],
                "blobs_polygons": sdata_blobs.shapes["blobs_polygons"],
            }
        )
        cropped_blob = blob.query.bounding_box(
            axes=["x", "y"], min_coordinate=[100, 100], max_coordinate=[300, 300], target_coordinate_system="global"
        )
        cropped_blob.pl.render_shapes().pl.show()

    def test_plot_can_plot_with_annotation_despite_random_shuffling(self, sdata_blobs: SpatialData):
        sdata_blobs["table"].obs["region"] = pd.Categorical(["blobs_circles"] * sdata_blobs["table"].n_obs)
        new_table = sdata_blobs["table"][:5]
        new_table.uns["spatialdata_attrs"]["region"] = "blobs_circles"
        new_table.obs["instance_id"] = np.array(range(5))

        new_table.obs["annotation"] = ["a", "b", "c", "d", "e"]
        new_table.obs["annotation"] = new_table.obs["annotation"].astype("category")

        sdata_blobs["table"] = new_table

        # random permutation of table and shapes
        sdata_blobs["table"].obs = sdata_blobs["table"].obs.sample(frac=1, random_state=83)
        temp = sdata_blobs["blobs_circles"].sample(frac=1, random_state=47)
        del sdata_blobs.shapes["blobs_circles"]
        sdata_blobs["blobs_circles"] = temp

        sdata_blobs.pl.render_shapes("blobs_circles", color="annotation").pl.show()

    def test_plot_can_plot_queried_with_annotation_despite_random_shuffling(self, sdata_blobs: SpatialData):
        sdata_blobs["table"].obs["region"] = pd.Categorical(["blobs_circles"] * sdata_blobs["table"].n_obs)
        new_table = sdata_blobs["table"][:5].copy()
        new_table.uns["spatialdata_attrs"]["region"] = "blobs_circles"
        new_table.obs["instance_id"] = np.array(range(5))

        new_table.obs["annotation"] = ["a", "b", "c", "d", "e"]
        new_table.obs["annotation"] = new_table.obs["annotation"].astype("category")

        sdata_blobs["table"] = new_table

        # random permutation of table and shapes
        sdata_blobs["table"].obs = sdata_blobs["table"].obs.sample(frac=1, random_state=83)
        temp = sdata_blobs["blobs_circles"].sample(frac=1, random_state=47)
        del sdata_blobs.shapes["blobs_circles"]
        sdata_blobs["blobs_circles"] = temp

        # subsetting the data
        sdata_cropped = sdata_blobs.query.bounding_box(
            axes=("x", "y"),
            min_coordinate=[100, 150],
            max_coordinate=[400, 250],
            target_coordinate_system="global",
            filter_table=True,
        )

        sdata_cropped.pl.render_shapes("blobs_circles", color="annotation").pl.show()

    def test_plot_can_color_two_shapes_elements_by_annotation(self, sdata_blobs: SpatialData):
        sdata_blobs["table"].obs["region"] = pd.Categorical(["blobs_circles"] * sdata_blobs["table"].n_obs)
        new_table = sdata_blobs["table"][:10].copy()
        new_table.uns["spatialdata_attrs"]["region"] = ["blobs_circles", "blobs_polygons"]
        new_table.obs["instance_id"] = np.concatenate((np.array(range(5)), np.array(range(5))))

        new_table.obs["region"] = new_table.obs["region"].cat.add_categories(["blobs_polygons"])
        new_table.obs.loc[5 * [False] + 5 * [True], "region"] = "blobs_polygons"
        new_table.obs["annotation"] = ["a", "b", "c", "d", "e", "v", "w", "x", "y", "z"]
        new_table.obs["annotation"] = new_table.obs["annotation"].astype("category")

        sdata_blobs["table"] = new_table

        sdata_blobs.pl.render_shapes("blobs_circles", color="annotation").pl.render_shapes(
            "blobs_polygons", color="annotation"
        ).pl.show()

    def test_plot_can_color_two_queried_shapes_elements_by_annotation(self, sdata_blobs: SpatialData):
        sdata_blobs["table"].obs["region"] = pd.Categorical(["blobs_circles"] * sdata_blobs["table"].n_obs)
        new_table = sdata_blobs["table"][:10].copy()
        new_table.uns["spatialdata_attrs"]["region"] = ["blobs_circles", "blobs_polygons"]
        new_table.obs["instance_id"] = np.concatenate((np.array(range(5)), np.array(range(5))))

        new_table.obs["region"] = new_table.obs["region"].cat.add_categories(["blobs_polygons"])
        new_table.obs.loc[5 * [False] + 5 * [True], "region"] = "blobs_polygons"
        new_table.obs["annotation"] = ["a", "b", "c", "d", "e", "v", "w", "x", "y", "z"]
        new_table.obs["annotation"] = new_table.obs["annotation"].astype("category")

        sdata_blobs["table"] = new_table
        sdata_blobs["table"].obs = sdata_blobs["table"].obs.sample(frac=1, random_state=83)
        temp = sdata_blobs["blobs_circles"].sample(frac=1, random_state=47)
        sdata_blobs["blobs_circles"] = temp
        temp = sdata_blobs["blobs_polygons"].sample(frac=1, random_state=71)
        sdata_blobs["blobs_polygons"] = temp

        # subsetting the data
        sdata_cropped = sdata_blobs.query.bounding_box(
            axes=("x", "y"),
            min_coordinate=[100, 150],
            max_coordinate=[350, 300],
            target_coordinate_system="global",
            filter_table=True,
        )

        sdata_cropped.pl.render_shapes("blobs_circles", color="annotation").pl.render_shapes(
            "blobs_polygons", color="annotation"
        ).pl.show()

    def test_plot_can_stack_render_shapes(self, sdata_blobs: SpatialData):
        (
            sdata_blobs.pl.render_shapes(element="blobs_circles", na_color="red", fill_alpha=0.5)
            .pl.render_shapes(element="blobs_polygons", na_color="blue", fill_alpha=0.5)
            .pl.show()
        )

    def test_plot_can_color_by_color_name(self, sdata_blobs: SpatialData):
        sdata_blobs.pl.render_shapes(element="blobs_circles", color="red").pl.show()

    def test_plot_can_color_by_rgb_array(self, sdata_blobs: SpatialData):
        sdata_blobs.pl.render_shapes(element="blobs_circles", color=[0.5, 0.5, 1.0]).pl.show()

    def test_plot_can_color_by_rgba_array(self, sdata_blobs: SpatialData):
        sdata_blobs.pl.render_shapes(element="blobs_circles", color=[0.5, 0.5, 1.0, 0.5]).pl.show()

    def test_plot_can_color_by_hex(self, sdata_blobs: SpatialData):
        sdata_blobs.pl.render_shapes(element="blobs_circles", color="#88a136").pl.show()

    def test_plot_can_color_by_hex_with_alpha(self, sdata_blobs: SpatialData):
        sdata_blobs.pl.render_shapes(element="blobs_circles", color="#88a13688").pl.show()

    def test_plot_alpha_overwrites_opacity_from_color(self, sdata_blobs: SpatialData):
        sdata_blobs.pl.render_shapes(element="blobs_circles", color=[0.5, 0.5, 1.0, 0.5], fill_alpha=1.0).pl.show()

    def test_plot_shapes_coercable_categorical_color(self, sdata_blobs: SpatialData):
        n_obs = len(sdata_blobs["blobs_polygons"])
        adata = AnnData(get_standard_RNG().normal(size=(n_obs, 10)))
        adata.obs = pd.DataFrame(get_standard_RNG().normal(size=(n_obs, 3)), columns=["a", "b", "c"])
        adata.obs["instance_id"] = np.arange(adata.n_obs)
        adata.obs["category"] = get_standard_RNG().choice(["a", "b", "c"], size=adata.n_obs)
        adata.obs["instance_id"] = list(range(adata.n_obs))
        adata.obs["region"] = "blobs_polygons"
        table = TableModel.parse(adata=adata, region_key="region", instance_key="instance_id", region="blobs_polygons")
        sdata_blobs["table"] = table

        sdata_blobs.pl.render_shapes("blobs_polygons", color="category").pl.show()

    def test_plot_shapes_categorical_color(self, sdata_blobs: SpatialData):
        n_obs = len(sdata_blobs["blobs_polygons"])
        adata = AnnData(get_standard_RNG().normal(size=(n_obs, 10)))
        adata.obs = pd.DataFrame(get_standard_RNG().normal(size=(n_obs, 3)), columns=["a", "b", "c"])
        adata.obs["instance_id"] = np.arange(adata.n_obs)
        adata.obs["category"] = get_standard_RNG().choice(["a", "b", "c"], size=adata.n_obs)
        adata.obs["instance_id"] = list(range(adata.n_obs))
        adata.obs["region"] = "blobs_polygons"
        table = TableModel.parse(adata=adata, region_key="region", instance_key="instance_id", region="blobs_polygons")
        sdata_blobs["table"] = table

        sdata_blobs["table"].obs["category"] = sdata_blobs["table"].obs["category"].astype("category")
        sdata_blobs.pl.render_shapes("blobs_polygons", color="category").pl.show()

    def test_plot_datashader_can_render_shapes(self, sdata_blobs: SpatialData):
        sdata_blobs.pl.render_shapes(method="datashader").pl.show()

    def test_plot_datashader_can_render_colored_shapes(self, sdata_blobs: SpatialData):
        sdata_blobs.pl.render_shapes(method="datashader", color="red").pl.show()

    def test_plot_datashader_can_render_with_different_alpha(self, sdata_blobs: SpatialData):
        sdata_blobs.pl.render_shapes(method="datashader", fill_alpha=0.7).pl.show()

    def test_plot_datashader_can_color_by_category(self, sdata_blobs: SpatialData):
        n_obs = len(sdata_blobs["blobs_polygons"])
        adata = AnnData(get_standard_RNG().normal(size=(n_obs, 10)))
        adata.obs = pd.DataFrame(get_standard_RNG().normal(size=(n_obs, 3)), columns=["a", "b", "c"])
        adata.obs["category"] = get_standard_RNG().choice(["a", "b", "c"], size=adata.n_obs)
        adata.obs["instance_id"] = list(range(adata.n_obs))
        adata.obs["region"] = "blobs_polygons"
        table = TableModel.parse(
            adata=adata,
            region_key="region",
            instance_key="instance_id",
            region="blobs_polygons",
        )
        sdata_blobs["table"] = table

        sdata_blobs.pl.render_shapes(element="blobs_polygons", color="category", method="datashader").pl.show()

    def test_plot_datashader_can_color_by_category_with_cmap(self, sdata_blobs: SpatialData):
        n_obs = len(sdata_blobs["blobs_polygons"])
        adata = AnnData(get_standard_RNG().normal(size=(n_obs, 10)))
        adata.obs = pd.DataFrame(get_standard_RNG().normal(size=(n_obs, 3)), columns=["a", "b", "c"])
        adata.obs["category"] = get_standard_RNG().choice(["a", "b", "c"], size=adata.n_obs)
        adata.obs["instance_id"] = list(range(adata.n_obs))
        adata.obs["region"] = "blobs_polygons"
        table = TableModel.parse(
            adata=adata,
            region_key="region",
            instance_key="instance_id",
            region="blobs_polygons",
        )
        sdata_blobs["table"] = table

        sdata_blobs.pl.render_shapes(
            element="blobs_polygons", color="category", method="datashader", cmap="cool"
        ).pl.show()

    def test_plot_can_color_by_category_with_cmap(self, sdata_blobs: SpatialData):
        n_obs = len(sdata_blobs["blobs_polygons"])
        adata = AnnData(get_standard_RNG().normal(size=(n_obs, 10)))
        adata.obs = pd.DataFrame(get_standard_RNG().normal(size=(n_obs, 3)), columns=["a", "b", "c"])
        adata.obs["category"] = get_standard_RNG().choice(["a", "b", "c"], size=adata.n_obs)
        adata.obs["instance_id"] = list(range(adata.n_obs))
        adata.obs["region"] = "blobs_polygons"
        table = TableModel.parse(
            adata=adata,
            region_key="region",
            instance_key="instance_id",
            region="blobs_polygons",
        )
        sdata_blobs["table"] = table

        sdata_blobs.pl.render_shapes(element="blobs_polygons", color="category", cmap="cool").pl.show()

    def test_plot_datashader_can_color_by_value(self, sdata_blobs: SpatialData):
        sdata_blobs["table"].obs["region"] = pd.Categorical(["blobs_polygons"] * sdata_blobs["table"].n_obs)
        sdata_blobs["table"].uns["spatialdata_attrs"]["region"] = "blobs_polygons"
        sdata_blobs.shapes["blobs_polygons"]["value"] = [1, 10, 1, 20, 1]
        sdata_blobs.pl.render_shapes(element="blobs_polygons", color="value", method="datashader").pl.show()

    def test_plot_datashader_can_color_by_identical_value(self, sdata_blobs: SpatialData):
        """
        We test this, because datashader internally scales the values, so when all shapes have the same value,
        the scaling would lead to all of them being assigned an alpha of 0, so we wouldn't see anything
        """
        sdata_blobs["table"].obs["region"] = pd.Categorical(["blobs_polygons"] * sdata_blobs["table"].n_obs)
        sdata_blobs["table"].uns["spatialdata_attrs"]["region"] = "blobs_polygons"
        sdata_blobs.shapes["blobs_polygons"]["value"] = [1, 1, 1, 1, 1]
        sdata_blobs.pl.render_shapes(element="blobs_polygons", color="value", method="datashader").pl.show()

    def test_plot_datashader_shades_with_linear_cmap(self, sdata_blobs: SpatialData):
        sdata_blobs["table"].obs["region"] = pd.Categorical(["blobs_polygons"] * sdata_blobs["table"].n_obs)
        sdata_blobs["table"].uns["spatialdata_attrs"]["region"] = "blobs_polygons"
        sdata_blobs.shapes["blobs_polygons"]["value"] = [1, 2, 1, 20, 1]
        sdata_blobs.pl.render_shapes(element="blobs_polygons", color="value", method="datashader").pl.show()

    def test_plot_datashader_can_render_with_outline(self, sdata_blobs: SpatialData):
        sdata_blobs.pl.render_shapes(method="datashader", element="blobs_polygons", outline_alpha=1).pl.show()

    def test_plot_datashader_can_render_with_diff_alpha_outline(self, sdata_blobs: SpatialData):
        sdata_blobs.pl.render_shapes(method="datashader", element="blobs_polygons", outline_alpha=0.5).pl.show()

    def test_plot_datashader_can_render_with_diff_width_outline(self, sdata_blobs: SpatialData):
        sdata_blobs.pl.render_shapes(
            method="datashader", element="blobs_polygons", outline_alpha=1.0, outline_width=5.0
        ).pl.show()

    def test_plot_datashader_can_render_with_colored_outline(self, sdata_blobs: SpatialData):
        sdata_blobs.pl.render_shapes(
            method="datashader", element="blobs_polygons", outline_alpha=1, outline_color="red"
        ).pl.show()

    def test_plot_datashader_can_render_with_rgb_colored_outline(self, sdata_blobs: SpatialData):
        sdata_blobs.pl.render_shapes(
            method="datashader", element="blobs_polygons", outline_alpha=1, outline_color=(0.0, 0.0, 1.0)
        ).pl.show()

    def test_plot_datashader_can_render_with_rgba_colored_outline(self, sdata_blobs: SpatialData):
        sdata_blobs.pl.render_shapes(
            method="datashader", element="blobs_polygons", outline_alpha=1, outline_color=(0.0, 1.0, 0.0, 1.0)
        ).pl.show()

    def test_plot_can_set_clims_clip(self, sdata_blobs: SpatialData):
        table_shapes = sdata_blobs["table"][:5].copy()
        table_shapes.obs.instance_id = list(range(5))
        table_shapes.obs["region"] = pd.Categorical(["blobs_circles"] * table_shapes.n_obs)
        table_shapes.obs["dummy_gene_expression"] = [i * 10 for i in range(5)]
        table_shapes.uns["spatialdata_attrs"]["region"] = "blobs_circles"
        sdata_blobs["new_table"] = table_shapes

        norm = Normalize(vmin=20, vmax=40, clip=True)
        sdata_blobs.pl.render_shapes(
            "blobs_circles", color="dummy_gene_expression", norm=norm, table_name="new_table"
        ).pl.show()

    def test_plot_datashader_can_transform_polygons(self, sdata_blobs: SpatialData):
        theta = math.pi / 1.7
        rotation = Affine(
            [
                [math.cos(theta), -math.sin(theta), 0],
                [math.sin(theta), math.cos(theta), 0],
                [0, 0, 1],
            ],
            input_axes=("x", "y"),
            output_axes=("x", "y"),
        )

        scale = Scale([-1.3, 1.8], axes=("x", "y"))
        identity = Identity()
        mapaxis = MapAxis({"x": "y", "y": "x"})
        translation = Translation([20, -65], ("x", "y"))
        seq = Sequence([mapaxis, scale, identity, translation, rotation])

        _set_transformations(sdata_blobs["blobs_polygons"], {"global": seq})

        sdata_blobs.pl.render_shapes("blobs_polygons", method="datashader", outline_alpha=1.0).pl.show()

    def test_plot_datashader_can_transform_multipolygons(self, sdata_blobs: SpatialData):
        theta = math.pi / 1.7
        rotation = Affine(
            [
                [math.cos(theta), -math.sin(theta), 0],
                [math.sin(theta), math.cos(theta), 0],
                [0, 0, 1],
            ],
            input_axes=("x", "y"),
            output_axes=("x", "y"),
        )

        scale = Scale([-1.3, 1.8], axes=("x", "y"))
        identity = Identity()
        mapaxis = MapAxis({"x": "y", "y": "x"})
        translation = Translation([20, -65], ("x", "y"))
        seq = Sequence([mapaxis, scale, identity, translation, rotation])

        _set_transformations(sdata_blobs["blobs_multipolygons"], {"global": seq})

        sdata_blobs.pl.render_shapes("blobs_multipolygons", method="datashader", outline_alpha=1.0).pl.show()

    def test_plot_datashader_can_transform_circles(self, sdata_blobs: SpatialData):
        theta = math.pi / 1.7
        rotation = Affine(
            [
                [math.cos(theta), -math.sin(theta), 0],
                [math.sin(theta), math.cos(theta), 0],
                [0, 0, 1],
            ],
            input_axes=("x", "y"),
            output_axes=("x", "y"),
        )

        scale = Scale([-1.3, 1.8], axes=("x", "y"))
        identity = Identity()
        mapaxis = MapAxis({"x": "y", "y": "x"})
        translation = Translation([20, -65], ("x", "y"))
        seq = Sequence([mapaxis, scale, identity, translation, rotation])

        _set_transformations(sdata_blobs["blobs_circles"], {"global": seq})

        sdata_blobs.pl.render_shapes("blobs_circles", method="datashader", outline_alpha=1.0).pl.show()

    def test_plot_can_do_non_matching_table(self, sdata_blobs: SpatialData):
        table_shapes = sdata_blobs["table"][:3].copy()
        table_shapes.obs.instance_id = list(range(3))
        table_shapes.obs["region"] = pd.Categorical(["blobs_circles"] * table_shapes.n_obs)
        table_shapes.uns["spatialdata_attrs"]["region"] = "blobs_circles"
        sdata_blobs["new_table"] = table_shapes

        sdata_blobs.pl.render_shapes("blobs_circles", color="instance_id").pl.show()

    def test_plot_can_color_with_norm_no_clipping(self, sdata_blobs_shapes_annotated: SpatialData):
        sdata_blobs_shapes_annotated.pl.render_shapes(
            element="blobs_polygons", color="value", norm=Normalize(2, 4, clip=False), cmap=_viridis_with_under_over()
        ).pl.show()

    def test_plot_datashader_can_color_with_norm_and_clipping(self, sdata_blobs_shapes_annotated: SpatialData):
        sdata_blobs_shapes_annotated.pl.render_shapes(
            element="blobs_polygons",
            color="value",
            norm=Normalize(2, 4, clip=True),
            cmap=_viridis_with_under_over(),
            method="datashader",
            datashader_reduction="max",
        ).pl.show()

    def test_plot_datashader_can_color_with_norm_no_clipping(self, sdata_blobs_shapes_annotated: SpatialData):
        sdata_blobs_shapes_annotated.pl.render_shapes(
            element="blobs_polygons",
            color="value",
            norm=Normalize(2, 4, clip=False),
            cmap=_viridis_with_under_over(),
            method="datashader",
            datashader_reduction="max",
        ).pl.show()

    def test_plot_datashader_norm_vmin_eq_vmax_without_clip(self, sdata_blobs_shapes_annotated: SpatialData):
        sdata_blobs_shapes_annotated.pl.render_shapes(
            element="blobs_polygons",
            color="value",
            norm=Normalize(3, 3, clip=False),
            cmap=_viridis_with_under_over(),
            method="datashader",
            datashader_reduction="max",
        ).pl.show()

    def test_plot_datashader_norm_vmin_eq_vmax_with_clip(self, sdata_blobs_shapes_annotated: SpatialData):
        sdata_blobs_shapes_annotated.pl.render_shapes(
            element="blobs_polygons",
            color="value",
            norm=Normalize(3, 3, clip=True),
            cmap=_viridis_with_under_over(),
            method="datashader",
            datashader_reduction="max",
        ).pl.show()

    def test_plot_can_annotate_shapes_with_table_layer(self, sdata_blobs: SpatialData):
        nrows, ncols = 5, 3
        feature_matrix = get_standard_RNG().random((nrows, ncols))
        var_names = [f"feature{i}" for i in range(ncols)]

        obs_indices = sdata_blobs["blobs_circles"].index

        obs = pd.DataFrame()
        obs["instance_id"] = obs_indices
        obs["region"] = "blobs_circles"
        obs["region"].astype("category")

        table = AnnData(X=feature_matrix, var=pd.DataFrame(index=var_names), obs=obs)
        table = TableModel.parse(table, region="blobs_circles", region_key="region", instance_key="instance_id")
        sdata_blobs["circle_table"] = table
        sdata_blobs["circle_table"].layers["normalized"] = get_standard_RNG().random((nrows, ncols))

        sdata_blobs.pl.render_shapes("blobs_circles", color="feature0", table_layer="normalized").pl.show()

    def test_plot_respects_custom_colors_from_uns(self, sdata_blobs: SpatialData):
        shapes_name = "blobs_polygons"
        # Ensure that the table annotations point to the shapes element
        sdata_blobs["table"].obs["region"] = pd.Categorical([shapes_name] * sdata_blobs["table"].n_obs)
        sdata_blobs.set_table_annotates_spatialelement("table", region=shapes_name)

        categories = get_standard_RNG().choice(["a", "b", "c"], size=sdata_blobs["table"].n_obs)
        categories[:3] = ["a", "b", "c"]
        categories = pd.Categorical(categories, categories=["a", "b", "c"])
        sdata_blobs["table"].obs["category"] = categories
        sdata_blobs["table"].uns["category_colors"] = ["red", "green", "blue"]

        sdata_blobs.pl.render_shapes(shapes_name, color="category", table_name="table").pl.show()

    def test_plot_can_render_circles_to_hex(self, sdata_blobs: SpatialData):
        sdata_blobs.pl.render_shapes(element="blobs_circles", shape="hex").pl.show()

    def test_plot_can_render_circles_to_square(self, sdata_blobs: SpatialData):
        sdata_blobs.pl.render_shapes(element="blobs_circles", shape="square").pl.show()

    def test_plot_can_render_polygons_to_hex(self, sdata_blobs: SpatialData):
        sdata_blobs.pl.render_shapes(element="blobs_polygons", shape="hex").pl.show()

    def test_plot_can_render_polygons_to_square(self, sdata_blobs: SpatialData):
        sdata_blobs.pl.render_shapes(element="blobs_polygons", shape="square").pl.show()

    def test_plot_can_render_polygons_to_circle(self, sdata_blobs: SpatialData):
        sdata_blobs.pl.render_shapes(element="blobs_polygons", shape="circle").pl.show()

    def test_plot_can_render_multipolygons_to_hex(self, sdata_blobs: SpatialData):
        sdata_blobs.pl.render_shapes(element="blobs_multipolygons", shape="hex").pl.show()

    def test_plot_can_render_multipolygons_to_square(self, sdata_blobs: SpatialData):
        sdata_blobs.pl.render_shapes(element="blobs_multipolygons", shape="square").pl.show()

    def test_plot_can_render_multipolygons_to_circle(self, sdata_blobs: SpatialData):
        sdata_blobs.pl.render_shapes(element="blobs_multipolygons", shape="circle").pl.show()

    def test_plot_visium_hex_hexagonal_grid(self, sdata_hexagonal_grid_spots: SpatialData):
        _, axs = plt.subplots(nrows=1, ncols=2, layout="tight")

        sdata_hexagonal_grid_spots.pl.render_shapes(element="spots", shape="circle").pl.show(ax=axs[0])
        sdata_hexagonal_grid_spots.pl.render_shapes(element="spots", shape="visium_hex").pl.show(ax=axs[1])

    def test_plot_datashader_can_render_circles_to_hex(self, sdata_blobs: SpatialData):
        sdata_blobs.pl.render_shapes(element="blobs_circles", shape="hex", method="datashader").pl.show()

    def test_plot_datashader_can_render_circles_to_square(self, sdata_blobs: SpatialData):
        sdata_blobs.pl.render_shapes(element="blobs_circles", shape="square", method="datashader").pl.show()

    def test_plot_datashader_can_render_polygons_to_hex(self, sdata_blobs: SpatialData):
        sdata_blobs.pl.render_shapes(element="blobs_polygons", shape="hex", method="datashader").pl.show()

    def test_plot_datashader_can_render_polygons_to_square(self, sdata_blobs: SpatialData):
        sdata_blobs.pl.render_shapes(element="blobs_polygons", shape="square", method="datashader").pl.show()

    def test_plot_datashader_can_render_polygons_to_circle(self, sdata_blobs: SpatialData):
        sdata_blobs.pl.render_shapes(element="blobs_polygons", shape="circle", method="datashader").pl.show()

    def test_plot_datashader_can_render_multipolygons_to_hex(self, sdata_blobs: SpatialData):
        sdata_blobs.pl.render_shapes(element="blobs_multipolygons", shape="hex", method="datashader").pl.show()

    def test_plot_datashader_can_render_multipolygons_to_square(self, sdata_blobs: SpatialData):
        sdata_blobs.pl.render_shapes(element="blobs_multipolygons", shape="square", method="datashader").pl.show()

    def test_plot_datashader_can_render_multipolygons_to_circle(self, sdata_blobs: SpatialData):
        sdata_blobs.pl.render_shapes(element="blobs_multipolygons", shape="circle", method="datashader").pl.show()

    def test_plot_can_render_shapes_with_double_outline(self, sdata_blobs: SpatialData):
        sdata_blobs.pl.render_shapes("blobs_circles", outline_width=(10.0, 5.0)).pl.show()

    def test_plot_can_render_shapes_with_colored_double_outline(self, sdata_blobs: SpatialData):
        sdata_blobs.pl.render_shapes(
            "blobs_polygons", outline_width=(10.0, 5.0), outline_color=("purple", "orange")
        ).pl.show()

    def test_plot_can_render_double_outline_with_diff_alpha(self, sdata_blobs: SpatialData):
        sdata_blobs.pl.render_shapes(
            element="blobs_circles", outline_color=("red", "blue"), outline_alpha=(0.7, 0.3), outline_width=(20, 10)
        ).pl.show()

    def test_plot_outline_alpha_takes_precedence(self, sdata_blobs: SpatialData):
        sdata_blobs.pl.render_shapes(
            element="blobs_circles",
            outline_color=("#ff660033", "#33aa0066"),
            outline_width=(20, 10),
            outline_alpha=(1.0, 1.0),
        ).pl.show()

    def test_plot_datashader_can_render_shapes_with_double_outline(self, sdata_blobs: SpatialData):
        sdata_blobs.pl.render_shapes("blobs_circles", outline_width=(10.0, 5.0), method="datashader").pl.show()

    def test_plot_datashader_can_render_shapes_with_colored_double_outline(self, sdata_blobs: SpatialData):
        sdata_blobs.pl.render_shapes(
            "blobs_polygons",
            outline_width=(10.0, 5.0),
            outline_color=("purple", "orange"),
            method="datashader",
        ).pl.show()

    def test_raises_when_table_does_not_annotate_element(self, sdata_blobs: SpatialData):
        # Work on an independent copy since we mutate tables
        sdata_blobs_local = deepcopy(sdata_blobs)

        # Create a table that annotates a DIFFERENT element than the one we will render
        other_table = sdata_blobs_local["table"].copy()
        other_table.obs["region"] = pd.Categorical(["blobs_points"] * other_table.n_obs)  # Different region
        other_table.uns["spatialdata_attrs"]["region"] = "blobs_points"
        sdata_blobs_local["other_table"] = other_table

        # Rendering "blobs_circles" with a table that annotates "blobs_points"
        # should now raise to alert the user about the mismatch.
        with pytest.raises(
            KeyError,
            match="Table 'other_table' does not annotate element 'blobs_circles'",
        ):
            sdata_blobs_local.pl.render_shapes(
                "blobs_circles",
                color="channel_0_sum",
                table_name="other_table",
            ).pl.show()

    def test_raises_when_element_has_no_annotating_tables(self, sdata_blobs: SpatialData):
        """Test that rendering an element with no annotating tables raises a clear error."""
        # Work on an independent copy since we mutate tables
        sdata_blobs_local = deepcopy(sdata_blobs)

        # Change the region to something else so it no longer annotates "blobs_circles"
        table = sdata_blobs_local["table"].copy()
        table.obs["region"] = pd.Categorical(["blobs_points"] * table.n_obs)
        table.uns["spatialdata_attrs"]["region"] = "blobs_points"
        sdata_blobs_local["table"] = table

        # Now "blobs_circles" should have no annotating tables
        # Trying to render it with a color column should raise an error
        with pytest.raises(
            KeyError,
            match="Element 'blobs_circles' has no annotating tables",
        ):
            sdata_blobs_local.pl.render_shapes(
                "blobs_circles",
                color="channel_0_sum",
            ).pl.show()


def test_plot_can_handle_nan_values_in_color_data(sdata_blobs: SpatialData, caplog):
    """Test that NaN values in color data are handled gracefully and logged."""
    sdata_blobs["table"].obs["region"] = pd.Categorical(["blobs_circles"] * sdata_blobs["table"].n_obs)
    sdata_blobs["table"].uns["spatialdata_attrs"]["region"] = "blobs_circles"

    # Add color column with NaN values
    sdata_blobs.shapes["blobs_circles"]["color_with_nan"] = [1.0, 2.0, np.nan, 4.0, 5.0]

    # Expect a logger warning about NaN values
    with logger_warns(caplog, logger, match="Found 1 NaN values in color data"):
        sdata_blobs.pl.render_shapes(element="blobs_circles", color="color_with_nan", na_color="red").pl.show()


def test_plot_colorbar_normalization_with_nan_values(sdata_blobs: SpatialData):
    """Test that colorbar normalization works correctly with NaN values."""
    sdata_blobs["table"].obs["region"] = pd.Categorical(["blobs_polygons"] * sdata_blobs["table"].n_obs)
    sdata_blobs["table"].uns["spatialdata_attrs"]["region"] = "blobs_polygons"

    sdata_blobs.shapes["blobs_polygons"]["color_with_nan"] = [1.0, 2.0, np.nan, 4.0, 5.0]

    # Test colorbar with NaN values - should use nanmin/nanmax under the hood and not crash
    sdata_blobs.pl.render_shapes(element="blobs_polygons", color="color_with_nan", na_color="gray").pl.show()


def test_plot_can_handle_non_numeric_radius_values(sdata_blobs: SpatialData):
    """Test that non-numeric radius values are handled gracefully."""
    sdata_blobs.shapes["blobs_circles"]["radius_mixed"] = [1.0, "invalid", 3.0, np.nan, 5.0]

    sdata_blobs.pl.render_shapes(element="blobs_circles", color="red").pl.show()


def test_plot_can_handle_mixed_numeric_and_color_data(sdata_blobs: SpatialData):
    """Test that mixed numeric and color-like data raises a clear error."""
    sdata_blobs["table"].obs["region"] = pd.Categorical(["blobs_circles"] * sdata_blobs["table"].n_obs)
    sdata_blobs["table"].uns["spatialdata_attrs"]["region"] = "blobs_circles"

    sdata_blobs.shapes["blobs_circles"]["mixed_data"] = [1.0, 2.0, np.nan, "red", 5.0]

<<<<<<< HEAD
        sdata_blobs.pl.render_shapes("blobs_circles", color="feature0", table_layer="normalized").pl.show()

    def test_plot_can_annotate_shapes_with_nan_in_table_obs_categorical(
        self, sdata_blobs_shapes_with_nans_in_table: SpatialData
    ):
        sdata_blobs_shapes_with_nans_in_table.pl.render_shapes("blobs_polygons", color="category").pl.show()

    def test_plot_can_annotate_shapes_with_nan_in_table_obs_categorical_datashader(
        self, sdata_blobs_shapes_with_nans_in_table: SpatialData
    ):
        sdata_blobs_shapes_with_nans_in_table.pl.render_shapes(
            "blobs_polygons", color="category", method="datashader"
        ).pl.show()

    def test_plot_can_annotate_shapes_with_nan_in_table_obs_continuous(
        self, sdata_blobs_shapes_with_nans_in_table: SpatialData
    ):
        sdata_blobs_shapes_with_nans_in_table.pl.render_shapes("blobs_polygons", color="cola").pl.show()

    def test_plot_can_annotate_shapes_with_nan_in_table_obs_continuous_datashader(
        self, sdata_blobs_shapes_with_nans_in_table: SpatialData
    ):
        sdata_blobs_shapes_with_nans_in_table.pl.render_shapes(
            "blobs_polygons", color="cola", method="datashader"
        ).pl.show()

    def test_plot_can_annotate_shapes_with_nan_in_table_X_continuous(
        self, sdata_blobs_shapes_with_nans_in_table: SpatialData
    ):
        sdata_blobs_shapes_with_nans_in_table.pl.render_shapes("blobs_polygons", color="col1").pl.show()

    def test_plot_can_annotate_shapes_with_nan_in_table_X_continuous_datashader(
        self, sdata_blobs_shapes_with_nans_in_table: SpatialData
    ):
        sdata_blobs_shapes_with_nans_in_table.pl.render_shapes(
            "blobs_polygons", color="col1", method="datashader"
        ).pl.show()

    def test_plot_can_annotate_shapes_with_nan_in_df_categorical(self, sdata_blobs: SpatialData):
        sdata_blobs["blobs_polygons"]["cat_color"] = pd.Series([np.nan, "x", "x", "y", "y"], dtype="category")
        sdata_blobs.pl.render_shapes("blobs_polygons", color="cat_color").pl.show()

    def test_plot_can_annotate_shapes_with_nan_in_df_categorical_datashader(self, sdata_blobs: SpatialData):
        sdata_blobs["blobs_polygons"]["cat_color"] = pd.Series([np.nan, "x", "x", "y", "y"], dtype="category")
        sdata_blobs.pl.render_shapes("blobs_polygons", color="cat_color", method="datashader").pl.show()

    def test_plot_can_annotate_shapes_with_nan_in_df_continuous(self, sdata_blobs: SpatialData):
        sdata_blobs["blobs_polygons"]["cont_color"] = [np.nan, 2, 3, 4, 5]
        sdata_blobs.pl.render_shapes("blobs_polygons", color="cont_color").pl.show()

    def test_plot_can_annotate_shapes_with_nan_in_df_continuous_datashader(self, sdata_blobs: SpatialData):
        sdata_blobs["blobs_polygons"]["cont_color"] = [np.nan, 2, 3, 4, 5]
        sdata_blobs.pl.render_shapes("blobs_polygons", color="cont_color", method="datashader").pl.show()
=======
    # Mixed numeric / non-numeric values should raise a TypeError
    with pytest.raises(TypeError, match="contains both numeric and non-numeric values"):
        sdata_blobs.pl.render_shapes(element="blobs_circles", color="mixed_data", na_color="gray").pl.show()
>>>>>>> 0d4239bc
<|MERGE_RESOLUTION|>--- conflicted
+++ resolved
@@ -787,6 +787,57 @@
 
         sdata_blobs.pl.render_shapes("blobs_circles", color="feature0", table_layer="normalized").pl.show()
 
+    def test_plot_can_annotate_shapes_with_nan_in_table_obs_categorical(
+        self, sdata_blobs_shapes_with_nans_in_table: SpatialData
+    ):
+        sdata_blobs_shapes_with_nans_in_table.pl.render_shapes("blobs_polygons", color="category").pl.show()
+
+    def test_plot_can_annotate_shapes_with_nan_in_table_obs_categorical_datashader(
+        self, sdata_blobs_shapes_with_nans_in_table: SpatialData
+    ):
+        sdata_blobs_shapes_with_nans_in_table.pl.render_shapes(
+            "blobs_polygons", color="category", method="datashader"
+        ).pl.show()
+
+    def test_plot_can_annotate_shapes_with_nan_in_table_obs_continuous(
+        self, sdata_blobs_shapes_with_nans_in_table: SpatialData
+    ):
+        sdata_blobs_shapes_with_nans_in_table.pl.render_shapes("blobs_polygons", color="cola").pl.show()
+
+    def test_plot_can_annotate_shapes_with_nan_in_table_obs_continuous_datashader(
+        self, sdata_blobs_shapes_with_nans_in_table: SpatialData
+    ):
+        sdata_blobs_shapes_with_nans_in_table.pl.render_shapes(
+            "blobs_polygons", color="cola", method="datashader"
+        ).pl.show()
+
+    def test_plot_can_annotate_shapes_with_nan_in_table_X_continuous(
+        self, sdata_blobs_shapes_with_nans_in_table: SpatialData
+    ):
+        sdata_blobs_shapes_with_nans_in_table.pl.render_shapes("blobs_polygons", color="col1").pl.show()
+
+    def test_plot_can_annotate_shapes_with_nan_in_table_X_continuous_datashader(
+        self, sdata_blobs_shapes_with_nans_in_table: SpatialData
+    ):
+        sdata_blobs_shapes_with_nans_in_table.pl.render_shapes(
+            "blobs_polygons", color="col1", method="datashader"
+        ).pl.show()
+
+    def test_plot_can_annotate_shapes_with_nan_in_df_categorical(self, sdata_blobs: SpatialData):
+        sdata_blobs["blobs_polygons"]["cat_color"] = pd.Series([np.nan, "x", "x", "y", "y"], dtype="category")
+        sdata_blobs.pl.render_shapes("blobs_polygons", color="cat_color").pl.show()
+
+    def test_plot_can_annotate_shapes_with_nan_in_df_categorical_datashader(self, sdata_blobs: SpatialData):
+        sdata_blobs["blobs_polygons"]["cat_color"] = pd.Series([np.nan, "x", "x", "y", "y"], dtype="category")
+        sdata_blobs.pl.render_shapes("blobs_polygons", color="cat_color", method="datashader").pl.show()
+
+    def test_plot_can_annotate_shapes_with_nan_in_df_continuous(self, sdata_blobs: SpatialData):
+        sdata_blobs["blobs_polygons"]["cont_color"] = [np.nan, 2, 3, 4, 5]
+        sdata_blobs.pl.render_shapes("blobs_polygons", color="cont_color").pl.show()
+
+    def test_plot_can_annotate_shapes_with_nan_in_df_continuous_datashader(self, sdata_blobs: SpatialData):
+        sdata_blobs["blobs_polygons"]["cont_color"] = [np.nan, 2, 3, 4, 5]
+        sdata_blobs.pl.render_shapes("blobs_polygons", color="cont_color", method="datashader").pl.show()
     def test_plot_respects_custom_colors_from_uns(self, sdata_blobs: SpatialData):
         shapes_name = "blobs_polygons"
         # Ensure that the table annotations point to the shapes element
@@ -970,62 +1021,6 @@
 
     sdata_blobs.shapes["blobs_circles"]["mixed_data"] = [1.0, 2.0, np.nan, "red", 5.0]
 
-<<<<<<< HEAD
-        sdata_blobs.pl.render_shapes("blobs_circles", color="feature0", table_layer="normalized").pl.show()
-
-    def test_plot_can_annotate_shapes_with_nan_in_table_obs_categorical(
-        self, sdata_blobs_shapes_with_nans_in_table: SpatialData
-    ):
-        sdata_blobs_shapes_with_nans_in_table.pl.render_shapes("blobs_polygons", color="category").pl.show()
-
-    def test_plot_can_annotate_shapes_with_nan_in_table_obs_categorical_datashader(
-        self, sdata_blobs_shapes_with_nans_in_table: SpatialData
-    ):
-        sdata_blobs_shapes_with_nans_in_table.pl.render_shapes(
-            "blobs_polygons", color="category", method="datashader"
-        ).pl.show()
-
-    def test_plot_can_annotate_shapes_with_nan_in_table_obs_continuous(
-        self, sdata_blobs_shapes_with_nans_in_table: SpatialData
-    ):
-        sdata_blobs_shapes_with_nans_in_table.pl.render_shapes("blobs_polygons", color="cola").pl.show()
-
-    def test_plot_can_annotate_shapes_with_nan_in_table_obs_continuous_datashader(
-        self, sdata_blobs_shapes_with_nans_in_table: SpatialData
-    ):
-        sdata_blobs_shapes_with_nans_in_table.pl.render_shapes(
-            "blobs_polygons", color="cola", method="datashader"
-        ).pl.show()
-
-    def test_plot_can_annotate_shapes_with_nan_in_table_X_continuous(
-        self, sdata_blobs_shapes_with_nans_in_table: SpatialData
-    ):
-        sdata_blobs_shapes_with_nans_in_table.pl.render_shapes("blobs_polygons", color="col1").pl.show()
-
-    def test_plot_can_annotate_shapes_with_nan_in_table_X_continuous_datashader(
-        self, sdata_blobs_shapes_with_nans_in_table: SpatialData
-    ):
-        sdata_blobs_shapes_with_nans_in_table.pl.render_shapes(
-            "blobs_polygons", color="col1", method="datashader"
-        ).pl.show()
-
-    def test_plot_can_annotate_shapes_with_nan_in_df_categorical(self, sdata_blobs: SpatialData):
-        sdata_blobs["blobs_polygons"]["cat_color"] = pd.Series([np.nan, "x", "x", "y", "y"], dtype="category")
-        sdata_blobs.pl.render_shapes("blobs_polygons", color="cat_color").pl.show()
-
-    def test_plot_can_annotate_shapes_with_nan_in_df_categorical_datashader(self, sdata_blobs: SpatialData):
-        sdata_blobs["blobs_polygons"]["cat_color"] = pd.Series([np.nan, "x", "x", "y", "y"], dtype="category")
-        sdata_blobs.pl.render_shapes("blobs_polygons", color="cat_color", method="datashader").pl.show()
-
-    def test_plot_can_annotate_shapes_with_nan_in_df_continuous(self, sdata_blobs: SpatialData):
-        sdata_blobs["blobs_polygons"]["cont_color"] = [np.nan, 2, 3, 4, 5]
-        sdata_blobs.pl.render_shapes("blobs_polygons", color="cont_color").pl.show()
-
-    def test_plot_can_annotate_shapes_with_nan_in_df_continuous_datashader(self, sdata_blobs: SpatialData):
-        sdata_blobs["blobs_polygons"]["cont_color"] = [np.nan, 2, 3, 4, 5]
-        sdata_blobs.pl.render_shapes("blobs_polygons", color="cont_color", method="datashader").pl.show()
-=======
     # Mixed numeric / non-numeric values should raise a TypeError
     with pytest.raises(TypeError, match="contains both numeric and non-numeric values"):
-        sdata_blobs.pl.render_shapes(element="blobs_circles", color="mixed_data", na_color="gray").pl.show()
->>>>>>> 0d4239bc
+        sdata_blobs.pl.render_shapes(element="blobs_circles", color="mixed_data", na_color="gray").pl.show()