--- conflicted
+++ resolved
@@ -566,7 +566,6 @@
 
         sdata_blobs.pl.render_shapes("blobs_circles", color="feature0", table_layer="normalized").pl.show()
 
-<<<<<<< HEAD
     def test_plot_can_render_circles_to_hex(self, sdata_blobs: SpatialData):
         sdata_blobs.pl.render_shapes(element="blobs_circles", shape="hex").pl.show()
 
@@ -614,7 +613,7 @@
 
     def test_plot_datashader_can_render_multipolygons_to_circle(self, sdata_blobs: SpatialData):
         sdata_blobs.pl.render_shapes(element="blobs_multipolygons", shape="circle", method="datashader").pl.show()
-=======
+
 
 def test_warns_when_table_does_not_annotate_element(sdata_blobs: SpatialData):
     # Work on an independent copy since we mutate tables
@@ -635,5 +634,4 @@
                 color="channel_0_sum",
                 table_name="other_table",
             ).pl.show()
-        )
->>>>>>> c5c55b3f
+        )