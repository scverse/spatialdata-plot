--- conflicted
+++ resolved
@@ -102,7 +102,6 @@
     def test_plot_can_scale_shapes(self, sdata_blobs: SpatialData):
         sdata_blobs.pl.render_shapes(elements="blobs_circles", scale=0.5).pl.show()
 
-<<<<<<< HEAD
     def test_plot_can_plot_with_group_arg(self, sdata_blobs: SpatialData):
         sdata_blobs.shapes["blobs_polygons"]["cluster"] = "c1"
         sdata_blobs.shapes["blobs_polygons"].iloc[3:5, 1] = "c2"
@@ -122,12 +121,10 @@
         sdata_blobs.pl.render_shapes(
             "blobs_polygons", color="cluster", groups=["c2", "c1"], palette=ListedColormap(["green", "yellow"])
         ).pl.show()
-=======
     def test_plot_colorbar_respects_input_limits(self, sdata_blobs: SpatialData):
         sdata_blobs.shapes["blobs_polygons"]["cluster"] = [1, 2, 3, 5, 20]
         sdata_blobs.pl.render_shapes("blobs_polygons", color="cluster", groups=["c1"]).pl.show()
 
     def test_plot_colorbar_can_be_normalised(self, sdata_blobs: SpatialData):
         sdata_blobs.shapes["blobs_polygons"]["cluster"] = [1, 2, 3, 5, 20]
-        sdata_blobs.pl.render_shapes("blobs_polygons", color="cluster", groups=["c1"], norm=True).pl.show()
->>>>>>> 88f69284
+        sdata_blobs.pl.render_shapes("blobs_polygons", color="cluster", groups=["c1"], norm=True).pl.show()