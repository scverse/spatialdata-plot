import math

import anndata
import geopandas as gpd
import matplotlib
import matplotlib.pyplot as plt
import numpy as np
import pandas as pd
import scanpy as sc
from anndata import AnnData
from matplotlib.colors import Normalize
from shapely.geometry import MultiPolygon, Point, Polygon
from spatialdata import SpatialData, deepcopy
from spatialdata.models import ShapesModel, TableModel
from spatialdata.transformations import Affine, Identity, MapAxis, Scale, Sequence, Translation
from spatialdata.transformations._utils import _set_transformations

import spatialdata_plot  # noqa: F401
from tests.conftest import DPI, PlotTester, PlotTesterMeta

RNG = np.random.default_rng(seed=42)
sc.pl.set_rcParams_defaults()
sc.set_figure_params(dpi=DPI, color_map="viridis")
matplotlib.use("agg")  # same as GitHub action runner
_ = spatialdata_plot

# WARNING:
# 1. all classes must both subclass PlotTester and use metaclass=PlotTesterMeta
# 2. tests which produce a plot must be prefixed with `test_plot_`
# 3. if the tolerance needs to be changed, don't prefix the function with `test_plot_`, but with something else
#    the comp. function can be accessed as `self.compare(<your_filename>, tolerance=<your_tolerance>)`
#    ".png" is appended to <your_filename>, no need to set it


class TestShapes(PlotTester, metaclass=PlotTesterMeta):
    def test_plot_can_render_circles(self, sdata_blobs: SpatialData):
        sdata_blobs.pl.render_shapes(element="blobs_circles").pl.show()

    def test_plot_can_render_circles_with_outline(self, sdata_blobs: SpatialData):
        sdata_blobs.pl.render_shapes(element="blobs_circles", outline_alpha=1).pl.show()

    def test_plot_can_render_circles_with_colored_outline(self, sdata_blobs: SpatialData):
        sdata_blobs.pl.render_shapes(element="blobs_circles", outline_alpha=1, outline_color="red").pl.show()

    def test_plot_can_render_polygons(self, sdata_blobs: SpatialData):
        sdata_blobs.pl.render_shapes(element="blobs_polygons").pl.show()

    def test_plot_can_render_polygons_with_outline(self, sdata_blobs: SpatialData):
        sdata_blobs.pl.render_shapes(element="blobs_polygons", outline_alpha=1).pl.show()

    def test_plot_can_render_polygons_with_str_colored_outline(self, sdata_blobs: SpatialData):
        sdata_blobs.pl.render_shapes(element="blobs_polygons", outline_alpha=1, outline_color="red").pl.show()

    def test_plot_can_render_polygons_with_rgb_colored_outline(self, sdata_blobs: SpatialData):
        sdata_blobs.pl.render_shapes(
            element="blobs_polygons", outline_alpha=1, outline_color=(0.0, 0.0, 1.0, 1.0)
        ).pl.show()

    def test_plot_can_render_polygons_with_rgba_colored_outline(self, sdata_blobs: SpatialData):
        sdata_blobs.pl.render_shapes(
            element="blobs_polygons", outline_alpha=1, outline_color=(0.0, 1.0, 0.0, 1.0)
        ).pl.show()

    def test_plot_can_render_empty_geometry(self, sdata_blobs: SpatialData):
        sdata_blobs.shapes["blobs_circles"].at[0, "geometry"] = gpd.points_from_xy([None], [None])[0]
        sdata_blobs.pl.render_shapes().pl.show()

    def test_plot_can_render_circles_with_default_outline_width(self, sdata_blobs: SpatialData):
        sdata_blobs.pl.render_shapes(element="blobs_circles", outline_alpha=1).pl.show()

    def test_plot_can_render_circles_with_specified_outline_width(self, sdata_blobs: SpatialData):
        sdata_blobs.pl.render_shapes(element="blobs_circles", outline_alpha=1, outline_width=3.0).pl.show()

    def test_plot_can_render_multipolygons(self):
        def _make_multi():
            hole = MultiPolygon(
                [(((0.0, 0.0), (0.0, 1.0), (1.0, 1.0), (1.0, 0.0)), [((0.2, 0.2), (0.2, 0.8), (0.8, 0.8), (0.8, 0.2))])]
            )
            overlap = MultiPolygon(
                [
                    Polygon([(2.0, 0.0), (2.0, 0.8), (2.8, 0.8), (2.8, 0.0)]),
                    Polygon([(2.2, 0.2), (2.2, 1.0), (3.0, 1.0), (3.0, 0.2)]),
                ]
            )
            poly = Polygon([(4.0, 0.0), (4.0, 1.0), (5.0, 1.0), (5.0, 0.0)])
            circ = Point(6.0, 0.5)
            polygon_series = gpd.GeoSeries([hole, overlap, poly, circ])
            cell_polygon_table = gpd.GeoDataFrame(geometry=polygon_series)
            sd_polygons = ShapesModel.parse(cell_polygon_table)
            sd_polygons.loc[:, "radius"] = [None, None, None, 0.3]

            return sd_polygons

        sdata = SpatialData(shapes={"p": _make_multi()})
        adata = anndata.AnnData(pd.DataFrame({"p": ["hole", "overlap", "square", "circle"]}))
        adata.obs.loc[:, "region"] = "p"
        adata.obs.loc[:, "val"] = [0, 1, 2, 3]
        table = TableModel.parse(adata, region="p", region_key="region", instance_key="val")
        sdata["table"] = table
        sdata.pl.render_shapes(color="val", fill_alpha=0.3).pl.show()

    def test_plot_can_color_from_geodataframe(self, sdata_blobs: SpatialData):
        blob = deepcopy(sdata_blobs)
        blob["table"].obs["region"] = "blobs_polygons"
        blob["table"].uns["spatialdata_attrs"]["region"] = "blobs_polygons"
        blob.shapes["blobs_polygons"]["value"] = [1, 10, 1, 20, 1]
        blob.pl.render_shapes(
            element="blobs_polygons",
            color="value",
        ).pl.show()

    def test_plot_can_scale_shapes(self, sdata_blobs: SpatialData):
        sdata_blobs.pl.render_shapes(element="blobs_circles", scale=0.5).pl.show()

    def test_plot_can_filter_with_groups(self, sdata_blobs: SpatialData):
        _, axs = plt.subplots(nrows=1, ncols=2, layout="tight")

        sdata_blobs["table"].obs["region"] = "blobs_polygons"
        sdata_blobs["table"].uns["spatialdata_attrs"]["region"] = "blobs_polygons"
        sdata_blobs.shapes["blobs_polygons"]["cluster"] = "c1"
        sdata_blobs.shapes["blobs_polygons"].iloc[3:5, 1] = "c2"
        sdata_blobs.shapes["blobs_polygons"]["cluster"] = sdata_blobs.shapes["blobs_polygons"]["cluster"].astype(
            "category"
        )

        sdata_blobs.pl.render_shapes("blobs_polygons", color="cluster").pl.show(ax=axs[0], legend_fontsize=6)
        sdata_blobs.pl.render_shapes("blobs_polygons", color="cluster", groups="c1").pl.show(
            ax=axs[1], legend_fontsize=6
        )

    def test_plot_coloring_with_palette(self, sdata_blobs: SpatialData):
        sdata_blobs["table"].obs["region"] = "blobs_polygons"
        sdata_blobs["table"].uns["spatialdata_attrs"]["region"] = "blobs_polygons"
        sdata_blobs.shapes["blobs_polygons"]["cluster"] = "c1"
        sdata_blobs.shapes["blobs_polygons"].iloc[3:5, 1] = "c2"
        sdata_blobs.shapes["blobs_polygons"]["cluster"] = sdata_blobs.shapes["blobs_polygons"]["cluster"].astype(
            "category"
        )

        sdata_blobs.pl.render_shapes(
            "blobs_polygons", color="cluster", groups=["c2", "c1"], palette=["green", "yellow"]
        ).pl.show()

    def test_plot_colorbar_respects_input_limits(self, sdata_blobs: SpatialData):
        sdata_blobs["table"].obs["region"] = "blobs_polygons"
        sdata_blobs["table"].uns["spatialdata_attrs"]["region"] = "blobs_polygons"
        sdata_blobs.shapes["blobs_polygons"]["cluster"] = [1, 2, 3, 5, 20]
        sdata_blobs.pl.render_shapes("blobs_polygons", color="cluster").pl.show()

    def test_plot_colorbar_can_be_normalised(self, sdata_blobs: SpatialData):
        sdata_blobs["table"].obs["region"] = "blobs_polygons"
        sdata_blobs["table"].uns["spatialdata_attrs"]["region"] = "blobs_polygons"
        sdata_blobs.shapes["blobs_polygons"]["cluster"] = [1, 2, 3, 5, 20]
        norm = Normalize(vmin=0, vmax=5, clip=True)
        sdata_blobs.pl.render_shapes("blobs_polygons", color="cluster", groups=["c1"], norm=norm).pl.show()

    def test_plot_can_plot_shapes_after_spatial_query(self, sdata_blobs: SpatialData):
        # subset to only shapes, should be unnecessary after rasterizeation of multiscale images is included
        blob = SpatialData.from_elements_dict(
            {
                "blobs_circles": sdata_blobs.shapes["blobs_circles"],
                "blobs_multipolygons": sdata_blobs.shapes["blobs_multipolygons"],
                "blobs_polygons": sdata_blobs.shapes["blobs_polygons"],
            }
        )
        cropped_blob = blob.query.bounding_box(
            axes=["x", "y"], min_coordinate=[100, 100], max_coordinate=[300, 300], target_coordinate_system="global"
        )
        cropped_blob.pl.render_shapes().pl.show()

    def test_plot_can_plot_with_annotation_despite_random_shuffling(self, sdata_blobs: SpatialData):
        sdata_blobs["table"].obs["region"] = "blobs_circles"
        new_table = sdata_blobs["table"][:5]
        new_table.uns["spatialdata_attrs"]["region"] = "blobs_circles"
        new_table.obs["instance_id"] = np.array(range(5))

        new_table.obs["annotation"] = ["a", "b", "c", "d", "e"]
        new_table.obs["annotation"] = new_table.obs["annotation"].astype("category")

        sdata_blobs["table"] = new_table

        # random permutation of table and shapes
        sdata_blobs["table"].obs = sdata_blobs["table"].obs.sample(frac=1, random_state=83)
        temp = sdata_blobs["blobs_circles"].sample(frac=1, random_state=47)
        del sdata_blobs.shapes["blobs_circles"]
        sdata_blobs["blobs_circles"] = temp

        sdata_blobs.pl.render_shapes("blobs_circles", color="annotation").pl.show()

    def test_plot_can_plot_queried_with_annotation_despite_random_shuffling(self, sdata_blobs: SpatialData):
        sdata_blobs["table"].obs["region"] = "blobs_circles"
        new_table = sdata_blobs["table"][:5].copy()
        new_table.uns["spatialdata_attrs"]["region"] = "blobs_circles"
        new_table.obs["instance_id"] = np.array(range(5))

        new_table.obs["annotation"] = ["a", "b", "c", "d", "e"]
        new_table.obs["annotation"] = new_table.obs["annotation"].astype("category")

        sdata_blobs["table"] = new_table

        # random permutation of table and shapes
        sdata_blobs["table"].obs = sdata_blobs["table"].obs.sample(frac=1, random_state=83)
        temp = sdata_blobs["blobs_circles"].sample(frac=1, random_state=47)
        del sdata_blobs.shapes["blobs_circles"]
        sdata_blobs["blobs_circles"] = temp

        # subsetting the data
        sdata_cropped = sdata_blobs.query.bounding_box(
            axes=("x", "y"),
            min_coordinate=[100, 150],
            max_coordinate=[400, 250],
            target_coordinate_system="global",
            filter_table=True,
        )

        sdata_cropped.pl.render_shapes("blobs_circles", color="annotation").pl.show()

    def test_plot_can_color_two_shapes_elements_by_annotation(self, sdata_blobs: SpatialData):
        sdata_blobs["table"].obs["region"] = "blobs_circles"
        new_table = sdata_blobs["table"][:10].copy()
        new_table.uns["spatialdata_attrs"]["region"] = ["blobs_circles", "blobs_polygons"]
        new_table.obs["instance_id"] = np.concatenate((np.array(range(5)), np.array(range(5))))

        new_table.obs.loc[5 * [False] + 5 * [True], "region"] = "blobs_polygons"
        new_table.obs["annotation"] = ["a", "b", "c", "d", "e", "v", "w", "x", "y", "z"]
        new_table.obs["annotation"] = new_table.obs["annotation"].astype("category")

        sdata_blobs["table"] = new_table

        sdata_blobs.pl.render_shapes("blobs_circles", color="annotation").pl.render_shapes(
            "blobs_polygons", color="annotation"
        ).pl.show()

    def test_plot_can_color_two_queried_shapes_elements_by_annotation(self, sdata_blobs: SpatialData):
        sdata_blobs["table"].obs["region"] = "blobs_circles"
        new_table = sdata_blobs["table"][:10].copy()
        new_table.uns["spatialdata_attrs"]["region"] = ["blobs_circles", "blobs_polygons"]
        new_table.obs["instance_id"] = np.concatenate((np.array(range(5)), np.array(range(5))))

        new_table.obs.loc[5 * [False] + 5 * [True], "region"] = "blobs_polygons"
        new_table.obs["annotation"] = ["a", "b", "c", "d", "e", "v", "w", "x", "y", "z"]
        new_table.obs["annotation"] = new_table.obs["annotation"].astype("category")

        sdata_blobs["table"] = new_table
        sdata_blobs["table"].obs = sdata_blobs["table"].obs.sample(frac=1, random_state=83)
        temp = sdata_blobs["blobs_circles"].sample(frac=1, random_state=47)
        sdata_blobs["blobs_circles"] = temp
        temp = sdata_blobs["blobs_polygons"].sample(frac=1, random_state=71)
        sdata_blobs["blobs_polygons"] = temp

        # subsetting the data
        sdata_cropped = sdata_blobs.query.bounding_box(
            axes=("x", "y"),
            min_coordinate=[100, 150],
            max_coordinate=[350, 300],
            target_coordinate_system="global",
            filter_table=True,
        )

        sdata_cropped.pl.render_shapes("blobs_circles", color="annotation").pl.render_shapes(
            "blobs_polygons", color="annotation"
        ).pl.show()

    def test_plot_can_stack_render_shapes(self, sdata_blobs: SpatialData):
        (
            sdata_blobs.pl.render_shapes(element="blobs_circles", na_color="red", fill_alpha=0.5)
            .pl.render_shapes(element="blobs_polygons", na_color="blue", fill_alpha=0.5)
            .pl.show()
        )

    def test_plot_color_recognises_actual_color_as_color(self, sdata_blobs: SpatialData):
        (sdata_blobs.pl.render_shapes(element="blobs_circles", color="red").pl.show())

    def test_plot_shapes_coercable_categorical_color(self, sdata_blobs: SpatialData):
        n_obs = len(sdata_blobs["blobs_polygons"])
        adata = AnnData(RNG.normal(size=(n_obs, 10)))
        adata.obs = pd.DataFrame(RNG.normal(size=(n_obs, 3)), columns=["a", "b", "c"])
        adata.obs["instance_id"] = np.arange(adata.n_obs)
        adata.obs["category"] = RNG.choice(["a", "b", "c"], size=adata.n_obs)
        adata.obs["instance_id"] = list(range(adata.n_obs))
        adata.obs["region"] = "blobs_polygons"
        table = TableModel.parse(adata=adata, region_key="region", instance_key="instance_id", region="blobs_polygons")
        sdata_blobs["table"] = table

        sdata_blobs.pl.render_shapes("blobs_polygons", color="category").pl.show()

    def test_plot_shapes_categorical_color(self, sdata_blobs: SpatialData):
        n_obs = len(sdata_blobs["blobs_polygons"])
        adata = AnnData(RNG.normal(size=(n_obs, 10)))
        adata.obs = pd.DataFrame(RNG.normal(size=(n_obs, 3)), columns=["a", "b", "c"])
        adata.obs["instance_id"] = np.arange(adata.n_obs)
        adata.obs["category"] = RNG.choice(["a", "b", "c"], size=adata.n_obs)
        adata.obs["instance_id"] = list(range(adata.n_obs))
        adata.obs["region"] = "blobs_polygons"
        table = TableModel.parse(adata=adata, region_key="region", instance_key="instance_id", region="blobs_polygons")
        sdata_blobs["table"] = table

        sdata_blobs["table"].obs["category"] = sdata_blobs["table"].obs["category"].astype("category")
        sdata_blobs.pl.render_shapes("blobs_polygons", color="category").pl.show()

    def test_plot_datashader_can_render_shapes(self, sdata_blobs: SpatialData):
        sdata_blobs.pl.render_shapes(method="datashader").pl.show()

    def test_plot_datashader_can_render_colored_shapes(self, sdata_blobs: SpatialData):
        sdata_blobs.pl.render_shapes(method="datashader", color="red").pl.show()

    def test_plot_datashader_can_render_with_different_alpha(self, sdata_blobs: SpatialData):
        sdata_blobs.pl.render_shapes(method="datashader", fill_alpha=0.7).pl.show()

    def test_plot_datashader_can_color_by_category(self, sdata_blobs: SpatialData):
        RNG = np.random.default_rng(seed=42)
        n_obs = len(sdata_blobs["blobs_polygons"])
        adata = AnnData(RNG.normal(size=(n_obs, 10)))
        adata.obs = pd.DataFrame(RNG.normal(size=(n_obs, 3)), columns=["a", "b", "c"])
        adata.obs["category"] = RNG.choice(["a", "b", "c"], size=adata.n_obs)
        adata.obs["instance_id"] = list(range(adata.n_obs))
        adata.obs["region"] = "blobs_polygons"
        table = TableModel.parse(adata=adata, region_key="region", instance_key="instance_id", region="blobs_polygons")
        sdata_blobs["table"] = table

        sdata_blobs.pl.render_shapes(element="blobs_polygons", color="category", method="datashader").pl.show()

    def test_plot_datashader_can_color_by_value(self, sdata_blobs: SpatialData):
        sdata_blobs["table"].obs["region"] = "blobs_polygons"
        sdata_blobs["table"].uns["spatialdata_attrs"]["region"] = "blobs_polygons"
        sdata_blobs.shapes["blobs_polygons"]["value"] = [1, 10, 1, 20, 1]
        sdata_blobs.pl.render_shapes(element="blobs_polygons", color="value", method="datashader").pl.show()

    def test_plot_datashader_can_color_by_identical_value(self, sdata_blobs: SpatialData):
        """
        We test this, because datashader internally scales the values, so when all shapes have the same value,
        the scaling would lead to all of them being assigned an alpha of 0, so we wouldn't see anything
        """
        sdata_blobs["table"].obs["region"] = ["blobs_polygons"] * sdata_blobs["table"].n_obs
        sdata_blobs["table"].uns["spatialdata_attrs"]["region"] = "blobs_polygons"
        sdata_blobs.shapes["blobs_polygons"]["value"] = [1, 1, 1, 1, 1]
        sdata_blobs.pl.render_shapes(element="blobs_polygons", color="value", method="datashader").pl.show()

    def test_plot_datashader_shades_with_linear_cmap(self, sdata_blobs: SpatialData):
        sdata_blobs["table"].obs["region"] = ["blobs_polygons"] * sdata_blobs["table"].n_obs
        sdata_blobs["table"].uns["spatialdata_attrs"]["region"] = "blobs_polygons"
        sdata_blobs.shapes["blobs_polygons"]["value"] = [1, 2, 1, 20, 1]
        sdata_blobs.pl.render_shapes(element="blobs_polygons", color="value", method="datashader").pl.show()

    def test_plot_datashader_can_render_with_outline(self, sdata_blobs: SpatialData):
        sdata_blobs.pl.render_shapes(method="datashader", element="blobs_polygons", outline_alpha=1).pl.show()

    def test_plot_datashader_can_render_with_diff_alpha_outline(self, sdata_blobs: SpatialData):
        sdata_blobs.pl.render_shapes(method="datashader", element="blobs_polygons", outline_alpha=0.5).pl.show()

    def test_plot_datashader_can_render_with_diff_width_outline(self, sdata_blobs: SpatialData):
        sdata_blobs.pl.render_shapes(
            method="datashader", element="blobs_polygons", outline_alpha=1.0, outline_width=5.0
        ).pl.show()

    def test_plot_datashader_can_render_with_colored_outline(self, sdata_blobs: SpatialData):
        sdata_blobs.pl.render_shapes(
            method="datashader", element="blobs_polygons", outline_alpha=1, outline_color="red"
        ).pl.show()

    def test_plot_datashader_can_render_with_rgb_colored_outline(self, sdata_blobs: SpatialData):
        sdata_blobs.pl.render_shapes(
            method="datashader", element="blobs_polygons", outline_alpha=1, outline_color=(0.0, 0.0, 1.0)
        ).pl.show()

    def test_plot_datashader_can_render_with_rgba_colored_outline(self, sdata_blobs: SpatialData):
        sdata_blobs.pl.render_shapes(
            method="datashader", element="blobs_polygons", outline_alpha=1, outline_color=(0.0, 1.0, 0.0, 1.0)
        ).pl.show()

    def test_plot_can_set_clims_clip(self, sdata_blobs: SpatialData):
        table_shapes = sdata_blobs["table"][:5].copy()
        table_shapes.obs.instance_id = list(range(5))
        table_shapes.obs["region"] = "blobs_circles"
        table_shapes.obs["dummy_gene_expression"] = [i * 10 for i in range(5)]
        table_shapes.uns["spatialdata_attrs"]["region"] = "blobs_circles"
        sdata_blobs["new_table"] = table_shapes

        norm = Normalize(vmin=20, vmax=40, clip=True)
        sdata_blobs.pl.render_shapes(
            "blobs_circles", color="dummy_gene_expression", norm=norm, table_name="new_table"
        ).pl.show()

    def test_plot_datashader_can_transform_polygons(self, sdata_blobs: SpatialData):
        theta = math.pi / 1.7
        rotation = Affine(
            [
                [math.cos(theta), -math.sin(theta), 0],
                [math.sin(theta), math.cos(theta), 0],
                [0, 0, 1],
            ],
            input_axes=("x", "y"),
            output_axes=("x", "y"),
        )

        scale = Scale([-1.3, 1.8], axes=("x", "y"))
        identity = Identity()
        mapaxis = MapAxis({"x": "y", "y": "x"})
        translation = Translation([20, -65], ("x", "y"))
        seq = Sequence([mapaxis, scale, identity, translation, rotation])

        _set_transformations(sdata_blobs["blobs_polygons"], {"global": seq})

        sdata_blobs.pl.render_shapes("blobs_polygons", method="datashader", outline_alpha=1.0).pl.show()

    def test_plot_datashader_can_transform_multipolygons(self, sdata_blobs: SpatialData):
        theta = math.pi / 1.7
        rotation = Affine(
            [
                [math.cos(theta), -math.sin(theta), 0],
                [math.sin(theta), math.cos(theta), 0],
                [0, 0, 1],
            ],
            input_axes=("x", "y"),
            output_axes=("x", "y"),
        )

        scale = Scale([-1.3, 1.8], axes=("x", "y"))
        identity = Identity()
        mapaxis = MapAxis({"x": "y", "y": "x"})
        translation = Translation([20, -65], ("x", "y"))
        seq = Sequence([mapaxis, scale, identity, translation, rotation])

        _set_transformations(sdata_blobs["blobs_multipolygons"], {"global": seq})

        sdata_blobs.pl.render_shapes("blobs_multipolygons", method="datashader", outline_alpha=1.0).pl.show()

    def test_plot_datashader_can_transform_circles(self, sdata_blobs: SpatialData):
        theta = math.pi / 1.7
        rotation = Affine(
            [
                [math.cos(theta), -math.sin(theta), 0],
                [math.sin(theta), math.cos(theta), 0],
                [0, 0, 1],
            ],
            input_axes=("x", "y"),
            output_axes=("x", "y"),
        )

        scale = Scale([-1.3, 1.8], axes=("x", "y"))
        identity = Identity()
        mapaxis = MapAxis({"x": "y", "y": "x"})
        translation = Translation([20, -65], ("x", "y"))
        seq = Sequence([mapaxis, scale, identity, translation, rotation])

        _set_transformations(sdata_blobs["blobs_circles"], {"global": seq})

        sdata_blobs.pl.render_shapes("blobs_circles", method="datashader", outline_alpha=1.0).pl.show()

    def test_plot_can_do_non_matching_table(self, sdata_blobs: SpatialData):
        table_shapes = sdata_blobs["table"][:3].copy()
        table_shapes.obs.instance_id = list(range(3))
        table_shapes.obs["region"] = "blobs_circles"
        table_shapes.uns["spatialdata_attrs"]["region"] = "blobs_circles"
        sdata_blobs["new_table"] = table_shapes

        sdata_blobs.pl.render_shapes("blobs_circles", color="instance_id").pl.show()

<<<<<<< HEAD
    def test_plot_can_color_with_norm_no_clipping(self, sdata_blobs: SpatialData):
        blob = deepcopy(sdata_blobs)
        blob["table"].obs["region"] = "blobs_polygons"
        blob["table"].uns["spatialdata_attrs"]["region"] = "blobs_polygons"
        blob.shapes["blobs_polygons"]["value"] = [1, 2, 3, 4, 5]
        cmap = matplotlib.colormaps["viridis"]
        cmap.set_under("black")
        cmap.set_over("grey")
        blob.pl.render_shapes(
            element="blobs_polygons", color="value", norm=Normalize(2, 4, clip=False), cmap=cmap
        ).pl.show()

    def test_plot_datashader_can_color_with_norm_and_clipping(self, sdata_blobs: SpatialData):
        blob = deepcopy(sdata_blobs)
        blob["table"].obs["region"] = "blobs_polygons"
        blob["table"].uns["spatialdata_attrs"]["region"] = "blobs_polygons"
        blob.shapes["blobs_polygons"]["value"] = [1, 2, 3, 4, 5]
        cmap = matplotlib.colormaps["viridis"]
        cmap.set_under("black")
        cmap.set_over("grey")
        blob.pl.render_shapes(
            element="blobs_polygons",
            color="value",
            norm=Normalize(2, 4, clip=True),
            cmap=cmap,
            method="datashader",
            datashader_reduction="max",
        ).pl.show()

    def test_plot_datashader_can_color_with_norm_no_clipping(self, sdata_blobs: SpatialData):
        blob = deepcopy(sdata_blobs)
        blob["table"].obs["region"] = "blobs_polygons"
        blob["table"].uns["spatialdata_attrs"]["region"] = "blobs_polygons"
        blob.shapes["blobs_polygons"]["value"] = [1, 2, 3, 4, 5]
        cmap = matplotlib.colormaps["viridis"]
        cmap.set_under("black")
        cmap.set_over("grey")
        blob.pl.render_shapes(
            element="blobs_polygons",
            color="value",
            norm=Normalize(2, 4, clip=False),
            cmap=cmap,
            method="datashader",
            datashader_reduction="max",
        ).pl.show()
=======
    def test_plot_can_annotate_shapes_with_table_layer(self, sdata_blobs: SpatialData):
        nrows, ncols = 5, 3
        feature_matrix = RNG.random((nrows, ncols))
        var_names = [f"feature{i}" for i in range(ncols)]

        obs_indices = sdata_blobs["blobs_circles"].index

        obs = pd.DataFrame()
        obs["instance_id"] = obs_indices
        obs["region"] = "blobs_circles"
        obs["region"].astype("category")

        table = AnnData(X=feature_matrix, var=pd.DataFrame(index=var_names), obs=obs)
        table = TableModel.parse(table, region="blobs_circles", region_key="region", instance_key="instance_id")
        sdata_blobs["circle_table"] = table
        sdata_blobs["circle_table"].layers["normalized"] = RNG.random((nrows, ncols))

        sdata_blobs.pl.render_shapes("blobs_circles", color="feature0", table_layer="normalized").pl.show()
>>>>>>> 478ab27f
<|MERGE_RESOLUTION|>--- conflicted
+++ resolved
@@ -456,7 +456,6 @@
 
         sdata_blobs.pl.render_shapes("blobs_circles", color="instance_id").pl.show()
 
-<<<<<<< HEAD
     def test_plot_can_color_with_norm_no_clipping(self, sdata_blobs: SpatialData):
         blob = deepcopy(sdata_blobs)
         blob["table"].obs["region"] = "blobs_polygons"
@@ -502,7 +501,7 @@
             method="datashader",
             datashader_reduction="max",
         ).pl.show()
-=======
+        
     def test_plot_can_annotate_shapes_with_table_layer(self, sdata_blobs: SpatialData):
         nrows, ncols = 5, 3
         feature_matrix = RNG.random((nrows, ncols))
@@ -520,5 +519,4 @@
         sdata_blobs["circle_table"] = table
         sdata_blobs["circle_table"].layers["normalized"] = RNG.random((nrows, ncols))
 
-        sdata_blobs.pl.render_shapes("blobs_circles", color="feature0", table_layer="normalized").pl.show()
->>>>>>> 478ab27f
+        sdata_blobs.pl.render_shapes("blobs_circles", color="feature0", table_layer="normalized").pl.show()