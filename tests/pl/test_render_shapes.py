import math

import anndata
import geopandas as gpd
import matplotlib
import matplotlib.pyplot as plt
import numpy as np
import pandas as pd
import pytest
import scanpy as sc
from anndata import AnnData
from matplotlib.colors import Normalize
from shapely.geometry import MultiPolygon, Point, Polygon
from spatialdata import SpatialData, deepcopy
from spatialdata.models import ShapesModel, TableModel
from spatialdata.transformations import Affine, Identity, MapAxis, Scale, Sequence, Translation
from spatialdata.transformations._utils import _set_transformations

import spatialdata_plot  # noqa: F401
from tests.conftest import DPI, PlotTester, PlotTesterMeta, _viridis_with_under_over, get_standard_RNG

sc.pl.set_rcParams_defaults()
sc.set_figure_params(dpi=DPI, color_map="viridis")
matplotlib.use("agg")  # same as GitHub action runner
_ = spatialdata_plot

# WARNING:
# 1. all classes must both subclass PlotTester and use metaclass=PlotTesterMeta
# 2. tests which produce a plot must be prefixed with `test_plot_`
# 3. if the tolerance needs to be changed, don't prefix the function with `test_plot_`, but with something else
#    the comp. function can be accessed as `self.compare(<your_filename>, tolerance=<your_tolerance>)`
#    ".png" is appended to <your_filename>, no need to set it


class TestShapes(PlotTester, metaclass=PlotTesterMeta):
    def test_plot_can_render_circles(self, sdata_blobs: SpatialData):
        sdata_blobs.pl.render_shapes(element="blobs_circles").pl.show()

    def test_plot_can_render_circles_with_outline(self, sdata_blobs: SpatialData):
        sdata_blobs.pl.render_shapes(element="blobs_circles", outline_alpha=1).pl.show()

    def test_plot_can_render_circles_with_colored_outline(self, sdata_blobs: SpatialData):
        sdata_blobs.pl.render_shapes(element="blobs_circles", outline_color="red").pl.show()

    def test_plot_can_render_polygons(self, sdata_blobs: SpatialData):
        sdata_blobs.pl.render_shapes(element="blobs_polygons").pl.show()

    def test_plot_can_render_polygons_with_outline(self, sdata_blobs: SpatialData):
        sdata_blobs.pl.render_shapes(element="blobs_polygons", outline_alpha=1).pl.show()

    def test_plot_can_render_polygons_with_str_colored_outline(self, sdata_blobs: SpatialData):
        sdata_blobs.pl.render_shapes(element="blobs_polygons", outline_color="red").pl.show()

    def test_plot_can_render_polygons_with_rgb_colored_outline(self, sdata_blobs: SpatialData):
        sdata_blobs.pl.render_shapes(element="blobs_polygons", outline_color=(0.0, 0.0, 1.0, 1.0)).pl.show()

    def test_plot_can_render_polygons_with_rgba_colored_outline(self, sdata_blobs: SpatialData):
        sdata_blobs.pl.render_shapes(element="blobs_polygons", outline_color=(0.0, 1.0, 0.0, 1.0)).pl.show()

    def test_plot_can_render_empty_geometry(self, sdata_blobs: SpatialData):
        sdata_blobs.shapes["blobs_circles"].at[0, "geometry"] = gpd.points_from_xy([None], [None])[0]
        sdata_blobs.pl.render_shapes().pl.show()

    def test_plot_can_render_circles_with_specified_outline_width(self, sdata_blobs: SpatialData):
        sdata_blobs.pl.render_shapes(element="blobs_circles", outline_width=3.0).pl.show()

    def test_plot_can_render_multipolygons(self, sdata_empty):
        def _make_multi():
            hole = MultiPolygon(
                [(((0.0, 0.0), (0.0, 1.0), (1.0, 1.0), (1.0, 0.0)), [((0.2, 0.2), (0.2, 0.8), (0.8, 0.8), (0.8, 0.2))])]
            )
            overlap = MultiPolygon(
                [
                    Polygon([(2.0, 0.0), (2.0, 0.8), (2.8, 0.8), (2.8, 0.0)]),
                    Polygon([(2.2, 0.2), (2.2, 1.0), (3.0, 1.0), (3.0, 0.2)]),
                ]
            )
            poly = Polygon([(4.0, 0.0), (4.0, 1.0), (5.0, 1.0), (5.0, 0.0)])
            circ = Point(6.0, 0.5)
            polygon_series = gpd.GeoSeries([hole, overlap, poly, circ])
            cell_polygon_table = gpd.GeoDataFrame(geometry=polygon_series)
            sd_polygons = ShapesModel.parse(cell_polygon_table)
            sd_polygons.loc[:, "radius"] = [None, None, None, 0.3]

            return sd_polygons

        sdata = SpatialData(shapes={"p": _make_multi()})
        sdata._sdata = sdata_empty
        adata = anndata.AnnData(pd.DataFrame({"p": ["hole", "overlap", "square", "circle"]}))
        adata.obs.loc[:, "region"] = "p"
        adata.obs.loc[:, "val"] = [0, 1, 2, 3]
        table = TableModel.parse(adata, region="p", region_key="region", instance_key="val")
        sdata["table"] = table
        sdata.pl.render_shapes(color="val", fill_alpha=0.3).pl.show()

    def test_plot_can_color_from_geodataframe(self, sdata_blobs: SpatialData):
        blob = deepcopy(sdata_blobs)
        blob["table"].obs["region"] = pd.Categorical(["blobs_polygons"] * blob["table"].n_obs)
        blob["table"].uns["spatialdata_attrs"]["region"] = "blobs_polygons"
        blob.shapes["blobs_polygons"]["value"] = [1, 10, 1, 20, 1]
        blob._sdata = sdata_blobs
        blob.pl.render_shapes(
            element="blobs_polygons",
            color="value",
        ).pl.show()

    def test_plot_can_scale_shapes(self, sdata_blobs: SpatialData):
        sdata_blobs.pl.render_shapes(element="blobs_circles", scale=0.5).pl.show()

    def test_plot_can_filter_with_groups(self, sdata_blobs: SpatialData):
        _, axs = plt.subplots(nrows=1, ncols=2, layout="tight")

        sdata_blobs["table"].obs["region"] = pd.Categorical(["blobs_polygons"] * sdata_blobs["table"].n_obs)
        sdata_blobs["table"].uns["spatialdata_attrs"]["region"] = "blobs_polygons"
        sdata_blobs.shapes["blobs_polygons"]["cluster"] = "c1"
        sdata_blobs.shapes["blobs_polygons"].iloc[3:5, 1] = "c2"
        sdata_blobs.shapes["blobs_polygons"]["cluster"] = sdata_blobs.shapes["blobs_polygons"]["cluster"].astype(
            "category"
        )

        sdata_blobs.pl.render_shapes("blobs_polygons", color="cluster").pl.show(ax=axs[0], legend_fontsize=6)
        sdata_blobs.pl.render_shapes("blobs_polygons", color="cluster", groups="c1").pl.show(
            ax=axs[1], legend_fontsize=6
        )

    def test_plot_coloring_with_palette(self, sdata_blobs: SpatialData):
        sdata_blobs["table"].obs["region"] = pd.Categorical(["blobs_polygons"] * sdata_blobs["table"].n_obs)
        sdata_blobs["table"].uns["spatialdata_attrs"]["region"] = "blobs_polygons"
        sdata_blobs.shapes["blobs_polygons"]["cluster"] = "c1"
        sdata_blobs.shapes["blobs_polygons"].iloc[3:5, 1] = "c2"
        sdata_blobs.shapes["blobs_polygons"]["cluster"] = sdata_blobs.shapes["blobs_polygons"]["cluster"].astype(
            "category"
        )

        sdata_blobs.pl.render_shapes(
            "blobs_polygons", color="cluster", groups=["c2", "c1"], palette=["green", "yellow"]
        ).pl.show()

    def test_plot_colorbar_respects_input_limits(self, sdata_blobs: SpatialData):
        sdata_blobs["table"].obs["region"] = pd.Categorical(["blobs_polygons"] * sdata_blobs["table"].n_obs)
        sdata_blobs["table"].uns["spatialdata_attrs"]["region"] = "blobs_polygons"
        sdata_blobs.shapes["blobs_polygons"]["cluster"] = [1, 2, 3, 5, 20]
        sdata_blobs.pl.render_shapes("blobs_polygons", color="cluster").pl.show()

    def test_plot_colorbar_can_be_normalised(self, sdata_blobs: SpatialData):
        sdata_blobs["table"].obs["region"] = pd.Categorical(["blobs_polygons"] * sdata_blobs["table"].n_obs)
        sdata_blobs["table"].uns["spatialdata_attrs"]["region"] = "blobs_polygons"
        sdata_blobs.shapes["blobs_polygons"]["cluster"] = [1, 2, 3, 5, 20]
        norm = Normalize(vmin=0, vmax=5, clip=True)
        sdata_blobs.pl.render_shapes("blobs_polygons", color="cluster", groups=["c1"], norm=norm).pl.show()

    def test_plot_can_plot_shapes_after_spatial_query(self, sdata_blobs: SpatialData):
        # subset to only shapes, should be unnecessary after rasterizeation of multiscale images is included
        blob = SpatialData.init_from_elements(
            {
                "blobs_circles": sdata_blobs.shapes["blobs_circles"],
                "blobs_multipolygons": sdata_blobs.shapes["blobs_multipolygons"],
                "blobs_polygons": sdata_blobs.shapes["blobs_polygons"],
            }
        )
        cropped_blob = blob.query.bounding_box(
            axes=["x", "y"], min_coordinate=[100, 100], max_coordinate=[300, 300], target_coordinate_system="global"
        )
        cropped_blob._sdata = sdata_blobs
        cropped_blob.pl.render_shapes().pl.show()

    def test_plot_can_plot_with_annotation_despite_random_shuffling(self, sdata_blobs: SpatialData):
        sdata_blobs["table"].obs["region"] = pd.Categorical(["blobs_circles"] * sdata_blobs["table"].n_obs)
        new_table = sdata_blobs["table"][:5]
        new_table.uns["spatialdata_attrs"]["region"] = "blobs_circles"
        new_table.obs["instance_id"] = np.array(range(5))

        new_table.obs["annotation"] = ["a", "b", "c", "d", "e"]
        new_table.obs["annotation"] = new_table.obs["annotation"].astype("category")

        sdata_blobs["table"] = new_table

        # random permutation of table and shapes
        sdata_blobs["table"].obs = sdata_blobs["table"].obs.sample(frac=1, random_state=83)
        temp = sdata_blobs["blobs_circles"].sample(frac=1, random_state=47)
        del sdata_blobs.shapes["blobs_circles"]
        sdata_blobs["blobs_circles"] = temp

        sdata_blobs.pl.render_shapes("blobs_circles", color="annotation").pl.show()

    def test_plot_can_plot_queried_with_annotation_despite_random_shuffling(self, sdata_blobs: SpatialData):
        sdata_blobs["table"].obs["region"] = pd.Categorical(["blobs_circles"] * sdata_blobs["table"].n_obs)
        new_table = sdata_blobs["table"][:5].copy()
        new_table.uns["spatialdata_attrs"]["region"] = "blobs_circles"
        new_table.obs["instance_id"] = np.array(range(5))

        new_table.obs["annotation"] = ["a", "b", "c", "d", "e"]
        new_table.obs["annotation"] = new_table.obs["annotation"].astype("category")

        sdata_blobs["table"] = new_table

        # random permutation of table and shapes
        sdata_blobs["table"].obs = sdata_blobs["table"].obs.sample(frac=1, random_state=83)
        temp = sdata_blobs["blobs_circles"].sample(frac=1, random_state=47)
        del sdata_blobs.shapes["blobs_circles"]
        sdata_blobs["blobs_circles"] = temp

        # subsetting the data
        sdata_cropped = sdata_blobs.query.bounding_box(
            axes=("x", "y"),
            min_coordinate=[100, 150],
            max_coordinate=[400, 250],
            target_coordinate_system="global",
            filter_table=True,
        )

        sdata_cropped._sdata = sdata_blobs
        sdata_cropped.pl.render_shapes("blobs_circles", color="annotation").pl.show()

    def test_plot_can_color_two_shapes_elements_by_annotation(self, sdata_blobs: SpatialData):
<<<<<<< HEAD
        # TODO: discuss 2 color scales resulting in one legend -> array values for source?
        sdata_blobs["table"].obs["region"] = "blobs_circles"
=======
        sdata_blobs["table"].obs["region"] = pd.Categorical(["blobs_circles"] * sdata_blobs["table"].n_obs)
>>>>>>> d22d3b8f
        new_table = sdata_blobs["table"][:10].copy()
        new_table.uns["spatialdata_attrs"]["region"] = ["blobs_circles", "blobs_polygons"]
        new_table.obs["instance_id"] = np.concatenate((np.array(range(5)), np.array(range(5))))

        new_table.obs["region"] = new_table.obs["region"].cat.add_categories(["blobs_polygons"])
        new_table.obs.loc[5 * [False] + 5 * [True], "region"] = "blobs_polygons"
        new_table.obs["annotation"] = ["a", "b", "c", "d", "e", "v", "w", "x", "y", "z"]
        new_table.obs["annotation"] = new_table.obs["annotation"].astype("category")

        sdata_blobs["table"] = new_table

        sdata_blobs.pl.render_shapes("blobs_circles", color="annotation").pl.render_shapes(
            "blobs_polygons", color="annotation"
        ).pl.show()

    def test_plot_can_color_two_queried_shapes_elements_by_annotation(self, sdata_blobs: SpatialData):
        sdata_blobs["table"].obs["region"] = pd.Categorical(["blobs_circles"] * sdata_blobs["table"].n_obs)
        new_table = sdata_blobs["table"][:10].copy()
        new_table.uns["spatialdata_attrs"]["region"] = ["blobs_circles", "blobs_polygons"]
        new_table.obs["instance_id"] = np.concatenate((np.array(range(5)), np.array(range(5))))

        new_table.obs["region"] = new_table.obs["region"].cat.add_categories(["blobs_polygons"])
        new_table.obs.loc[5 * [False] + 5 * [True], "region"] = "blobs_polygons"
        new_table.obs["annotation"] = ["a", "b", "c", "d", "e", "v", "w", "x", "y", "z"]
        new_table.obs["annotation"] = new_table.obs["annotation"].astype("category")

        sdata_blobs["table"] = new_table
        sdata_blobs["table"].obs = sdata_blobs["table"].obs.sample(frac=1, random_state=83)
        temp = sdata_blobs["blobs_circles"].sample(frac=1, random_state=47)
        sdata_blobs["blobs_circles"] = temp
        temp = sdata_blobs["blobs_polygons"].sample(frac=1, random_state=71)
        sdata_blobs["blobs_polygons"] = temp

        # subsetting the data
        sdata_cropped = sdata_blobs.query.bounding_box(
            axes=("x", "y"),
            min_coordinate=[100, 150],
            max_coordinate=[350, 300],
            target_coordinate_system="global",
            filter_table=True,
        )

        sdata_cropped._sdata = sdata_blobs
        sdata_cropped.pl.render_shapes("blobs_circles", color="annotation").pl.render_shapes(
            "blobs_polygons", color="annotation"
        ).pl.show()

    def test_plot_can_stack_render_shapes(self, sdata_blobs: SpatialData):
        (
            sdata_blobs.pl.render_shapes(element="blobs_circles", na_color="red", fill_alpha=0.5)
            .pl.render_shapes(element="blobs_polygons", na_color="blue", fill_alpha=0.5)
            .pl.show()
        )

    def test_plot_can_color_by_color_name(self, sdata_blobs: SpatialData):
        sdata_blobs.pl.render_shapes(element="blobs_circles", color="red").pl.show()

    def test_plot_can_color_by_rgb_array(self, sdata_blobs: SpatialData):
        sdata_blobs.pl.render_shapes(element="blobs_circles", color=[0.5, 0.5, 1.0]).pl.show()

    def test_plot_can_color_by_rgba_array(self, sdata_blobs: SpatialData):
        sdata_blobs.pl.render_shapes(element="blobs_circles", color=[0.5, 0.5, 1.0, 0.5]).pl.show()

    def test_plot_can_color_by_hex(self, sdata_blobs: SpatialData):
        sdata_blobs.pl.render_shapes(element="blobs_circles", color="#88a136").pl.show()

    def test_plot_can_color_by_hex_with_alpha(self, sdata_blobs: SpatialData):
        sdata_blobs.pl.render_shapes(element="blobs_circles", color="#88a13688").pl.show()

    def test_plot_alpha_overwrites_opacity_from_color(self, sdata_blobs: SpatialData):
        sdata_blobs.pl.render_shapes(element="blobs_circles", color=[0.5, 0.5, 1.0, 0.5], fill_alpha=1.0).pl.show()

    def test_plot_shapes_coercable_categorical_color(self, sdata_blobs: SpatialData):
        n_obs = len(sdata_blobs["blobs_polygons"])
        adata = AnnData(get_standard_RNG().normal(size=(n_obs, 10)))
        adata.obs = pd.DataFrame(get_standard_RNG().normal(size=(n_obs, 3)), columns=["a", "b", "c"])
        adata.obs["instance_id"] = np.arange(adata.n_obs)
        adata.obs["category"] = get_standard_RNG().choice(["a", "b", "c"], size=adata.n_obs)
        adata.obs["instance_id"] = list(range(adata.n_obs))
        adata.obs["region"] = "blobs_polygons"
        table = TableModel.parse(adata=adata, region_key="region", instance_key="instance_id", region="blobs_polygons")
        sdata_blobs["table"] = table

        sdata_blobs.pl.render_shapes("blobs_polygons", color="category").pl.show()

    def test_plot_shapes_categorical_color(self, sdata_blobs: SpatialData):
        n_obs = len(sdata_blobs["blobs_polygons"])
        adata = AnnData(get_standard_RNG().normal(size=(n_obs, 10)))
        adata.obs = pd.DataFrame(get_standard_RNG().normal(size=(n_obs, 3)), columns=["a", "b", "c"])
        adata.obs["instance_id"] = np.arange(adata.n_obs)
        adata.obs["category"] = get_standard_RNG().choice(["a", "b", "c"], size=adata.n_obs)
        adata.obs["instance_id"] = list(range(adata.n_obs))
        adata.obs["region"] = "blobs_polygons"
        table = TableModel.parse(adata=adata, region_key="region", instance_key="instance_id", region="blobs_polygons")
        sdata_blobs["table"] = table

        sdata_blobs["table"].obs["category"] = sdata_blobs["table"].obs["category"].astype("category")
        sdata_blobs.pl.render_shapes("blobs_polygons", color="category").pl.show()

    def test_plot_datashader_can_render_shapes(self, sdata_blobs: SpatialData):
        sdata_blobs.pl.render_shapes(method="datashader").pl.show()

    def test_plot_datashader_can_render_colored_shapes(self, sdata_blobs: SpatialData):
        sdata_blobs.pl.render_shapes(method="datashader", color="red").pl.show()

    def test_plot_datashader_can_render_with_different_alpha(self, sdata_blobs: SpatialData):
        sdata_blobs.pl.render_shapes(method="datashader", fill_alpha=0.7).pl.show()

    def test_plot_datashader_can_color_by_category(self, sdata_blobs: SpatialData):
        n_obs = len(sdata_blobs["blobs_polygons"])
        adata = AnnData(get_standard_RNG().normal(size=(n_obs, 10)))
        adata.obs = pd.DataFrame(get_standard_RNG().normal(size=(n_obs, 3)), columns=["a", "b", "c"])
        adata.obs["category"] = get_standard_RNG().choice(["a", "b", "c"], size=adata.n_obs)
        adata.obs["instance_id"] = list(range(adata.n_obs))
        adata.obs["region"] = "blobs_polygons"
        table = TableModel.parse(
            adata=adata,
            region_key="region",
            instance_key="instance_id",
            region="blobs_polygons",
        )
        sdata_blobs["table"] = table

        sdata_blobs.pl.render_shapes(element="blobs_polygons", color="category", method="datashader").pl.show()

    def test_plot_datashader_can_color_by_category_with_cmap(self, sdata_blobs: SpatialData):
        n_obs = len(sdata_blobs["blobs_polygons"])
        adata = AnnData(get_standard_RNG().normal(size=(n_obs, 10)))
        adata.obs = pd.DataFrame(get_standard_RNG().normal(size=(n_obs, 3)), columns=["a", "b", "c"])
        adata.obs["category"] = get_standard_RNG().choice(["a", "b", "c"], size=adata.n_obs)
        adata.obs["instance_id"] = list(range(adata.n_obs))
        adata.obs["region"] = "blobs_polygons"
        table = TableModel.parse(
            adata=adata,
            region_key="region",
            instance_key="instance_id",
            region="blobs_polygons",
        )
        sdata_blobs["table"] = table

        sdata_blobs.pl.render_shapes(
            element="blobs_polygons", color="category", method="datashader", cmap="cool"
        ).pl.show()

    def test_plot_can_color_by_category_with_cmap(self, sdata_blobs: SpatialData):
        n_obs = len(sdata_blobs["blobs_polygons"])
        adata = AnnData(get_standard_RNG().normal(size=(n_obs, 10)))
        adata.obs = pd.DataFrame(get_standard_RNG().normal(size=(n_obs, 3)), columns=["a", "b", "c"])
        adata.obs["category"] = get_standard_RNG().choice(["a", "b", "c"], size=adata.n_obs)
        adata.obs["instance_id"] = list(range(adata.n_obs))
        adata.obs["region"] = "blobs_polygons"
        table = TableModel.parse(
            adata=adata,
            region_key="region",
            instance_key="instance_id",
            region="blobs_polygons",
        )
        sdata_blobs["table"] = table

        sdata_blobs.pl.render_shapes(element="blobs_polygons", color="category", cmap="cool").pl.show()

    def test_plot_datashader_can_color_by_value(self, sdata_blobs: SpatialData):
        sdata_blobs["table"].obs["region"] = pd.Categorical(["blobs_polygons"] * sdata_blobs["table"].n_obs)
        sdata_blobs["table"].uns["spatialdata_attrs"]["region"] = "blobs_polygons"
        sdata_blobs.shapes["blobs_polygons"]["value"] = [1, 10, 1, 20, 1]
        sdata_blobs.pl.render_shapes(element="blobs_polygons", color="value", method="datashader").pl.show()

    def test_plot_datashader_can_color_by_identical_value(self, sdata_blobs: SpatialData):
        """
        We test this, because datashader internally scales the values, so when all shapes have the same value,
        the scaling would lead to all of them being assigned an alpha of 0, so we wouldn't see anything
        """
        sdata_blobs["table"].obs["region"] = pd.Categorical(["blobs_polygons"] * sdata_blobs["table"].n_obs)
        sdata_blobs["table"].uns["spatialdata_attrs"]["region"] = "blobs_polygons"
        sdata_blobs.shapes["blobs_polygons"]["value"] = [1, 1, 1, 1, 1]
        sdata_blobs.pl.render_shapes(element="blobs_polygons", color="value", method="datashader").pl.show()

    def test_plot_datashader_shades_with_linear_cmap(self, sdata_blobs: SpatialData):
        sdata_blobs["table"].obs["region"] = pd.Categorical(["blobs_polygons"] * sdata_blobs["table"].n_obs)
        sdata_blobs["table"].uns["spatialdata_attrs"]["region"] = "blobs_polygons"
        sdata_blobs.shapes["blobs_polygons"]["value"] = [1, 2, 1, 20, 1]
        sdata_blobs.pl.render_shapes(element="blobs_polygons", color="value", method="datashader").pl.show()

    def test_plot_datashader_can_render_with_outline(self, sdata_blobs: SpatialData):
        sdata_blobs.pl.render_shapes(method="datashader", element="blobs_polygons", outline_alpha=1).pl.show()

    def test_plot_datashader_can_render_with_diff_alpha_outline(self, sdata_blobs: SpatialData):
        sdata_blobs.pl.render_shapes(method="datashader", element="blobs_polygons", outline_alpha=0.5).pl.show()

    def test_plot_datashader_can_render_with_diff_width_outline(self, sdata_blobs: SpatialData):
        sdata_blobs.pl.render_shapes(method="datashader", element="blobs_polygons", outline_width=5.0).pl.show()

    def test_plot_datashader_can_render_with_colored_outline(self, sdata_blobs: SpatialData):
        sdata_blobs.pl.render_shapes(method="datashader", element="blobs_polygons", outline_color="red").pl.show()

    def test_plot_datashader_can_render_with_rgb_colored_outline(self, sdata_blobs: SpatialData):
        sdata_blobs.pl.render_shapes(
            method="datashader", element="blobs_polygons", outline_color=(0.0, 0.0, 1.0)
        ).pl.show()

    def test_plot_datashader_can_render_with_rgba_colored_outline(self, sdata_blobs: SpatialData):
        sdata_blobs.pl.render_shapes(
            method="datashader", element="blobs_polygons", outline_color=(0.0, 1.0, 0.0, 1.0)
        ).pl.show()

    def test_plot_can_set_clims_clip(self, sdata_blobs: SpatialData):
        table_shapes = sdata_blobs["table"][:5].copy()
        table_shapes.obs.instance_id = list(range(5))
        table_shapes.obs["region"] = pd.Categorical(["blobs_circles"] * table_shapes.n_obs)
        table_shapes.obs["dummy_gene_expression"] = [i * 10 for i in range(5)]
        table_shapes.uns["spatialdata_attrs"]["region"] = "blobs_circles"
        sdata_blobs["new_table"] = table_shapes

        norm = Normalize(vmin=20, vmax=40, clip=True)
        sdata_blobs.pl.render_shapes(
            "blobs_circles", color="dummy_gene_expression", norm=norm, table_name="new_table"
        ).pl.show()

    def test_plot_datashader_can_transform_polygons(self, sdata_blobs: SpatialData):
        theta = math.pi / 1.7
        rotation = Affine(
            [
                [math.cos(theta), -math.sin(theta), 0],
                [math.sin(theta), math.cos(theta), 0],
                [0, 0, 1],
            ],
            input_axes=("x", "y"),
            output_axes=("x", "y"),
        )

        scale = Scale([-1.3, 1.8], axes=("x", "y"))
        identity = Identity()
        mapaxis = MapAxis({"x": "y", "y": "x"})
        translation = Translation([20, -65], ("x", "y"))
        seq = Sequence([mapaxis, scale, identity, translation, rotation])

        _set_transformations(sdata_blobs["blobs_polygons"], {"global": seq})

        sdata_blobs.pl.render_shapes("blobs_polygons", method="datashader", outline_alpha=1.0).pl.show()

    def test_plot_datashader_can_transform_multipolygons(self, sdata_blobs: SpatialData):
        theta = math.pi / 1.7
        rotation = Affine(
            [
                [math.cos(theta), -math.sin(theta), 0],
                [math.sin(theta), math.cos(theta), 0],
                [0, 0, 1],
            ],
            input_axes=("x", "y"),
            output_axes=("x", "y"),
        )

        scale = Scale([-1.3, 1.8], axes=("x", "y"))
        identity = Identity()
        mapaxis = MapAxis({"x": "y", "y": "x"})
        translation = Translation([20, -65], ("x", "y"))
        seq = Sequence([mapaxis, scale, identity, translation, rotation])

        _set_transformations(sdata_blobs["blobs_multipolygons"], {"global": seq})

        sdata_blobs.pl.render_shapes("blobs_multipolygons", method="datashader", outline_alpha=1.0).pl.show()

    def test_plot_datashader_can_transform_circles(self, sdata_blobs: SpatialData):
        theta = math.pi / 1.7
        rotation = Affine(
            [
                [math.cos(theta), -math.sin(theta), 0],
                [math.sin(theta), math.cos(theta), 0],
                [0, 0, 1],
            ],
            input_axes=("x", "y"),
            output_axes=("x", "y"),
        )

        scale = Scale([-1.3, 1.8], axes=("x", "y"))
        identity = Identity()
        mapaxis = MapAxis({"x": "y", "y": "x"})
        translation = Translation([20, -65], ("x", "y"))
        seq = Sequence([mapaxis, scale, identity, translation, rotation])

        _set_transformations(sdata_blobs["blobs_circles"], {"global": seq})

        sdata_blobs.pl.render_shapes("blobs_circles", method="datashader", outline_alpha=1.0).pl.show()

    def test_plot_can_do_non_matching_table(self, sdata_blobs: SpatialData):
        # TODO: discuss isvalid logic
        table_shapes = sdata_blobs["table"][:3].copy()
        table_shapes.obs.instance_id = list(range(3))
        table_shapes.obs["region"] = pd.Categorical(["blobs_circles"] * table_shapes.n_obs)
        table_shapes.uns["spatialdata_attrs"]["region"] = "blobs_circles"
        sdata_blobs["new_table"] = table_shapes

        sdata_blobs.pl.render_shapes("blobs_circles", color="instance_id").pl.show()

    def test_plot_can_color_with_norm_no_clipping(self, sdata_blobs_shapes_annotated: SpatialData):
        sdata_blobs_shapes_annotated.pl.render_shapes(
            element="blobs_polygons", color="value", norm=Normalize(2, 4, clip=False), cmap=_viridis_with_under_over()
        ).pl.show()

    def test_plot_datashader_can_color_with_norm_and_clipping(self, sdata_blobs_shapes_annotated: SpatialData):
        sdata_blobs_shapes_annotated.pl.render_shapes(
            element="blobs_polygons",
            color="value",
            norm=Normalize(2, 4, clip=True),
            cmap=_viridis_with_under_over(),
            method="datashader",
            datashader_reduction="max",
        ).pl.show()

    def test_plot_datashader_can_color_with_norm_no_clipping(self, sdata_blobs_shapes_annotated: SpatialData):
        sdata_blobs_shapes_annotated.pl.render_shapes(
            element="blobs_polygons",
            color="value",
            norm=Normalize(2, 4, clip=False),
            cmap=_viridis_with_under_over(),
            method="datashader",
            datashader_reduction="max",
        ).pl.show()

    def test_plot_datashader_norm_vmin_eq_vmax_without_clip(self, sdata_blobs_shapes_annotated: SpatialData):
        sdata_blobs_shapes_annotated.pl.render_shapes(
            element="blobs_polygons",
            color="value",
            norm=Normalize(3, 3, clip=False),
            cmap=_viridis_with_under_over(),
            method="datashader",
            datashader_reduction="max",
        ).pl.show()

    def test_plot_datashader_norm_vmin_eq_vmax_with_clip(self, sdata_blobs_shapes_annotated: SpatialData):
        sdata_blobs_shapes_annotated.pl.render_shapes(
            element="blobs_polygons",
            color="value",
            norm=Normalize(3, 3, clip=True),
            cmap=_viridis_with_under_over(),
            method="datashader",
            datashader_reduction="max",
        ).pl.show()

    def test_plot_can_annotate_shapes_with_table_layer(self, sdata_blobs: SpatialData):
        nrows, ncols = 5, 3
        feature_matrix = get_standard_RNG().random((nrows, ncols))
        var_names = [f"feature{i}" for i in range(ncols)]

        obs_indices = sdata_blobs["blobs_circles"].index

        obs = pd.DataFrame()
        obs["instance_id"] = obs_indices
        obs["region"] = "blobs_circles"
        obs["region"].astype("category")

        table = AnnData(X=feature_matrix, var=pd.DataFrame(index=var_names), obs=obs)
        table = TableModel.parse(table, region="blobs_circles", region_key="region", instance_key="instance_id")
        sdata_blobs["circle_table"] = table
        sdata_blobs["circle_table"].layers["normalized"] = get_standard_RNG().random((nrows, ncols))

        sdata_blobs.pl.render_shapes("blobs_circles", color="feature0", table_layer="normalized").pl.show()

    def test_plot_can_render_shapes_with_double_outline(self, sdata_blobs: SpatialData):
        sdata_blobs.pl.render_shapes("blobs_circles", outline_width=(10.0, 5.0)).pl.show()

    def test_plot_can_render_shapes_with_colored_double_outline(self, sdata_blobs: SpatialData):
        sdata_blobs.pl.render_shapes(
            "blobs_polygons", outline_width=(10.0, 5.0), outline_color=("purple", "orange")
        ).pl.show()

    def test_plot_can_render_double_outline_with_diff_alpha(self, sdata_blobs: SpatialData):
        sdata_blobs.pl.render_shapes(
            element="blobs_circles", outline_color=("red", "blue"), outline_alpha=(0.7, 0.3), outline_width=(20, 10)
        ).pl.show()

    def test_plot_outline_alpha_takes_precedence(self, sdata_blobs: SpatialData):
        sdata_blobs.pl.render_shapes(
            element="blobs_circles", outline_color=("#ff660033", "#33aa0066"), outline_width=(20, 10), outline_alpha=1.0
        ).pl.show()

    def test_plot_datashader_can_render_shapes_with_double_outline(self, sdata_blobs: SpatialData):
        sdata_blobs.pl.render_shapes("blobs_circles", outline_width=(10.0, 5.0), method="datashader").pl.show()

    def test_plot_datashader_can_render_shapes_with_colored_double_outline(self, sdata_blobs: SpatialData):
        sdata_blobs.pl.render_shapes(
            "blobs_polygons",
            outline_width=(10.0, 5.0),
            outline_color=("purple", "orange"),
            method="datashader",
        ).pl.show()


def test_warns_when_table_does_not_annotate_element(sdata_blobs: SpatialData):
    # Work on an independent copy since we mutate tables
    sdata_blobs_local = deepcopy(sdata_blobs)

    # Create a table that annotates a DIFFERENT element than the one we will render
    other_table = sdata_blobs_local["table"].copy()
    other_table.obs["region"] = "blobs_points"  # Different from blobs_circles
    other_table.uns["spatialdata_attrs"]["region"] = "blobs_points"
    sdata_blobs_local["other_table"] = other_table

    # Rendering "blobs_circles" with a table that annotates "blobs_points"
    # should raise a warning and fall back to using no table.
    with pytest.warns(UserWarning, match="does not annotate element"):
        (
            sdata_blobs_local.pl.render_shapes(
                "blobs_circles",
                color="channel_0_sum",
                table_name="other_table",
            ).pl.show()
        )<|MERGE_RESOLUTION|>--- conflicted
+++ resolved
@@ -213,12 +213,8 @@
         sdata_cropped.pl.render_shapes("blobs_circles", color="annotation").pl.show()
 
     def test_plot_can_color_two_shapes_elements_by_annotation(self, sdata_blobs: SpatialData):
-<<<<<<< HEAD
         # TODO: discuss 2 color scales resulting in one legend -> array values for source?
-        sdata_blobs["table"].obs["region"] = "blobs_circles"
-=======
         sdata_blobs["table"].obs["region"] = pd.Categorical(["blobs_circles"] * sdata_blobs["table"].n_obs)
->>>>>>> d22d3b8f
         new_table = sdata_blobs["table"][:10].copy()
         new_table.uns["spatialdata_attrs"]["region"] = ["blobs_circles", "blobs_polygons"]
         new_table.obs["instance_id"] = np.concatenate((np.array(range(5)), np.array(range(5))))
@@ -613,7 +609,7 @@
 
     # Create a table that annotates a DIFFERENT element than the one we will render
     other_table = sdata_blobs_local["table"].copy()
-    other_table.obs["region"] = "blobs_points"  # Different from blobs_circles
+    other_table.obs["region"] = pd.Categorical(["blobs_points"] * other_table.n_obs)  # Different from blobs_circles
     other_table.uns["spatialdata_attrs"]["region"] = "blobs_points"
     sdata_blobs_local["other_table"] = other_table
 
