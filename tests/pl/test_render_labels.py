import dask.array as da
import matplotlib
import matplotlib.pyplot as plt
import pandas as pd
import pytest
import scanpy as sc
from anndata import AnnData
from matplotlib.colors import Normalize
from spatial_image import to_spatial_image
from spatialdata import SpatialData, deepcopy, get_element_instances
from spatialdata.models import Labels2DModel, TableModel

import spatialdata_plot  # noqa: F401
from tests.conftest import DPI, PlotTester, PlotTesterMeta, _viridis_with_under_over, get_standard_RNG

sc.pl.set_rcParams_defaults()
sc.set_figure_params(dpi=DPI, color_map="viridis")
matplotlib.use("agg")  # same as GitHub action runner
_ = spatialdata_plot

# WARNING:
# 1. all classes must both subclass PlotTester and use metaclass=PlotTesterMeta
# 2. tests which produce a plot must be prefixed with `test_plot_`
# 3. if the tolerance needs to be changed, don't prefix the function with `test_plot_`, but with something else
#    the comp. function can be accessed as `self.compare(<your_filename>, tolerance=<your_tolerance>)`
#    ".png" is appended to <your_filename>, no need to set it


class TestLabels(PlotTester, metaclass=PlotTesterMeta):
    def test_plot_can_render_labels(self, sdata_blobs: SpatialData):
        sdata_blobs.pl.render_labels(element="blobs_labels").pl.show()

    def test_plot_can_render_multiscale_labels(self, sdata_blobs: SpatialData):
        sdata_blobs["table"].obs["region"] = pd.Categorical(["blobs_multiscale_labels"] * sdata_blobs["table"].n_obs)
        sdata_blobs["table"].uns["spatialdata_attrs"]["region"] = "blobs_multiscale_labels"
        sdata_blobs.pl.render_labels("blobs_multiscale_labels").pl.show()

    def test_plot_can_render_given_scale_of_multiscale_labels(self, sdata_blobs: SpatialData):
        sdata_blobs["table"].obs["region"] = pd.Categorical(["blobs_multiscale_labels"] * sdata_blobs["table"].n_obs)
        sdata_blobs["table"].uns["spatialdata_attrs"]["region"] = "blobs_multiscale_labels"
        sdata_blobs.pl.render_labels("blobs_multiscale_labels", scale="scale1").pl.show()

    def test_plot_can_do_rasterization(self, sdata_blobs: SpatialData):
        temp = sdata_blobs["blobs_labels"].data.copy()
        temp = da.concatenate([temp] * 6, axis=0)
        temp = da.concatenate([temp] * 6, axis=1)
        img = to_spatial_image(temp, dims=("y", "x"))
        img.attrs["transform"] = sdata_blobs["blobs_labels"].transform
        sdata_blobs["blobs_giant_labels"] = img

        sdata_blobs["table"].obs["region"] = pd.Categorical(["blobs_giant_labels"] * sdata_blobs["table"].n_obs)
        sdata_blobs["table"].uns["spatialdata_attrs"]["region"] = "blobs_giant_labels"

        sdata_blobs.pl.render_labels("blobs_giant_labels").pl.show()

    def test_plot_can_stop_rasterization_with_scale_full(self, sdata_blobs: SpatialData):
        temp = sdata_blobs["blobs_labels"].data.copy()
        temp = da.concatenate([temp] * 6, axis=0)
        temp = da.concatenate([temp] * 6, axis=1)
        img = to_spatial_image(temp, dims=("y", "x"))
        img.attrs["transform"] = sdata_blobs["blobs_labels"].transform
        sdata_blobs["blobs_giant_labels"] = img

        sdata_blobs["table"].obs["region"] = pd.Categorical(["blobs_giant_labels"] * sdata_blobs["table"].n_obs)
        sdata_blobs["table"].uns["spatialdata_attrs"]["region"] = "blobs_giant_labels"

        sdata_blobs.pl.render_labels("blobs_giant_labels", scale="full").pl.show()

    def test_plot_can_stack_render_labels(self, sdata_blobs: SpatialData):
        (
            sdata_blobs.pl.render_labels(
                element="blobs_labels",
                na_color="red",
                fill_alpha=1,
                outline_alpha=0,
            )
            .pl.render_labels(
                element="blobs_labels",
                na_color="blue",
                fill_alpha=0,
                outline_alpha=1,
                contour_px=15,
            )
            .pl.show()
        )

    def test_plot_can_color_labels_by_continuous_variable(self, sdata_blobs: SpatialData):
        sdata_blobs.pl.render_labels("blobs_labels", color="channel_0_sum").pl.show()

    def test_plot_can_color_labels_by_categorical_variable(self, sdata_blobs: SpatialData):
        max_col = sdata_blobs["table"].to_df().idxmax(axis=1)
        max_col = pd.Categorical(max_col, categories=sdata_blobs["table"].to_df().columns, ordered=True)
        sdata_blobs["table"].obs["which_max"] = max_col

        sdata_blobs.pl.render_labels("blobs_labels", color="which_max").pl.show()

    @pytest.mark.parametrize(
        "label",
        [
            "blobs_labels",
            "blobs_multiscale_labels",
        ],
    )
    def test_plot_can_color_labels_by_categorical_variable_in_other_table(self, sdata_blobs: SpatialData, label: str):
        def _make_tablemodel_with_categorical_labels(sdata_blobs, label):
            adata = sdata_blobs.tables["table"].copy()
            max_col = adata.to_df().idxmax(axis=1)
            max_col = max_col.str.replace("channel_", "ch").str.replace("_sum", "")
            max_col = pd.Categorical(max_col, categories=set(max_col), ordered=True)
            adata.obs["which_max"] = max_col
            adata.obs["region"] = pd.Categorical([label] * adata.n_obs)
            del adata.uns["spatialdata_attrs"]
            table = TableModel.parse(
                adata=adata,
                region_key="region",
                instance_key="instance_id",
                region=label,
            )
            sdata_blobs.tables["other_table"] = table

            _, axs = plt.subplots(nrows=1, ncols=3, layout="tight")

            sdata_blobs.pl.render_labels(label, color="channel_1_sum", table="other_table", scale="scale0").pl.show(
                ax=axs[0], title="ch_1_sum", colorbar=False
            )
            sdata_blobs.pl.render_labels(label, color="channel_2_sum", table="other_table", scale="scale0").pl.show(
                ax=axs[1], title="ch_2_sum", colorbar=False
            )
            sdata_blobs.pl.render_labels(label, color="which_max", table="other_table", scale="scale0").pl.show(
                ax=axs[2], legend_fontsize=6
            )

        # we're modifying the data here, so we need an independent copy
        sdata_blobs_local = deepcopy(sdata_blobs)

        _make_tablemodel_with_categorical_labels(sdata_blobs_local, label)

    def test_plot_two_calls_with_coloring_result_in_two_colorbars(self, sdata_blobs: SpatialData):
        # we're modifying the data here so we need an independent copy
        sdata_blobs_local = deepcopy(sdata_blobs)

        table = sdata_blobs_local["table"].copy()
        table.obs["region"] = pd.Categorical(["blobs_multiscale_labels"] * table.n_obs)
        table.uns["spatialdata_attrs"]["region"] = "blobs_multiscale_labels"
        table = table[:, ~table.var_names.isin(["channel_0_sum"])]
        sdata_blobs_local["multi_table"] = table
        sdata_blobs_local.pl.render_labels("blobs_labels", color="channel_0_sum", table_name="table").pl.render_labels(
            "blobs_multiscale_labels", color="channel_1_sum", table_name="multi_table"
        ).pl.show()

    def test_plot_can_control_label_outline(self, sdata_blobs: SpatialData):
        sdata_blobs.pl.render_labels(
            "blobs_labels",
            color="channel_0_sum",
            outline_alpha=0.4,
            fill_alpha=0.0,
            contour_px=15,
        ).pl.show()

    def test_plot_can_control_label_infill(self, sdata_blobs: SpatialData):
        sdata_blobs.pl.render_labels(
            "blobs_labels",
            color="channel_0_sum",
            outline_alpha=0.0,
            fill_alpha=0.4,
        ).pl.show()

    def test_plot_label_colorbar_uses_alpha_of_less_transparent_infill(
        self,
        sdata_blobs: SpatialData,
    ):
        sdata_blobs.pl.render_labels(
            "blobs_labels",
            color="channel_0_sum",
            fill_alpha=0.1,
            outline_alpha=0.7,
            contour_px=15,
        ).pl.show()

    def test_plot_label_colorbar_uses_alpha_of_less_transparent_outline(
        self,
        sdata_blobs: SpatialData,
    ):
        sdata_blobs.pl.render_labels("blobs_labels", color="channel_0_sum", fill_alpha=0.7, outline_alpha=0.1).pl.show()

    def test_can_plot_with_one_element_color_table(self, sdata_blobs: SpatialData):
        table = sdata_blobs["table"].copy()
        table.obs["region"] = pd.Categorical(["blobs_multiscale_labels"] * table.n_obs)
        table.uns["spatialdata_attrs"]["region"] = "blobs_multiscale_labels"
        table = table[:, ~table.var_names.isin(["channel_0_sum"])]
        sdata_blobs["multi_table"] = table
        sdata_blobs.pl.render_labels("blobs_labels", color="channel_0_sum", table_name="table").pl.render_labels(
            "blobs_multiscale_labels", color="channel_1_sum", table_name="multi_table"
        ).pl.show()

    def test_plot_subset_categorical_label_maintains_order(self, sdata_blobs: SpatialData):
        max_col = sdata_blobs["table"].to_df().idxmax(axis=1)
        max_col = pd.Categorical(max_col, categories=sdata_blobs["table"].to_df().columns, ordered=True)
        sdata_blobs["table"].obs["which_max"] = max_col

        _, axs = plt.subplots(nrows=1, ncols=2, layout="tight")

        sdata_blobs.pl.render_labels("blobs_labels", color="which_max").pl.show(ax=axs[0], legend_fontsize=6)
        sdata_blobs.pl.render_labels(
            "blobs_labels",
            color="which_max",
            groups=["channel_0_sum"],
        ).pl.show(ax=axs[1])

    def test_plot_subset_categorical_label_maintains_order_when_palette_overwrite(self, sdata_blobs: SpatialData):
        max_col = sdata_blobs["table"].to_df().idxmax(axis=1)
        max_col = pd.Categorical(max_col, categories=sdata_blobs["table"].to_df().columns, ordered=True)
        sdata_blobs["table"].obs["which_max"] = max_col

        _, axs = plt.subplots(nrows=1, ncols=2, layout="tight")

        sdata_blobs.pl.render_labels("blobs_labels", color="which_max").pl.show(ax=axs[0], legend_fontsize=6)
        sdata_blobs.pl.render_labels(
            "blobs_labels", color="which_max", groups=["channel_0_sum"], palette="red"
        ).pl.show(ax=axs[1])

    def test_plot_label_categorical_color(self, sdata_blobs: SpatialData):
        self._make_tablemodel_with_categorical_labels(sdata_blobs, labels_name="blobs_labels")
        sdata_blobs.pl.render_labels("blobs_labels", color="category").pl.show()

    def _make_tablemodel_with_categorical_labels(self, sdata_blobs, labels_name: str):
        instances = get_element_instances(sdata_blobs[labels_name])
        n_obs = len(instances)
        adata = AnnData(
            get_standard_RNG().normal(size=(n_obs, 10)),
            obs=pd.DataFrame(get_standard_RNG().normal(size=(n_obs, 3)), columns=["a", "b", "c"]),
        )
        adata.obs["instance_id"] = instances.values
        adata.obs["category"] = get_standard_RNG().choice(["a", "b", "c"], size=adata.n_obs)
        adata.obs["category"][:3] = ["a", "b", "c"]
        adata.obs["region"] = labels_name
        table = TableModel.parse(
            adata=adata,
            region_key="region",
            instance_key="instance_id",
            region=labels_name,
        )
        sdata_blobs["other_table"] = table
        sdata_blobs["other_table"].obs["category"] = sdata_blobs["other_table"].obs["category"].astype("category")

    def test_plot_can_color_with_norm_and_clipping(self, sdata_blobs: SpatialData):
        sdata_blobs.pl.render_labels(
            "blobs_labels",
            color="channel_0_sum",
            norm=Normalize(400, 1000, clip=True),
            cmap=_viridis_with_under_over(),
        ).pl.show()

    def test_plot_can_color_with_norm_no_clipping(self, sdata_blobs: SpatialData):
        sdata_blobs.pl.render_labels(
            "blobs_labels",
            color="channel_0_sum",
            norm=Normalize(400, 1000, clip=False),
            cmap=_viridis_with_under_over(),
        ).pl.show()

    def test_plot_can_annotate_labels_with_table_layer(self, sdata_blobs: SpatialData):
<<<<<<< HEAD
        sdata_blobs["table"].layers["normalized"] = RNG.random(sdata_blobs["table"].X.shape)
        sdata_blobs.pl.render_labels("blobs_labels", color="channel_0_sum", table_layer="normalized").pl.show()

    def test_plot_can_annotate_labels_with_nan_in_table_obs_categorical(self, sdata_blobs: SpatialData):
        sdata_blobs.table.obs["cat_color"] = pd.Categorical(["a", "b", "b", "a", "b"] * 5 + [np.nan])
        sdata_blobs.pl.render_labels("blobs_labels", color="cat_color").pl.show()

    def test_plot_can_annotate_labels_with_nan_in_table_obs_continuous(self, sdata_blobs: SpatialData):
        sdata_blobs["table"].obs["cont_color"] = [np.nan, 2, 3, 4, 5, 6, 7, 8, 9, 10, 11, 12, 13] * 2
        sdata_blobs.pl.render_labels("blobs_labels", color="cont_color").pl.show()

    def test_plot_can_annotate_labels_with_nan_in_table_X_continuous(self, sdata_blobs: SpatialData):
        sdata_blobs["table"].X[0:5, 0] = np.nan
        sdata_blobs.pl.render_labels("blobs_labels", color="channel_0_sum").pl.show()
=======
        sdata_blobs["table"].layers["normalized"] = get_standard_RNG().random(sdata_blobs["table"].X.shape)
        sdata_blobs.pl.render_labels("blobs_labels", color="channel_0_sum", table_layer="normalized").pl.show()

    def _prepare_labels_with_small_objects(self, sdata_blobs: SpatialData) -> SpatialData:
        # add a categorical column
        adata = sdata_blobs["table"]
        sdata_blobs["table"].obs["category"] = ["a"] * 10 + ["b"] * 10 + ["c"] * 6

        sdata_blobs["table"].obs["category"] = sdata_blobs["table"].obs["category"].astype("category")

        labels = sdata_blobs["blobs_labels"].data.compute()

        # make label 1 small
        mask = labels == 1
        labels[mask] = 0
        labels[200, 200] = 1

        sdata_blobs["blobs_labels"] = Labels2DModel.parse(labels)

        # tile the labels object
        arr = da.tile(sdata_blobs["blobs_labels"], (4, 4))
        sdata_blobs["blobs_labels_large"] = Labels2DModel.parse(arr)

        adata.obs["region"] = "blobs_labels_large"
        sdata_blobs.set_table_annotates_spatialelement("table", region="blobs_labels_large")
        return sdata_blobs

    def test_plot_can_handle_dropping_small_labels_after_rasterize_continuous(self, sdata_blobs: SpatialData):
        # reported here https://github.com/scverse/spatialdata-plot/issues/443
        sdata_blobs = self._prepare_labels_with_small_objects(sdata_blobs)

        sdata_blobs.pl.render_labels("blobs_labels_large", color="channel_0_sum", table_name="table").pl.show()

    def test_plot_can_handle_dropping_small_labels_after_rasterize_categorical(self, sdata_blobs: SpatialData):
        sdata_blobs = self._prepare_labels_with_small_objects(sdata_blobs)

        sdata_blobs.pl.render_labels("blobs_labels_large", color="category", table_name="table").pl.show()

    def test_plot_respects_custom_colors_from_uns(self, sdata_blobs: SpatialData):
        labels_name = "blobs_labels"
        instances = get_element_instances(sdata_blobs[labels_name])
        n_obs = len(instances)
        adata = AnnData(
            get_standard_RNG().normal(size=(n_obs, 10)),
            obs=pd.DataFrame(get_standard_RNG().normal(size=(n_obs, 3)), columns=["a", "b", "c"]),
        )
        adata.obs["instance_id"] = instances.values
        adata.obs["category"] = get_standard_RNG().choice(["a", "b", "c"], size=adata.n_obs)
        adata.obs["category"][:3] = ["a", "b", "c"]
        adata.obs["region"] = labels_name
        table = TableModel.parse(
            adata=adata,
            region_key="region",
            instance_key="instance_id",
            region=labels_name,
        )
        sdata_blobs["other_table"] = table
        sdata_blobs["other_table"].obs["category"] = sdata_blobs["other_table"].obs["category"].astype("category")
        sdata_blobs["other_table"].uns["category_colors"] = ["red", "green", "blue"]  # purple, green ,yellow

        sdata_blobs.pl.render_labels("blobs_labels", color="category").pl.show()

    def test_plot_respects_custom_colors_from_uns_with_groups_and_palette(
        self,
        sdata_blobs: SpatialData,
    ):
        labels_name = "blobs_labels"
        instances = get_element_instances(sdata_blobs[labels_name])
        n_obs = len(instances)
        adata = AnnData(
            get_standard_RNG().normal(size=(n_obs, 10)),
            obs=pd.DataFrame(get_standard_RNG().normal(size=(n_obs, 3)), columns=["a", "b", "c"]),
        )
        adata.obs["instance_id"] = instances.values
        adata.obs["category"] = get_standard_RNG().choice(["a", "b", "c"], size=adata.n_obs)
        adata.obs["category"][:3] = ["a", "b", "c"]
        adata.obs["region"] = labels_name
        table = TableModel.parse(
            adata=adata,
            region_key="region",
            instance_key="instance_id",
            region=labels_name,
        )
        sdata_blobs["other_table"] = table
        sdata_blobs["other_table"].obs["category"] = sdata_blobs["other_table"].obs["category"].astype("category")
        sdata_blobs["other_table"].uns["category_colors"] = {
            "a": "red",
            "b": "green",
            "c": "blue",
        }

        # palette overwrites uns colors
        sdata_blobs.pl.render_labels(
            "blobs_labels",
            color="category",
            groups=["a", "b"],
            palette=["yellow", "cyan"],
        ).pl.show()


def test_raises_when_table_does_not_annotate_element(sdata_blobs: SpatialData):
    # Work on an independent copy since we mutate tables
    sdata_blobs_local = deepcopy(sdata_blobs)

    # Create a table that annotates a DIFFERENT element than the one we will render
    other_table = sdata_blobs_local["table"].copy()
    other_table.obs["region"] = pd.Categorical(["blobs_multiscale_labels"] * other_table.n_obs)
    other_table.uns["spatialdata_attrs"]["region"] = "blobs_multiscale_labels"
    sdata_blobs_local["other_table"] = other_table

    # Rendering "blobs_labels" with a table that annotates "blobs_multiscale_labels"
    # should now raise to alert the user about the mismatch.
    with pytest.raises(
        KeyError,
        match="Table 'other_table' does not annotate element 'blobs_labels'",
    ):
        sdata_blobs_local.pl.render_labels(
            "blobs_labels",
            color="channel_0_sum",
            table_name="other_table",
        ).pl.show()
>>>>>>> 0d4239bc
<|MERGE_RESOLUTION|>--- conflicted
+++ resolved
@@ -260,8 +260,7 @@
         ).pl.show()
 
     def test_plot_can_annotate_labels_with_table_layer(self, sdata_blobs: SpatialData):
-<<<<<<< HEAD
-        sdata_blobs["table"].layers["normalized"] = RNG.random(sdata_blobs["table"].X.shape)
+        sdata_blobs["table"].layers["normalized"] = get_standard_RNG().random(sdata_blobs["table"].X.shape)
         sdata_blobs.pl.render_labels("blobs_labels", color="channel_0_sum", table_layer="normalized").pl.show()
 
     def test_plot_can_annotate_labels_with_nan_in_table_obs_categorical(self, sdata_blobs: SpatialData):
@@ -275,9 +274,6 @@
     def test_plot_can_annotate_labels_with_nan_in_table_X_continuous(self, sdata_blobs: SpatialData):
         sdata_blobs["table"].X[0:5, 0] = np.nan
         sdata_blobs.pl.render_labels("blobs_labels", color="channel_0_sum").pl.show()
-=======
-        sdata_blobs["table"].layers["normalized"] = get_standard_RNG().random(sdata_blobs["table"].X.shape)
-        sdata_blobs.pl.render_labels("blobs_labels", color="channel_0_sum", table_layer="normalized").pl.show()
 
     def _prepare_labels_with_small_objects(self, sdata_blobs: SpatialData) -> SpatialData:
         # add a categorical column
@@ -396,5 +392,4 @@
             "blobs_labels",
             color="channel_0_sum",
             table_name="other_table",
-        ).pl.show()
->>>>>>> 0d4239bc
+        ).pl.show()