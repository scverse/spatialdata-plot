--- conflicted
+++ resolved
@@ -235,7 +235,6 @@
         sdata_blobs["other_table"] = table
         sdata_blobs["other_table"].obs["category"] = sdata_blobs["other_table"].obs["category"].astype("category")
 
-<<<<<<< HEAD
     def test_plot_can_color_with_norm_and_clipping(self, sdata_blobs: SpatialData):
         cmap = matplotlib.colormaps["viridis"]
         cmap.set_under("black")
@@ -251,8 +250,7 @@
         sdata_blobs.pl.render_labels(
             "blobs_labels", color="channel_0_sum", norm=Normalize(400, 1000, clip=False), cmap=cmap
         ).pl.show()
-=======
+        
     def test_plot_can_annotate_labels_with_table_layer(self, sdata_blobs: SpatialData):
         sdata_blobs["table"].layers["normalized"] = RNG.random(sdata_blobs["table"].X.shape)
-        sdata_blobs.pl.render_labels("blobs_labels", color="channel_0_sum", table_layer="normalized").pl.show()
->>>>>>> 478ab27f
+        sdata_blobs.pl.render_labels("blobs_labels", color="channel_0_sum", table_layer="normalized").pl.show()