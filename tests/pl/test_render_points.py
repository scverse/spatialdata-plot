import math

import dask.dataframe
import matplotlib
import matplotlib.pyplot as plt
import numpy as np
import pandas as pd
import pytest
import scanpy as sc
from anndata import AnnData
from matplotlib.colors import Normalize
from spatialdata import SpatialData, deepcopy
from spatialdata.models import PointsModel, TableModel
from spatialdata.transformations import (
    Affine,
    Identity,
    MapAxis,
    Scale,
    Sequence,
    Translation,
)
from spatialdata.transformations._utils import _set_transformations

import spatialdata_plot  # noqa: F401
from tests.conftest import DPI, PlotTester, PlotTesterMeta, _viridis_with_under_over, get_standard_RNG

sc.pl.set_rcParams_defaults()
sc.set_figure_params(dpi=DPI, color_map="viridis")
matplotlib.use("agg")  # same as GitHub action runner
_ = spatialdata_plot

# WARNING:
# 1. all classes must both subclass PlotTester and use metaclass=PlotTesterMeta
# 2. tests which produce a plot must be prefixed with `test_plot_`
# 3. if the tolerance needs to be changed, don't prefix the function with `test_plot_`, but with something else
#    the comp. function can be accessed as `self.compare(<your_filename>, tolerance=<your_tolerance>)`
#    ".png" is appended to <your_filename>, no need to set it


class TestPoints(PlotTester, metaclass=PlotTesterMeta):
    def test_plot_can_render_points(self, sdata_blobs: SpatialData):
        sdata_blobs.pl.render_points(element="blobs_points").pl.show()

    def test_plot_can_filter_with_groups_default_palette(self, sdata_blobs: SpatialData):
        _, axs = plt.subplots(nrows=1, ncols=2, layout="tight")

        sdata_blobs["table"].obs["region"] = pd.Categorical(["blobs_points"] * sdata_blobs["table"].n_obs)
        sdata_blobs["table"].uns["spatialdata_attrs"]["region"] = "blobs_points"

        sdata_blobs.pl.render_points(color="genes", size=10).pl.show(ax=axs[0], legend_fontsize=6)
        sdata_blobs.pl.render_points(color="genes", groups="gene_b", size=10).pl.show(ax=axs[1], legend_fontsize=6)

    def test_plot_can_filter_with_groups_custom_palette(self, sdata_blobs: SpatialData):
        _, axs = plt.subplots(nrows=1, ncols=2, layout="tight")

        sdata_blobs["table"].obs["region"] = pd.Categorical(["blobs_points"] * sdata_blobs["table"].n_obs)
        sdata_blobs["table"].uns["spatialdata_attrs"]["region"] = "blobs_points"

        sdata_blobs.pl.render_points(color="genes", size=10).pl.show(ax=axs[0], legend_fontsize=6)
        sdata_blobs.pl.render_points(color="genes", groups="gene_b", size=10, palette="red").pl.show(
            ax=axs[1], legend_fontsize=6
        )

    def test_plot_coloring_with_palette(self, sdata_blobs: SpatialData):
        sdata_blobs["table"].obs["region"] = pd.Categorical(["blobs_points"] * sdata_blobs["table"].n_obs)
        sdata_blobs["table"].uns["spatialdata_attrs"]["region"] = "blobs_points"
        sdata_blobs.pl.render_points(
            color="genes",
            groups=["gene_a", "gene_b"],
            palette=["lightgreen", "darkblue"],
        ).pl.show()

    def test_plot_respects_custom_colors_from_uns_for_points(self, sdata_blobs: SpatialData):
        sdata_blobs["table"].obs["region"] = pd.Categorical(["blobs_points"] * sdata_blobs["table"].n_obs)
        sdata_blobs["table"].uns["spatialdata_attrs"]["region"] = "blobs_points"

        # set a custom palette in `.uns` for the categorical column
        sdata_blobs["table"].uns["genes_colors"] = ["#800080", "#008000", "#FFFF00"]

        sdata_blobs.pl.render_points(
            element="blobs_points",
            color="genes",
        ).pl.show()

    def test_plot_coloring_with_cmap(self, sdata_blobs: SpatialData):
        sdata_blobs["table"].obs["region"] = pd.Categorical(["blobs_points"] * sdata_blobs["table"].n_obs)
        sdata_blobs["table"].uns["spatialdata_attrs"]["region"] = "blobs_points"
        sdata_blobs.pl.render_points(color="genes", cmap="rainbow").pl.show()

    def test_plot_can_stack_render_points(self, sdata_blobs: SpatialData):
        sdata_blobs["table"].obs["region"] = pd.Categorical(["blobs_points"] * sdata_blobs["table"].n_obs)
        sdata_blobs["table"].uns["spatialdata_attrs"]["region"] = "blobs_points"
        (
            sdata_blobs.pl.render_points(element="blobs_points", na_color="red", size=30)
            .pl.render_points(element="blobs_points", na_color="blue", size=10)
            .pl.show()
        )

    def test_plot_can_color_by_color_name(self, sdata_blobs: SpatialData):
        sdata_blobs.pl.render_points(element="blobs_points", color="red").pl.show()

    def test_plot_can_color_by_rgb_array(self, sdata_blobs: SpatialData):
        sdata_blobs.pl.render_points(element="blobs_points", color=[0.5, 0.5, 1.0]).pl.show()

    def test_plot_can_color_by_rgba_array(self, sdata_blobs: SpatialData):
        sdata_blobs.pl.render_points(element="blobs_points", color=[0.5, 0.5, 1.0, 0.5]).pl.show()

    def test_plot_can_color_by_hex(self, sdata_blobs: SpatialData):
        sdata_blobs.pl.render_points(element="blobs_points", color="#88a136").pl.show()

    def test_plot_can_color_by_hex_with_alpha(self, sdata_blobs: SpatialData):
        sdata_blobs.pl.render_points(element="blobs_points", color="#88a13688").pl.show()

    def test_plot_alpha_overwrites_opacity_from_color(self, sdata_blobs: SpatialData):
        sdata_blobs.pl.render_points(element="blobs_points", color=[0.5, 0.5, 1.0, 0.5], alpha=1.0).pl.show()

    def test_plot_points_coercable_categorical_color(self, sdata_blobs: SpatialData):
        n_obs = len(sdata_blobs["blobs_points"])
        adata = AnnData(
            get_standard_RNG().normal(size=(n_obs, 10)),
            obs=pd.DataFrame(get_standard_RNG().normal(size=(n_obs, 3)), columns=["a", "b", "c"]),
        )
        adata.obs["instance_id"] = np.arange(adata.n_obs)
        adata.obs["category"] = get_standard_RNG().choice(["a", "b", "c"], size=adata.n_obs)
        adata.obs["instance_id"] = list(range(adata.n_obs))
        adata.obs["region"] = "blobs_points"
        table = TableModel.parse(
            adata=adata,
            region_key="region",
            instance_key="instance_id",
            region="blobs_points",
        )
        sdata_blobs["other_table"] = table

        sdata_blobs.pl.render_points("blobs_points", color="category").pl.show()

    def test_plot_points_categorical_color(self, sdata_blobs: SpatialData):
        n_obs = len(sdata_blobs["blobs_points"])
        adata = AnnData(
            get_standard_RNG().normal(size=(n_obs, 10)),
            obs=pd.DataFrame(get_standard_RNG().normal(size=(n_obs, 3)), columns=["a", "b", "c"]),
        )
        adata.obs["instance_id"] = np.arange(adata.n_obs)
        adata.obs["category"] = get_standard_RNG().choice(["a", "b", "c"], size=adata.n_obs)
        adata.obs["instance_id"] = list(range(adata.n_obs))
        adata.obs["region"] = "blobs_points"
        table = TableModel.parse(
            adata=adata,
            region_key="region",
            instance_key="instance_id",
            region="blobs_points",
        )
        sdata_blobs["other_table"] = table

        sdata_blobs["other_table"].obs["category"] = sdata_blobs["other_table"].obs["category"].astype("category")
        sdata_blobs.pl.render_points("blobs_points", color="category").pl.show()

    def test_plot_datashader_continuous_color(self, sdata_blobs: SpatialData):
        sdata_blobs.pl.render_points(
            element="blobs_points",
            size=40,
            color="instance_id",
            alpha=0.6,
            method="datashader",
        ).pl.show()

    def test_plot_points_categorical_color_column_matplotlib(self, sdata_blobs: SpatialData):
        sdata_blobs.pl.render_points("blobs_points", color="genes", method="matplotlib").pl.show()

    def test_plot_points_categorical_color_column_datashader(self, sdata_blobs: SpatialData):
        sdata_blobs.pl.render_points("blobs_points", color="genes", method="datashader").pl.show()

    def test_plot_points_continuous_color_column_matplotlib(self, sdata_blobs: SpatialData):
        sdata_blobs.pl.render_points("blobs_points", color="instance_id", method="matplotlib").pl.show()

    def test_plot_points_continuous_color_column_datashader(self, sdata_blobs: SpatialData):
        sdata_blobs.pl.render_points("blobs_points", color="instance_id", method="datashader").pl.show()

    def test_plot_datashader_matplotlib_stack(self, sdata_blobs: SpatialData):
        sdata_blobs.pl.render_points(
            element="blobs_points", size=40, color="red", method="datashader"
        ).pl.render_points(element="blobs_points", size=10, color="blue").pl.show()

    def test_plot_datashader_can_color_by_category(self, sdata_blobs: SpatialData):
        sdata_blobs.pl.render_points(
            color="genes",
            groups="gene_b",
            palette="lightgreen",
            size=20,
            method="datashader",
        ).pl.show()

    def test_render_points_missing_color_column_raises_key_error(self, sdata_blobs: SpatialData) -> None:
        sdata_blobs["table"].obs["region"] = pd.Categorical(["blobs_points"] * sdata_blobs["table"].n_obs)
        sdata_blobs["table"].uns["spatialdata_attrs"]["region"] = "blobs_points"
        with pytest.raises(KeyError, match="does_not_exist"):
            sdata_blobs.pl.render_points(element="blobs_points", color="does_not_exist")

    def test_render_points_missing_region_for_table_raises_key_error(self, sdata_blobs: SpatialData) -> None:
        blob = deepcopy(sdata_blobs)
        blob["table"].obs["region"] = pd.Categorical(["blobs_points"] * blob["table"].n_obs)
        blob["table"].uns["spatialdata_attrs"]["region"] = "blobs_points"
        blob["table"].obs["table_value"] = np.arange(blob["table"].n_obs)
        other_table = blob["table"].copy()
        other_table.obs["region"] = pd.Categorical(["other"] * other_table.n_obs)
        other_table.uns["spatialdata_attrs"]["region"] = "other"
        blob["other_table"] = other_table
        with pytest.raises(KeyError, match="does not annotate element"):
            blob.pl.render_points(element="blobs_points", color="table_value", table_name="other_table")

    def test_plot_datashader_colors_from_table_obs(self, sdata_blobs: SpatialData):
        n_obs = len(sdata_blobs["blobs_points"])
        obs = pd.DataFrame(
            {
                "instance_id": np.arange(n_obs),
                "region": pd.Categorical(["blobs_points"] * n_obs),
                "foo": pd.Categorical(np.where(np.arange(n_obs) % 2 == 0, "a", "b")),
            }
        )

        table = TableModel.parse(
            adata=AnnData(get_standard_RNG().normal(size=(n_obs, 3)), obs=obs),
            region="blobs_points",
            region_key="region",
            instance_key="instance_id",
        )
        sdata_blobs["datashader_table"] = table

        sdata_blobs.pl.render_points(
            "blobs_points",
            color="foo",
            table_name="datashader_table",
            method="datashader",
            size=5,
        ).pl.show()

    def test_plot_datashader_can_use_sum_as_reduction(self, sdata_blobs: SpatialData):
        sdata_blobs.pl.render_points(
            element="blobs_points",
            size=40,
            color="instance_id",
            method="datashader",
            datashader_reduction="sum",
        ).pl.show()

    def test_plot_datashader_can_use_mean_as_reduction(self, sdata_blobs: SpatialData):
        sdata_blobs.pl.render_points(
            element="blobs_points",
            size=40,
            color="instance_id",
            method="datashader",
            datashader_reduction="mean",
        ).pl.show()

    def test_plot_datashader_can_use_any_as_reduction(self, sdata_blobs: SpatialData):
        sdata_blobs.pl.render_points(
            element="blobs_points",
            size=40,
            color="instance_id",
            method="datashader",
            datashader_reduction="any",
        ).pl.show()

    def test_plot_datashader_can_use_count_as_reduction(self, sdata_blobs: SpatialData):
        sdata_blobs.pl.render_points(
            element="blobs_points",
            size=40,
            color="instance_id",
            method="datashader",
            datashader_reduction="count",
        ).pl.show()

    def test_plot_datashader_can_use_std_as_reduction(self, sdata_blobs: SpatialData):
        sdata_blobs.pl.render_points(
            element="blobs_points",
            size=40,
            color="instance_id",
            method="datashader",
            datashader_reduction="std",
        ).pl.show()

    def test_plot_datashader_can_use_std_as_reduction_not_all_zero(self, sdata_blobs: SpatialData):
        # originally, all resulting std values are 0, here we alter the points to get at least one actual value
        blob = deepcopy(sdata_blobs)
        temp = blob["blobs_points"].compute()
        temp.loc[195, "x"] = 144
        temp.loc[195, "y"] = 159
        temp.loc[195, "instance_id"] = 13
        blob["blobs_points"] = PointsModel.parse(dask.dataframe.from_pandas(temp, 1), coordinates={"x": "x", "y": "y"})
        blob.pl.render_points(
            element="blobs_points",
            size=40,
            color="instance_id",
            method="datashader",
            datashader_reduction="std",
        ).pl.show()

    def test_plot_datashader_can_use_var_as_reduction(self, sdata_blobs: SpatialData):
        sdata_blobs.pl.render_points(
            element="blobs_points",
            size=40,
            color="instance_id",
            method="datashader",
            datashader_reduction="var",
        ).pl.show()

    def test_plot_datashader_can_use_max_as_reduction(self, sdata_blobs: SpatialData):
        sdata_blobs.pl.render_points(
            element="blobs_points",
            size=40,
            color="instance_id",
            method="datashader",
            datashader_reduction="max",
        ).pl.show()

    def test_plot_datashader_can_use_min_as_reduction(self, sdata_blobs: SpatialData):
        sdata_blobs.pl.render_points(
            element="blobs_points",
            size=40,
            color="instance_id",
            method="datashader",
            datashader_reduction="min",
        ).pl.show()

    def test_plot_mpl_and_datashader_point_sizes_agree_after_altered_dpi(self, sdata_blobs: SpatialData):
        sdata_blobs.pl.render_points(element="blobs_points", size=400, color="blue").pl.render_points(
            element="blobs_points",
            size=400,
            color="yellow",
            method="datashader",
            alpha=0.8,
        ).pl.show(dpi=200)

    def test_plot_points_transformed_ds_agrees_with_mpl(self):
        sdata = SpatialData(
            points={
                "points1": PointsModel.parse(
                    pd.DataFrame(
                        {
                            "y": [0, 0, 10, 10, 4, 6, 4, 6],
                            "x": [0, 10, 10, 0, 4, 6, 6, 4],
                        }
                    ),
                    transformations={"global": Scale([2, 2], ("y", "x"))},
                )
            },
        )
        sdata.pl.render_points("points1", method="matplotlib", size=50, color="lightgrey").pl.render_points(
            "points1", method="datashader", size=10, color="red"
        ).pl.show()

    def test_plot_datashader_can_transform_points(self, sdata_blobs: SpatialData):
        theta = math.pi / 1.7
        rotation = Affine(
            [
                [math.cos(theta), -math.sin(theta), 0],
                [math.sin(theta), math.cos(theta), 0],
                [0, 0, 1],
            ],
            input_axes=("x", "y"),
            output_axes=("x", "y"),
        )

        scale = Scale([-1.3, 1.8], axes=("x", "y"))
        identity = Identity()
        mapaxis = MapAxis({"x": "y", "y": "x"})
        translation = Translation([20, -65], ("x", "y"))
        seq = Sequence([mapaxis, scale, identity, translation, rotation])

        _set_transformations(sdata_blobs["blobs_points"], {"global": seq})

        sdata_blobs.pl.render_points("blobs_points", method="datashader", color="black", size=5).pl.show()

    def test_plot_can_use_norm_with_clip(self, sdata_blobs: SpatialData):
        sdata_blobs.pl.render_points(
            color="instance_id",
            size=40,
            norm=Normalize(3, 7, clip=True),
            cmap=_viridis_with_under_over(),
        ).pl.show()

    def test_plot_can_use_norm_without_clip(self, sdata_blobs: SpatialData):
        sdata_blobs.pl.render_points(
            color="instance_id",
            size=40,
            norm=Normalize(3, 7, clip=False),
            cmap=_viridis_with_under_over(),
        ).pl.show()

    def test_plot_datashader_can_use_norm_with_clip(self, sdata_blobs: SpatialData):
        sdata_blobs.pl.render_points(
            color="instance_id",
            size=40,
            norm=Normalize(3, 7, clip=True),
            cmap=_viridis_with_under_over(),
            method="datashader",
            datashader_reduction="max",
        ).pl.show()

    def test_plot_datashader_can_use_norm_without_clip(self, sdata_blobs: SpatialData):
        sdata_blobs.pl.render_points(
            color="instance_id",
            size=40,
            norm=Normalize(3, 7, clip=False),
            cmap=_viridis_with_under_over(),
            method="datashader",
            datashader_reduction="max",
        ).pl.show()

    def test_plot_datashader_norm_vmin_eq_vmax_with_clip(self, sdata_blobs: SpatialData):
        sdata_blobs.pl.render_points(
            color="instance_id",
            size=40,
            norm=Normalize(5, 5, clip=True),
            cmap=_viridis_with_under_over(),
            method="datashader",
            datashader_reduction="max",
        ).pl.show()

    def test_plot_datashader_norm_vmin_eq_vmax_without_clip(self, sdata_blobs: SpatialData):
        sdata_blobs.pl.render_points(
            color="instance_id",
            size=40,
            norm=Normalize(5, 5, clip=False),
            cmap=_viridis_with_under_over(),
            method="datashader",
            datashader_reduction="max",
        ).pl.show()

    def test_plot_can_annotate_points_with_table_obs(self, sdata_blobs: SpatialData):
        nrows, ncols = 200, 3
        feature_matrix = get_standard_RNG().random((nrows, ncols))
        var_names = [f"feature{i}" for i in range(ncols)]

        obs_indices = sdata_blobs["blobs_points"].index

        obs = pd.DataFrame()
        obs["instance_id"] = obs_indices
        obs["region"] = "blobs_points"
        obs["region"].astype("category")
        obs["extra_feature"] = [1, 2] * 100

        table = AnnData(X=feature_matrix, var=pd.DataFrame(index=var_names), obs=obs)
        table = TableModel.parse(
            table,
            region="blobs_points",
            region_key="region",
            instance_key="instance_id",
        )
        sdata_blobs["points_table"] = table

        sdata_blobs.pl.render_points("blobs_points", color="extra_feature", size=10).pl.show()

    def test_plot_can_annotate_points_with_table_X(self, sdata_blobs: SpatialData):
        nrows, ncols = 200, 3
        feature_matrix = get_standard_RNG().random((nrows, ncols))
        var_names = [f"feature{i}" for i in range(ncols)]

        obs_indices = sdata_blobs["blobs_points"].index

        obs = pd.DataFrame()
        obs["instance_id"] = obs_indices
        obs["region"] = "blobs_points"
        obs["region"].astype("category")

        table = AnnData(X=feature_matrix, var=pd.DataFrame(index=var_names), obs=obs)
        table = TableModel.parse(
            table,
            region="blobs_points",
            region_key="region",
            instance_key="instance_id",
        )
        sdata_blobs["points_table"] = table

        sdata_blobs.pl.render_points("blobs_points", color="feature0", size=10).pl.show()

    def test_plot_can_annotate_points_with_table_and_groups(self, sdata_blobs: SpatialData):
        nrows, ncols = 200, 3
        feature_matrix = get_standard_RNG().random((nrows, ncols))
        var_names = [f"feature{i}" for i in range(ncols)]

        obs_indices = sdata_blobs["blobs_points"].index

        obs = pd.DataFrame()
        obs["instance_id"] = obs_indices
        obs["region"] = "blobs_points"
        obs["region"].astype("category")
        obs["extra_feature_cat"] = ["one", "two"] * 100

        table = AnnData(X=feature_matrix, var=pd.DataFrame(index=var_names), obs=obs)
        table = TableModel.parse(
            table,
            region="blobs_points",
            region_key="region",
            instance_key="instance_id",
        )
        sdata_blobs["points_table"] = table

        sdata_blobs.pl.render_points("blobs_points", color="extra_feature_cat", groups="two", size=10).pl.show()

    def test_plot_can_annotate_points_with_table_layer(self, sdata_blobs: SpatialData):
        nrows, ncols = 200, 3
        feature_matrix = get_standard_RNG().random((nrows, ncols))
        var_names = [f"feature{i}" for i in range(ncols)]

        obs_indices = sdata_blobs["blobs_points"].index

        obs = pd.DataFrame()
        obs["instance_id"] = obs_indices
        obs["region"] = "blobs_points"
        obs["region"].astype("category")

        table = AnnData(X=feature_matrix, var=pd.DataFrame(index=var_names), obs=obs)
        table = TableModel.parse(
            table,
            region="blobs_points",
            region_key="region",
            instance_key="instance_id",
        )
        sdata_blobs["points_table"] = table
        sdata_blobs["points_table"].layers["normalized"] = get_standard_RNG().random((nrows, ncols))

        sdata_blobs.pl.render_points("blobs_points", color="feature0", size=10, table_layer="normalized").pl.show()


def test_raises_when_table_does_not_annotate_element(sdata_blobs: SpatialData):
    # Work on an independent copy since we mutate tables
    sdata_blobs_local = deepcopy(sdata_blobs)

    # Create a table that annotates a DIFFERENT element than the one we will render
    other_table = sdata_blobs_local["table"].copy()
    other_table.obs["region"] = pd.Categorical(["blobs_labels"] * other_table.n_obs)  # Different from blobs_points
    other_table.uns["spatialdata_attrs"]["region"] = "blobs_labels"
    sdata_blobs_local["other_table"] = other_table

    # Rendering "blobs_points" with a table that annotates "blobs_labels"
    # should now raise to alert the user about the mismatch.
    with pytest.raises(
        KeyError,
        match="Table 'other_table' does not annotate element 'blobs_points'",
    ):
        sdata_blobs_local.pl.render_points(
            "blobs_points",
            color="channel_0_sum",
            table_name="other_table",
        ).pl.show()


<<<<<<< HEAD
        sdata_blobs.pl.render_points("blobs_points", color="feature0", size=10, table_layer="normalized").pl.show()

    def test_plot_can_annotate_points_with_nan_in_table_obs_categorical(
        self, sdata_blobs_points_with_nans_in_table: SpatialData
    ):
        sdata_blobs_points_with_nans_in_table.pl.render_points("blobs_points", color="category", size=30).pl.show()

    def test_plot_can_annotate_points_with_nan_in_table_obs_categorical_datashader(
        self, sdata_blobs_points_with_nans_in_table: SpatialData
    ):
        sdata_blobs_points_with_nans_in_table.pl.render_points(
            "blobs_points", color="category", size=40, method="datashader"
        ).pl.show()

    def test_plot_can_annotate_points_with_nan_in_table_obs_continuous(
        self, sdata_blobs_points_with_nans_in_table: SpatialData
    ):
        sdata_blobs_points_with_nans_in_table.pl.render_points("blobs_points", color="cola", size=30).pl.show()

    def test_plot_can_annotate_points_with_nan_in_table_obs_continuous_datashader(
        self, sdata_blobs_points_with_nans_in_table: SpatialData
    ):
        sdata_blobs_points_with_nans_in_table.pl.render_points(
            "blobs_points", color="cola", size=40, method="datashader"
        ).pl.show()

    def test_plot_can_annotate_points_with_nan_in_table_X_continuous(
        self, sdata_blobs_points_with_nans_in_table: SpatialData
    ):
        sdata_blobs_points_with_nans_in_table.pl.render_points("blobs_points", color="col1", size=30).pl.show()

    def test_plot_can_annotate_points_with_nan_in_table_X_continuous_datashader(
        self, sdata_blobs_points_with_nans_in_table: SpatialData
    ):
        sdata_blobs_points_with_nans_in_table.pl.render_points(
            "blobs_points", color="col1", size=40, method="datashader"
        ).pl.show()

    def test_plot_can_annotate_points_with_nan_in_df_categorical(self, sdata_blobs: SpatialData):
        sdata_blobs["blobs_points"]["cat_color"] = pd.Series([np.nan, "a", "b", "c"] * 50, dtype="category")
        sdata_blobs.pl.render_points("blobs_points", color="cat_color", size=30).pl.show()

    def test_plot_can_annotate_points_with_nan_in_df_categorical_datashader(self, sdata_blobs: SpatialData):
        sdata_blobs["blobs_points"]["cat_color"] = pd.Series([np.nan, "a", "b", "c"] * 50, dtype="category")
        sdata_blobs.pl.render_points("blobs_points", color="cat_color", size=40, method="datashader").pl.show()

    def test_plot_can_annotate_points_with_nan_in_df_continuous(self, sdata_blobs: SpatialData):
        sdata_blobs["blobs_points"]["cont_color"] = pd.Series([np.nan, 2, 9, 13] * 50)
        sdata_blobs.pl.render_points("blobs_points", color="cont_color", size=30).pl.show()

    def test_plot_can_annotate_points_with_nan_in_df_continuous_datashader(self, sdata_blobs: SpatialData):
        sdata_blobs["blobs_points"]["cont_color"] = pd.Series([np.nan, 2, 9, 13] * 50)
        sdata_blobs.pl.render_points("blobs_points", color="cont_color", size=40, method="datashader").pl.show()
=======
def test_datashader_colors_points_from_table_obs(sdata_blobs: SpatialData):
    # Fast regression for https://github.com/scverse/spatialdata-plot/issues/479.
    n_obs = len(sdata_blobs["blobs_points"])
    obs = pd.DataFrame(
        {
            "instance_id": np.arange(n_obs),
            "region": pd.Categorical(["blobs_points"] * n_obs),
            "foo": pd.Categorical(np.where(np.arange(n_obs) % 2 == 0, "a", "b")),
        }
    )

    table = TableModel.parse(
        adata=AnnData(get_standard_RNG().normal(size=(n_obs, 3)), obs=obs),
        region="blobs_points",
        region_key="region",
        instance_key="instance_id",
    )
    sdata_blobs["datashader_table"] = table

    sdata_blobs.pl.render_points(
        "blobs_points",
        color="foo",
        table_name="datashader_table",
        method="datashader",
        size=5,
    ).pl.show()
>>>>>>> 0d4239bc
<|MERGE_RESOLUTION|>--- conflicted
+++ resolved
@@ -522,6 +522,57 @@
 
         sdata_blobs.pl.render_points("blobs_points", color="feature0", size=10, table_layer="normalized").pl.show()
 
+    def test_plot_can_annotate_points_with_nan_in_table_obs_categorical(
+        self, sdata_blobs_points_with_nans_in_table: SpatialData
+    ):
+        sdata_blobs_points_with_nans_in_table.pl.render_points("blobs_points", color="category", size=30).pl.show()
+
+    def test_plot_can_annotate_points_with_nan_in_table_obs_categorical_datashader(
+        self, sdata_blobs_points_with_nans_in_table: SpatialData
+    ):
+        sdata_blobs_points_with_nans_in_table.pl.render_points(
+            "blobs_points", color="category", size=40, method="datashader"
+        ).pl.show()
+
+    def test_plot_can_annotate_points_with_nan_in_table_obs_continuous(
+        self, sdata_blobs_points_with_nans_in_table: SpatialData
+    ):
+        sdata_blobs_points_with_nans_in_table.pl.render_points("blobs_points", color="cola", size=30).pl.show()
+
+    def test_plot_can_annotate_points_with_nan_in_table_obs_continuous_datashader(
+        self, sdata_blobs_points_with_nans_in_table: SpatialData
+    ):
+        sdata_blobs_points_with_nans_in_table.pl.render_points(
+            "blobs_points", color="cola", size=40, method="datashader"
+        ).pl.show()
+
+    def test_plot_can_annotate_points_with_nan_in_table_X_continuous(
+        self, sdata_blobs_points_with_nans_in_table: SpatialData
+    ):
+        sdata_blobs_points_with_nans_in_table.pl.render_points("blobs_points", color="col1", size=30).pl.show()
+
+    def test_plot_can_annotate_points_with_nan_in_table_X_continuous_datashader(
+        self, sdata_blobs_points_with_nans_in_table: SpatialData
+    ):
+        sdata_blobs_points_with_nans_in_table.pl.render_points(
+            "blobs_points", color="col1", size=40, method="datashader"
+        ).pl.show()
+
+    def test_plot_can_annotate_points_with_nan_in_df_categorical(self, sdata_blobs: SpatialData):
+        sdata_blobs["blobs_points"]["cat_color"] = pd.Series([np.nan, "a", "b", "c"] * 50, dtype="category")
+        sdata_blobs.pl.render_points("blobs_points", color="cat_color", size=30).pl.show()
+
+    def test_plot_can_annotate_points_with_nan_in_df_categorical_datashader(self, sdata_blobs: SpatialData):
+        sdata_blobs["blobs_points"]["cat_color"] = pd.Series([np.nan, "a", "b", "c"] * 50, dtype="category")
+        sdata_blobs.pl.render_points("blobs_points", color="cat_color", size=40, method="datashader").pl.show()
+
+    def test_plot_can_annotate_points_with_nan_in_df_continuous(self, sdata_blobs: SpatialData):
+        sdata_blobs["blobs_points"]["cont_color"] = pd.Series([np.nan, 2, 9, 13] * 50)
+        sdata_blobs.pl.render_points("blobs_points", color="cont_color", size=30).pl.show()
+
+    def test_plot_can_annotate_points_with_nan_in_df_continuous_datashader(self, sdata_blobs: SpatialData):
+        sdata_blobs["blobs_points"]["cont_color"] = pd.Series([np.nan, 2, 9, 13] * 50)
+        sdata_blobs.pl.render_points("blobs_points", color="cont_color", size=40, method="datashader").pl.show()
 
 def test_raises_when_table_does_not_annotate_element(sdata_blobs: SpatialData):
     # Work on an independent copy since we mutate tables
@@ -546,61 +597,6 @@
         ).pl.show()
 
 
-<<<<<<< HEAD
-        sdata_blobs.pl.render_points("blobs_points", color="feature0", size=10, table_layer="normalized").pl.show()
-
-    def test_plot_can_annotate_points_with_nan_in_table_obs_categorical(
-        self, sdata_blobs_points_with_nans_in_table: SpatialData
-    ):
-        sdata_blobs_points_with_nans_in_table.pl.render_points("blobs_points", color="category", size=30).pl.show()
-
-    def test_plot_can_annotate_points_with_nan_in_table_obs_categorical_datashader(
-        self, sdata_blobs_points_with_nans_in_table: SpatialData
-    ):
-        sdata_blobs_points_with_nans_in_table.pl.render_points(
-            "blobs_points", color="category", size=40, method="datashader"
-        ).pl.show()
-
-    def test_plot_can_annotate_points_with_nan_in_table_obs_continuous(
-        self, sdata_blobs_points_with_nans_in_table: SpatialData
-    ):
-        sdata_blobs_points_with_nans_in_table.pl.render_points("blobs_points", color="cola", size=30).pl.show()
-
-    def test_plot_can_annotate_points_with_nan_in_table_obs_continuous_datashader(
-        self, sdata_blobs_points_with_nans_in_table: SpatialData
-    ):
-        sdata_blobs_points_with_nans_in_table.pl.render_points(
-            "blobs_points", color="cola", size=40, method="datashader"
-        ).pl.show()
-
-    def test_plot_can_annotate_points_with_nan_in_table_X_continuous(
-        self, sdata_blobs_points_with_nans_in_table: SpatialData
-    ):
-        sdata_blobs_points_with_nans_in_table.pl.render_points("blobs_points", color="col1", size=30).pl.show()
-
-    def test_plot_can_annotate_points_with_nan_in_table_X_continuous_datashader(
-        self, sdata_blobs_points_with_nans_in_table: SpatialData
-    ):
-        sdata_blobs_points_with_nans_in_table.pl.render_points(
-            "blobs_points", color="col1", size=40, method="datashader"
-        ).pl.show()
-
-    def test_plot_can_annotate_points_with_nan_in_df_categorical(self, sdata_blobs: SpatialData):
-        sdata_blobs["blobs_points"]["cat_color"] = pd.Series([np.nan, "a", "b", "c"] * 50, dtype="category")
-        sdata_blobs.pl.render_points("blobs_points", color="cat_color", size=30).pl.show()
-
-    def test_plot_can_annotate_points_with_nan_in_df_categorical_datashader(self, sdata_blobs: SpatialData):
-        sdata_blobs["blobs_points"]["cat_color"] = pd.Series([np.nan, "a", "b", "c"] * 50, dtype="category")
-        sdata_blobs.pl.render_points("blobs_points", color="cat_color", size=40, method="datashader").pl.show()
-
-    def test_plot_can_annotate_points_with_nan_in_df_continuous(self, sdata_blobs: SpatialData):
-        sdata_blobs["blobs_points"]["cont_color"] = pd.Series([np.nan, 2, 9, 13] * 50)
-        sdata_blobs.pl.render_points("blobs_points", color="cont_color", size=30).pl.show()
-
-    def test_plot_can_annotate_points_with_nan_in_df_continuous_datashader(self, sdata_blobs: SpatialData):
-        sdata_blobs["blobs_points"]["cont_color"] = pd.Series([np.nan, 2, 9, 13] * 50)
-        sdata_blobs.pl.render_points("blobs_points", color="cont_color", size=40, method="datashader").pl.show()
-=======
 def test_datashader_colors_points_from_table_obs(sdata_blobs: SpatialData):
     # Fast regression for https://github.com/scverse/spatialdata-plot/issues/479.
     n_obs = len(sdata_blobs["blobs_points"])
@@ -626,5 +622,4 @@
         table_name="datashader_table",
         method="datashader",
         size=5,
-    ).pl.show()
->>>>>>> 0d4239bc
+    ).pl.show()