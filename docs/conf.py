--- conflicted
+++ resolved
@@ -23,12 +23,9 @@
 author = info["Author"]
 copyright = f"{datetime.now():%Y}, {author}."
 version = info["Version"]
-<<<<<<< HEAD
+
 # repository_url = f"https://github.com/scverse/{project_name}"
-=======
-urls = dict(pu.split(", ") for pu in info.get_all("Project-URL"))
-repository_url = urls["Source"]
->>>>>>> 707375cd
+
 
 # The full version, including alpha/beta/rc tags
 release = info["Version"]
