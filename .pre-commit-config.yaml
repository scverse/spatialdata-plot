--- conflicted
+++ resolved
@@ -8,17 +8,8 @@
 ci:
   skip: []
 repos:
-<<<<<<< HEAD
-  - repo: https://github.com/psf/black
-    rev: 25.1.0
-    hooks:
-      - id: black
-  - repo: https://github.com/rbubley/mirrors-prettier
-    rev: v3.5.1
-=======
   - repo: https://github.com/rbubley/mirrors-prettier
     rev: v3.6.2
->>>>>>> d22d3b8f
     hooks:
       - id: prettier
   - repo: https://github.com/astral-sh/ruff-pre-commit
