--- conflicted
+++ resolved
@@ -20,11 +20,8 @@
 -   Multipolygons are now handled correctly (#93)
 -   Legend order is now deterministic (#143)
 -   Images no longer normalised by default (#150)
-<<<<<<< HEAD
 -   Shapes can be colored by categorical variable with the `group` and `palette` arguments (#153)
-=======
 -   Colorbar no longer autoscales to [0, 1] (#155)
->>>>>>> 88f69284
 
 ## [0.0.4] - 2023-08-11
 
