--- conflicted
+++ resolved
@@ -15,20 +15,14 @@
 -   Multiscale image handling: user can specify a scale, else the best scale is selected automatically given the figure size and dpi (#164)
 -   Large images are automatically rasterized to speed up performance (#164)
 -   Added better error message for mismatch in cs and ax number (#185)
-<<<<<<< HEAD
 -   Beter test coverage for correct plotting of elements after transformation (#198)
-=======
 -   Can now stack render commands (#190, #192)
->>>>>>> b82e7f55
 
 ### Fixed
 
 -   Now dropping index when plotting shapes after spatial query (#177)
-<<<<<<< HEAD
 -   Points are now being correctly rotated (#198)
-=======
 -   User can now pass Colormap objects to the cmap argument in render_images. When only one cmap is given for 3 channels, it is now applied to each channel (#188, #194)
->>>>>>> b82e7f55
 
 ## [0.0.6] - 2023-11-06
 
