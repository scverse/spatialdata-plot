# Changelog

All notable changes to this project will be documented in this file.

The format is based on [Keep a Changelog][],
and this project adheres to [Semantic Versioning][].

[keep a changelog]: https://keepachangelog.com/en/1.0.0/
[semantic versioning]: https://semver.org/spec/v2.0.0.html

## [0.2.4] - tbd

### Added

<<<<<<< HEAD
-   Added utils function for 0-transparent cmaps (#302)

=======
>>>>>>> b0877463
### Changed

-

### Fixed

<<<<<<< HEAD
-
=======
-   Took RNG out of categorical label test (#306)
>>>>>>> b0877463

## [0.2.3] - 2024-07-03

### Added

-   Datashader support for points and shapes (#244)
-   Added utils function for 0-transparent cmaps (#302)

### Changed

-   All parameters are now provided for a single element (#272)

### Fixed

-   Fix color assignment for NaN values (#257)
-   Zorder of rendering now strictly follows the order of the render_x calls (#244)

## [0.2.2] - 2024-05-02

### Fixed

-   Fixed `fill_alpha` ignoring `alpha` channel from custom cmap (#236)
-   Fix channel str support (#221)

## [0.2.1] - 2024-03-26

### Minor

-   Adjusted GitHub worklows

## [0.2.0] - 2024-03-24

### Added

-   Support for plotting multiple tables @melonora

### Fixed

-   Several bugfixes, especially for colors and palettes @melonora

## [0.1.0] - 2024-01-17

### Added

-   Multiscale image handling: user can specify a scale, else the best scale is selected automatically given the figure size and dpi (#164)
-   Large images are automatically rasterized to speed up performance (#164)
-   Added better error message for mismatch in cs and ax number (#185)
-   Beter test coverage for correct plotting of elements after transformation (#198)
-   Can now stack render commands (#190, #192)
-   The `color` argument in render_shapes/points now accepts actual colors as well (#199)
-   Input arguments are now evaulated for their types in basic.py (#199)

### Fixed

-   Now dropping index when plotting shapes after spatial query (#177)
-   Points are now being correctly rotated (#198)
-   User can now pass Colormap objects to the cmap argument in render_images. When only one cmap is given for 3 channels, it is now applied to each channel (#188, #194)

## [0.0.6] - 2023-11-06

### Added

-   Pushed `get_extent` functionality upstream to `spatialdata` (#162)

## [0.0.5] - 2023-10-02

### Added

-   Can now scale shapes (#152)
-   Can now plot columns from GeoDataFrame (#149)

### Fixed

-   Multipolygons are now handled correctly (#93)
-   Legend order is now deterministic (#143)
-   Images no longer normalised by default (#150)
-   Filtering of shapes and points using the `groups` argument is now possible, coloring by palette and cmap arguments works for shapes and points (#153)
-   Colorbar no longer autoscales to [0, 1] (#155)
-   Plotting shapes after a spatial query is now possible (#163)

## [0.0.4] - 2023-08-11

### Fixed

-   Multi-scale images/labels are now correctly substituted and the action is logged (#131).
-   Empty geometries among the shapes can be handeled (#133).
-   `outline_width` parameter in render_shapes is now a float that actually determines the line width (#139).

## [0.0.2] - 2023-06-25

### Fixed

-   Multiple bugfixes of which I didn't keep track of.

## [0.0.1] - 2023-04-04

### Added

-   Initial release of `spatialdata-plot` with support for `images`, `labels`, `points` and `shapes`.<|MERGE_RESOLUTION|>--- conflicted
+++ resolved
@@ -12,22 +12,15 @@
 
 ### Added
 
-<<<<<<< HEAD
 -   Added utils function for 0-transparent cmaps (#302)
 
-=======
->>>>>>> b0877463
 ### Changed
 
 -
 
 ### Fixed
 
-<<<<<<< HEAD
--
-=======
 -   Took RNG out of categorical label test (#306)
->>>>>>> b0877463
 
 ## [0.2.3] - 2024-07-03
 
