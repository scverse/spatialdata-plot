# Changelog

All notable changes to this project will be documented in this file.

The format is based on [Keep a Changelog][],
and this project adheres to [Semantic Versioning][].

[keep a changelog]: https://keepachangelog.com/en/1.0.0/
[semantic versioning]: https://semver.org/spec/v2.0.0.html

## [0.1.0] - tbd

### Added

-   Multiscale image handling: user can specify a scale, else the best scale is selected automatically given the figure size and dpi (#164)
-   Large images are automatically rasterized to speed up performance (#164)
-   Added better error message for mismatch in cs and ax number (#185)

### Fixed

<<<<<<< HEAD
-   Now dropping index when plotting shapes after spatial query (#177)
=======
## [0.0.6] - 2023-11-06

### Added

-   Pushed `get_extent` functionality upstream to `spatialdata` (#162)
>>>>>>> f73e4a32

## [0.0.5] - 2023-10-02

### Added

-   Can now scale shapes (#152)
-   Can now plot columns from GeoDataFrame (#149)

### Fixed

-   Multipolygons are now handled correctly (#93)
-   Legend order is now deterministic (#143)
-   Images no longer normalised by default (#150)
-   Filtering of shapes and points using the `groups` argument is now possible, coloring by palette and cmap arguments works for shapes and points (#153)
-   Colorbar no longer autoscales to [0, 1] (#155)
-   Plotting shapes after a spatial query is now possible (#163)

## [0.0.4] - 2023-08-11

### Fixed

-   Multi-scale images/labels are now correctly substituted and the action is logged (#131).
-   Empty geometries among the shapes can be handeled (#133).
-   `outline_width` parameter in render_shapes is now a float that actually determines the line width (#139).

## [0.0.2] - 2023-06-25

### Fixed

-   Multiple bugfixes of which I didn't keep track of.

## [0.0.1] - 2023-04-04

### Added

-   Initial release of `spatialdata-plot` with support for `images`, `labels`, `points` and `shapes`.<|MERGE_RESOLUTION|>--- conflicted
+++ resolved
@@ -18,15 +18,13 @@
 
 ### Fixed
 
-<<<<<<< HEAD
 -   Now dropping index when plotting shapes after spatial query (#177)
-=======
+
 ## [0.0.6] - 2023-11-06
 
 ### Added
 
 -   Pushed `get_extent` functionality upstream to `spatialdata` (#162)
->>>>>>> f73e4a32
 
 ## [0.0.5] - 2023-10-02
 
