--- conflicted
+++ resolved
@@ -7,12 +7,11 @@
 
 from ..accessor import register_spatial_data_accessor
 from .colorize import _colorize
-<<<<<<< HEAD
+
 from .render import _render_label
 from .utils import _get_listed_colormap
 from spatialdata._core._spatialdata_ops import get_transformation
-=======
->>>>>>> 75acf9eb
+
 
 
 @register_spatial_data_accessor("pp")
@@ -105,10 +104,6 @@
             raise TypeError("When parameter 'elements' is a list, all elements must be strings.")
 
         if isinstance(elements, str):
-<<<<<<< HEAD
-
-=======
->>>>>>> 75acf9eb
             elements = [elements]
 
         coord_keys = []
@@ -162,18 +157,10 @@
         # copy that we hard-modify
         sdata = self._copy()
 
-<<<<<<< HEAD
         if (valid_coord_keys is not None) and (len(coord_keys) > 0):
             sdata = sdata.filter_by_coordinate_system(coord_keys)
 
         elif len(coord_keys) == 0:
-
-=======
-        if (valid_coord_keys is not None) and (len(found_coord_keys) > 0):
-            sdata = sdata.filter_by_coordinate_system(found_coord_keys)
-
-        elif len(found_coord_keys) == 0:
->>>>>>> 75acf9eb
             if valid_image_keys is not None:
                 if len(image_keys) == 0:
                     for valid_image_key in valid_image_keys:
@@ -201,7 +188,6 @@
                         if valid_polygon_key not in polygon_keys:
                             del sdata.polygons[valid_polygon_key]
 
-<<<<<<< HEAD
         # subset table if label info is given
         if len(label_keys) > 0:
 
@@ -222,9 +208,6 @@
 
         else:
             del sdata.table
-=======
-        # TODO(ttreis): Implement table filtering
->>>>>>> 75acf9eb
 
         return sdata
 
