--- conflicted
+++ resolved
@@ -3,12 +3,8 @@
 
 import spatialdata as sd
 from anndata import AnnData
-<<<<<<< HEAD
 from dask.dataframe import DataFrame as DaskDataFrame
-=======
-from dask.dataframe.core import DataFrame as DaskDataFrame
 from datatree import DataTree
->>>>>>> 80dfe4ba
 from geopandas import GeoDataFrame
 from spatialdata.models import get_table_keys
 from xarray import DataArray
