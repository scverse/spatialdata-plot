--- conflicted
+++ resolved
@@ -208,11 +208,8 @@
                             del sdata.polygons[valid_polygon_key]
 
         # subset table if label info is given
-<<<<<<< HEAD
         if len(label_keys) > 0 and sdata.table is not None:
-=======
-        if len(label_keys) > 0:
->>>>>>> e08c5974
+
             assert hasattr(sdata, "table"), "SpatialData object does not have a table."
             assert hasattr(sdata.table, "uns"), "Table in SpatialData object does not have 'uns'."
             assert hasattr(sdata.table, "obs"), "Table in SpatialData object does not have 'obs'."
