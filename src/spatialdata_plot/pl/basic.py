from __future__ import annotations

import sys
import warnings
from collections import OrderedDict
from copy import deepcopy
from pathlib import Path
from typing import Any, Union

import matplotlib.pyplot as plt
import numpy as np
import pandas as pd
import scanpy as sc
import spatialdata as sd
from anndata import AnnData
from dask.dataframe.core import DataFrame as DaskDataFrame
from geopandas import GeoDataFrame
from matplotlib.axes import Axes
from matplotlib.colors import Colormap, Normalize
from matplotlib.figure import Figure
from multiscale_spatial_image.multiscale_spatial_image import MultiscaleSpatialImage
from spatial_image import SpatialImage
from spatialdata._core.data_extent import get_extent
from spatialdata._utils import deprecation_alias

from spatialdata_plot._accessor import register_spatial_data_accessor
from spatialdata_plot.pl.render import (
    _render_images,
    _render_labels,
    _render_points,
    _render_shapes,
)
from spatialdata_plot.pl.render_params import (
    CmapParams,
    ImageRenderParams,
    LabelsRenderParams,
    LegendParams,
    PointsRenderParams,
    ShapesRenderParams,
    _FontSize,
    _FontWeight,
)
from spatialdata_plot.pl.utils import (
    _get_cs_contents,
    _get_elements_to_be_rendered,
    _get_valid_cs,
    _get_wanted_render_elements,
    _maybe_set_colors,
    _mpl_ax_contains_elements,
    _prepare_cmap_norm,
    _prepare_params_plot,
    _set_outline,
    _validate_image_render_params,
    _validate_label_render_params,
    _validate_points_render_params,
    _validate_shape_render_params,
    _validate_show_parameters,
    save_fig,
)
from spatialdata_plot.pp.utils import _verify_plotting_tree

ColorLike = Union[tuple[float, ...], str]


@register_spatial_data_accessor("pl")
class PlotAccessor:
    """
    A class to provide plotting functions for `SpatialData` objects.

    Parameters
    ----------
    sdata :
        The `SpatialData` object to provide plotting functions for.

    Notes
    -----
    This class provides a number of methods that can be used to generate
    plots of the data stored in a `SpatialData` object. These methods are
    accessed via the `SpatialData.pl` accessor.


    """

    @property
    def sdata(self) -> sd.SpatialData:
        """The `SpatialData` object to provide plotting functions for."""
        return self._sdata

    @sdata.setter
    def sdata(self, sdata: sd.SpatialData) -> None:
        self._sdata = sdata

    def __init__(self, sdata: sd.SpatialData) -> None:
        self._sdata = sdata

    def _copy(
        self,
        images: dict[str, SpatialImage | MultiscaleSpatialImage] | None = None,
        labels: dict[str, SpatialImage | MultiscaleSpatialImage] | None = None,
        points: dict[str, DaskDataFrame] | None = None,
        shapes: dict[str, GeoDataFrame] | None = None,
        tables: dict[str, AnnData] | None = None,
    ) -> sd.SpatialData:
        """Copy the current `SpatialData` object, optionally modifying some of its attributes.

        Parameters
        ----------
        images : dict[str, SpatialImage | MultiscaleSpatialImage] | None, optional
            A dictionary containing image data to replace the images in the
            original `SpatialData` object, or `None` to keep the original
            images. Defaults to `None`.
        labels : dict[str, SpatialImage | MultiscaleSpatialImage] | None, optional
            A dictionary containing label data to replace the labels in the
            original `SpatialData` object, or `None` to keep the original
            labels. Defaults to `None`.
        points : dict[str, DaskDataFrame] | None, optional
            A dictionary containing point data to replace the points in the
            original `SpatialData` object, or `None` to keep the original
            points. Defaults to `None`.
        shapes : dict[str, GeoDataFrame] | None, optional
            A dictionary containing shape data to replace the shapes in the
            original `SpatialData` object, or `None` to keep the original
            shapes. Defaults to `None`.
        table : dict[str, AnnData] | None, optional
            A dictionary or `AnnData` object containing table data to replace
            the table in the original `SpatialData` object, or `None` to keep
            the original table. Defaults to `None`.

        Returns
        -------
        sd.SpatialData
            A new `SpatialData` object that is a copy of the original
            `SpatialData` object, with any specified modifications.

        Notes
        -----
        This method creates a new `SpatialData` object with the same metadata
        and similar data as the original `SpatialData` object. The new object
        can be modified without affecting the original object.

        """
        sdata = sd.SpatialData(
            images=self._sdata.images if images is None else images,
            labels=self._sdata.labels if labels is None else labels,
            points=self._sdata.points if points is None else points,
            shapes=self._sdata.shapes if shapes is None else shapes,
            tables=self._sdata.tables if tables is None else tables,
        )
        sdata.plotting_tree = self._sdata.plotting_tree if hasattr(self._sdata, "plotting_tree") else OrderedDict()

        return sdata

    @deprecation_alias(elements="element", version="0.3.0")
    def render_shapes(
        self,
        element: str | None = None,
        color: str | None = None,
        fill_alpha: float | int = 1.0,
        groups: list[str] | str | None = None,
        palette: list[str] | str | None = None,
        na_color: ColorLike | None = "lightgrey",
        outline: bool = False,
        outline_width: float | int = 1.5,
        outline_color: str | list[float] = "#000000ff",
        outline_alpha: float | int = 1.0,
        cmap: Colormap | str | None = None,
        norm: bool | Normalize = False,
        scale: float | int = 1.0,
<<<<<<< HEAD
        method: str | None = None,
=======
        table_name: str | None = None,
>>>>>>> 9db79781
        **kwargs: Any,
    ) -> sd.SpatialData:
        """
        Render shapes elements in SpatialData.

        In case of no elements specified, "broadcasting" of parameters is applied. This means that for any particular
        SpatialElement, we validate whether a given parameter is valid. If not valid for a particular SpatialElement the
        specific parameter for that particular SpatialElement will be ignored. If you want to set specific parameters
        for specific elements please chain the render functions: `pl.render_points(...).pl.render_points(...).pl.show()`
        .

        Parameters
        ----------
        element : str | None, optional
            The name of the shapes element to render. If `None`, all shapes elements in the `SpatialData` object will be
            used.
        color : str | None
            Can either be string representing a color-like or key in :attr:`sdata.table.obs`. The latter can be used to
            color by categorical or continuous variables. If `element` is `None`, if possible the color will be
            broadcasted to all elements. For this, the table in which the color key is found must annotate the
            respective element (region must be set to the specific element). If the color column is found in multiple
            locations, please provide the table_name to be used for the elements.
        fill_alpha : float | int, default 1.0
            Alpha value for the fill of shapes. If the alpha channel is present in a cmap passed by the user, this value
            will multiply the value present in the cmap.
        groups : list[str] | str | None
            When using `color` and the key represents discrete labels, `groups` can be used to show only a subset of
            them. Other values are set to NA. If elment is None, broadcasting behaviour is attempted (use the same
            values for all elements).
        palette :  list[str] | str | None
            Palette for discrete annotations. List of valid color names that should be used for the categories. Must
            match the number of groups. If element is None, broadcasting behaviour is attempted (use the same values for
            all elements). If groups is provided but not palette, palette is set to default "lightgray".
        na_color : ColorLike | None, default "lightgrey"
            Color to be used for NAs values, if present. Can either be a named color ("red"), a hex representation
            ("#000000ff") or a list of floats that represent RGB/RGBA values (1.0, 0.0, 0.0, 1.0). When None, the values
            won't be shown.
        outline : bool, default False
            If `True`, a border around the shape elements is plotted.
        outline_width : float | int, default 1.5
            Width of the border.
        outline_color : str | list[float], default "#000000ff"
            Color of the border. Can either be a named color ("red"), a hex representation ("#000000ff") or a list of
            floats that represent RGB/RGBA values (1.0, 0.0, 0.0, 1.0).
        outline_alpha : float | int, default 1.0
            Alpha value for the outline of shapes.
        cmap : Colormap | str | None, optional
            Colormap for discrete or continuous annotations using 'color', see :class:`matplotlib.colors.Colormap`.
        norm : bool | Normalize, default False
            Colormap normalization for continuous annotations.
        scale : float | int, default 1.0
            Value to scale circles, if present.
<<<<<<< HEAD
        method : str | None, optional
            Whether to use 'matplotlib' and 'datashader'. When None, the method is
            chosen based on the size of the data.
=======
        table_name: str | None
            Name of the table containing the color(s) columns. If one name is given than the table is used for each
            spatial element to be plotted if the table annotates it. If you want to use different tables for particular
            elements, as specified under element.
>>>>>>> 9db79781
        **kwargs : Any
            Additional arguments to be passed to cmap and norm.

        Notes
        -----
        - Empty geometries will be removed at the time of plotting.
        - An `outline_width` of 0.0 leads to no border being plotted.
        - When passing a color-like to 'color', this has precendence over the potential existence as a column name.

        Returns
        -------
        sd.SpatialData
            The modified SpatialData object with the rendered shapes.
        """
        params_dict = _validate_shape_render_params(
            self._sdata,
            element=element,
            fill_alpha=fill_alpha,
            groups=groups,
            palette=palette,
            color=color,
            na_color=na_color,
            outline=outline,
            outline_alpha=outline_alpha,
            outline_color=outline_color,
            outline_width=outline_width,
            cmap=cmap,
            norm=norm,
            scale=scale,
            table_name=table_name,
        )

        if method is not None:
            if not isinstance(method, str):
                raise TypeError("Parameter 'method' must be a string.")
            if method not in ["matplotlib", "datashader"]:
                raise ValueError("Parameter 'method' must be either 'matplotlib' or 'datashader'.")

        sdata = self._copy()
        sdata = _verify_plotting_tree(sdata)
        n_steps = len(sdata.plotting_tree.keys())
        cmap_params = _prepare_cmap_norm(
            cmap=cmap,
            norm=norm,
            na_color=na_color,  # type: ignore[arg-type]
            **kwargs,
        )

        outline_params = _set_outline(outline, outline_width, outline_color)
<<<<<<< HEAD
        sdata.plotting_tree[f"{n_steps+1}_render_shapes"] = ShapesRenderParams(
            elements=elements,
            color=color,
            col_for_color=col_for_color,
            groups=groups,
            scale=scale,
            outline_params=outline_params,
            layer=layer,
            cmap_params=cmap_params,
            palette=palette,
            outline_alpha=outline_alpha,
            fill_alpha=fill_alpha,
            transfunc=kwargs.get("transfunc", None),
            zorder=n_steps,
            method=method,
        )
=======

        for element, param_values in params_dict.items():
            sdata.plotting_tree[f"{n_steps+1}_render_shapes"] = ShapesRenderParams(
                element=element,
                color=param_values["color"],
                col_for_color=param_values["col_for_color"],
                groups=param_values["groups"],
                scale=param_values["scale"],
                outline_params=outline_params,
                cmap_params=cmap_params,
                palette=param_values["palette"],
                outline_alpha=param_values["outline_alpha"],
                fill_alpha=param_values["fill_alpha"],
                transfunc=kwargs.get("transfunc", None),
                table_name=param_values["table_name"],
            )
            n_steps += 1
>>>>>>> 9db79781

        return sdata

    @deprecation_alias(elements="element", version="0.3.0")
    def render_points(
        self,
        element: str | None = None,
        color: str | None = None,
        alpha: float | int = 1.0,
        groups: list[str] | str | None = None,
        palette: list[str] | str | None = None,
        na_color: ColorLike | None = "lightgrey",
        cmap: Colormap | str | None = None,
        norm: None | Normalize = None,
        size: float | int = 1.0,
<<<<<<< HEAD
        method: str | None = None,
=======
        table_name: str | None = None,
>>>>>>> 9db79781
        **kwargs: Any,
    ) -> sd.SpatialData:
        """
        Render points elements in SpatialData.

        In case of no elements specified, "broadcasting" of parameters is applied. This means that for any particular
        SpatialElement, we validate whether a given parameter is valid. If not valid for a particular SpatialElement the
        specific parameter for that particular SpatialElement will be ignored. If you want to set specific parameters
        for specific elements please chain the render functions: `pl.render_points(...).pl.render_points(...).pl.show()`
        .

        Parameters
        ----------
        element : str | None, optional
            The name of the points element to render. If `None`, all points elements in the `SpatialData` object will be
            used.
        color : str | None
            Can either be string representing a color-like or key in :attr:`sdata.table.obs`. The latter can be used to
            color by categorical or continuous variables. If `element` is `None`, if possible the color will be
            broadcasted to all elements. For this, the table in which the color key is found must annotate the
            respective element (region must be set to the specific element). If the color column is found in multiple
            locations, please provide the table_name to be used for the elements.
        alpha : float | int, default 1.0
            Alpha value for the points.
        groups : list[str] | str | None
            When using `color` and the key represents discrete labels, `groups` can be used to show only a subset of
            them. Other values are set to NA. If `element` is `None`, broadcasting behaviour is attempted (use the same
            values for all elements).
        palette : list[str] | str | None
            Palette for discrete annotations. List of valid color names that should be used for the categories. Must
            match the number of groups. If `element` is `None`, broadcasting behaviour is attempted (use the same values
            for all elements). If groups is provided but not palette, palette is set to default "lightgray".
        na_color : ColorLike | None, default "lightgrey"
            Color to be used for NAs values, if present. Can either be a named color ("red"), a hex representation
            ("#000000ff") or a list of floats that represent RGB/RGBA values (1.0, 0.0, 0.0, 1.0). When None, the values
            won't be shown.
        cmap : Colormap | str | None, optional
            Colormap for discrete or continuous annotations using 'color', see :class:`matplotlib.colors.Colormap`. If
            no palette is given and `color` refers to a categorical, the colors are sampled from this colormap.
        norm : bool | Normalize, default False
            Colormap normalization for continuous annotations.
        size : float | int, default 1.0
            Size of the points
<<<<<<< HEAD
        method : str | None, optional
            Whether to use 'matplotlib' and 'datashader'. When None, the method is
            chosen based on the size of the data.
=======
        table_name: str | None
            Name of the table containing the color(s) columns. If one name is given than the table is used for each
            spatial element to be plotted if the table annotates it. If you want to use different tables for particular
            elements, as specified under element.
>>>>>>> 9db79781
        kwargs
            Additional arguments to be passed to cmap and norm.

        Returns
        -------
        sd.SpatialData
            The modified SpatialData object with the rendered shapes.
        """
        params_dict = _validate_points_render_params(
            self._sdata,
            element=element,
            alpha=alpha,
            color=color,
            groups=groups,
            palette=palette,
            na_color=na_color,
            cmap=cmap,
            norm=norm,
            size=size,
            table_name=table_name,
        )

        if method is not None:
            if not isinstance(method, str):
                raise TypeError("Parameter 'method' must be a string.")
            if method not in ["matplotlib", "datashader"]:
                raise ValueError("Parameter 'method' must be either 'matplotlib' or 'datashader'.")

        sdata = self._copy()
        sdata = _verify_plotting_tree(sdata)
        n_steps = len(sdata.plotting_tree.keys())

        cmap_params = _prepare_cmap_norm(
            cmap=cmap,
            norm=norm,
            na_color=na_color,  # type: ignore[arg-type]
            **kwargs,
        )

<<<<<<< HEAD
        sdata.plotting_tree[f"{n_steps+1}_render_points"] = PointsRenderParams(
            elements=elements,
            color=color,
            col_for_color=col_for_color,
            groups=groups,
            cmap_params=cmap_params,
            palette=palette,
            alpha=alpha,
            transfunc=kwargs.get("transfunc", None),
            size=size,
            zorder=n_steps,
            method=method,
        )
=======
        for element, param_values in params_dict.items():
            sdata.plotting_tree[f"{n_steps+1}_render_points"] = PointsRenderParams(
                element=element,
                color=param_values["color"],
                col_for_color=param_values["col_for_color"],
                groups=param_values["groups"],
                cmap_params=cmap_params,
                palette=param_values["palette"],
                alpha=param_values["alpha"],
                transfunc=kwargs.get("transfunc", None),
                size=param_values["size"],
                table_name=param_values["table_name"],
            )
            n_steps += 1
>>>>>>> 9db79781

        return sdata

    @deprecation_alias(elements="element", quantiles_for_norm="percentiles_for_norm", version="version 0.3.0")
    def render_images(
        self,
        element: str | None = None,
        channel: list[str] | list[int] | str | int | None = None,
        cmap: list[Colormap | str] | Colormap | str | None = None,
        norm: Normalize | None = None,
        na_color: ColorLike | None = (0.0, 0.0, 0.0, 0.0),
        palette: list[str] | str | None = None,
        alpha: float | int = 1.0,
        percentiles_for_norm: tuple[float, float] | None = None,
        scale: str | None = None,
        **kwargs: Any,
    ) -> sd.SpatialData:
        """
        Render image elements in SpatialData.

        In case of no elements specified, "broadcasting" of parameters is applied. This means that for any particular
        SpatialElement, we validate whether a given parameter is valid. If not valid for a particular SpatialElement the
        specific parameter for that particular SpatialElement will be ignored. If you want to set specific parameters
        for specific elements please chain the render functions: `pl.render_images(...).pl.render_images(...).pl.show()`
        .

        Parameters
        ----------
        element : str | None
            The name of the image element to render. If `None`, all image
            elements in the `SpatialData` object will be used and all parameters will be broadcasted if possible.
        channel : list[str] | list[int] | str | int | None
            To select specific channels to plot. Can be a single channel name/int or a
            list of channel names/ints. If `None`, all channels will be used.
        cmap : list[Colormap | str] | Colormap | str | None
            Colormap or list of colormaps for continuous annotations, see :class:`matplotlib.colors.Colormap`.
            Each colormap applies to a corresponding channel.
        norm : Normalize | None, optional
            Colormap normalization for continuous annotations, see :class:`matplotlib.colors.Normalize`.
            Applies to all channels if set.
        na_color : ColorLike | None, default (0.0, 0.0, 0.0, 0.0)
            Color to be used for NA values. Accepts color-like values (string, hex, RGB(A)).
        palette : list[str] | str | None
            Palette to color images. The number of palettes should be equal to the number of channels.
        alpha : float | int, default 1.0
            Alpha value for the images. Must be a numeric between 0 and 1.
        percentiles_for_norm : tuple[float, float] | None
            Optional pair of floats (pmin < pmax, 0-100) which will be used for quantile normalization.
        scale : str | None
            Influences the resolution of the rendering. Possibilities include:
                1) `None` (default): The image is rasterized to fit the canvas size. For
                multiscale images, the best scale is selected before rasterization.
                2) A scale name: Renders the specified scale ( of a multiscale image) as-is
                (with adjustments for dpi in `show()`).
                3) "full": Renders the full image without rasterization. In the case of
                multiscale images, the highest resolution scale is selected. Note that
                this may result in long computing times for large images.
        kwargs
            Additional arguments to be passed to cmap, norm, and other rendering functions.

        Returns
        -------
        sd.SpatialData
            The SpatialData object with the rendered images.
        """
        params_dict = _validate_image_render_params(
            self._sdata,
            element=element,
            channel=channel,
            alpha=alpha,
            palette=palette,
            na_color=na_color,
            cmap=cmap,
            norm=norm,
            scale=scale,
            percentiles_for_norm=percentiles_for_norm,
        )

        sdata = self._copy()
        sdata = _verify_plotting_tree(sdata)
        n_steps = len(sdata.plotting_tree.keys())

        cmap_params: list[CmapParams] | CmapParams
        if isinstance(cmap, list):
            cmap_params = [
                _prepare_cmap_norm(
                    cmap=c,
                    norm=norm,
                    na_color=na_color,  # type: ignore[arg-type]
                    **kwargs,
                )
                for c in cmap
            ]

        else:
            cmap_params = _prepare_cmap_norm(
                cmap=cmap,
                norm=norm,
                na_color=na_color,  # type: ignore[arg-type]
                **kwargs,
            )

<<<<<<< HEAD
        if isinstance(elements, str):
            elements = [elements]
        sdata.plotting_tree[f"{n_steps+1}_render_images"] = ImageRenderParams(
            elements=elements,
            channel=channel,
            cmap_params=cmap_params,
            palette=palette,
            alpha=alpha,
            quantiles_for_norm=quantiles_for_norm,
            scale=scale,
            zorder=n_steps,
        )
=======
        for element, param_values in params_dict.items():
            sdata.plotting_tree[f"{n_steps+1}_render_images"] = ImageRenderParams(
                element=element,
                channel=param_values["channel"],
                cmap_params=cmap_params,
                palette=param_values["palette"],
                alpha=param_values["alpha"],
                percentiles_for_norm=param_values["percentiles_for_norm"],
                scale=param_values["scale"],
            )
            n_steps += 1
>>>>>>> 9db79781

        return sdata

    @deprecation_alias(elements="element", version="0.3.0")
    def render_labels(
        self,
        element: str | None = None,
        color: str | None = None,
        groups: list[str] | str | None = None,
        contour_px: int = 3,
        outline: bool = False,
        palette: list[str] | str | None = None,
        cmap: Colormap | str | None = None,
        norm: Normalize | None = None,
        na_color: ColorLike | None = (0.0, 0.0, 0.0, 0.0),
        outline_alpha: float | int = 1.0,
        fill_alpha: float | int = 0.3,
        scale: str | None = None,
        table_name: str | None = None,
        **kwargs: Any,
    ) -> sd.SpatialData:
        """
        Render labels elements in SpatialData.

        In case of no elements specified, "broadcasting" of parameters is applied. This means that for any particular
        SpatialElement, we validate whether a given parameter is valid. If not valid for a particular SpatialElement the
        specific parameter for that particular SpatialElement will be ignored. If you want to set specific parameters
        for specific elements please chain the render functions: `pl.render_images(...).pl.render_images(...).pl.show()`
        .

        Parameters
        ----------
        element : str | None
            The name of the labels element to render. If `None`, all label
            elements in the `SpatialData` object will be used and all parameters will be broadcasted if possible.
        color : list[str] | str | None
            Can either be string representing a color-like or key in :attr:`sdata.table.obs`. The latter can be used to
            color by categorical or continuous variables. If the color column is found in multiple locations, please
            provide the table_name to be used for the element if you would like a specific table to be used. By default
            one table will automatically be choosen.
        groups : list[str] | str | None
            When using `color` and the key represents discrete labels, `groups` can be used to show only a subset of
            them. Other values are set to NA. The list can contain multiple discrete labels to be visualized.
        palette : list[str] | str | None
            Palette for discrete annotations. List of valid color names that should be used for the categories. Must
            match the number of groups. The list can contain multiple palettes (one per group) to be visualized. If
            groups is provided but not palette, palette is set to default "lightgray".
        contour_px : int, default 3
            Draw contour of specified width for each segment. If `None`, fills entire segment, see:
            func:`skimage.morphology.erosion`.
        outline : bool, default False
            Whether to plot boundaries around segmentation masks.
        cmap : Colormap | str | None
            Colormap for continuous annotations, see :class:`matplotlib.colors.Colormap`.
        norm : Normalize | None
            Colormap normalization for continuous annotations, see :class:`matplotlib.colors.Normalize`.
        na_color : ColorLike | None
            Color to be used for NAs values, if present.
        outline_alpha : float | int, default 1.0
            Alpha value for the outline of the labels.
        fill_alpha : float | int, default 0.3
            Alpha value for the fill of the labels.
        scale :  str | None
            Influences the resolution of the rendering. Possibilities for setting this parameter:
                1) None (default). The image is rasterized to fit the canvas size. For multiscale images, the best scale
                is selected before the rasterization step.
                2) Name of one of the scales in the multiscale image to be rendered. This scale is rendered as it is
                (exception: a dpi is specified in `show()`. Then the image is rasterized to fit the canvas and dpi).
                3) "full": render the full image without rasterization. In the case of a multiscale image, the scale
                with the highest resolution is selected. This can lead to long computing times for large images!
        table_name: str | None
            Name of the table containing the color columns.
        kwargs
            Additional arguments to be passed to cmap and norm.

        Returns
        -------
        None
        """
        params_dict = _validate_label_render_params(
            self._sdata,
            element=element,
            cmap=cmap,
            color=color,
            contour_px=contour_px,
            fill_alpha=fill_alpha,
            groups=groups,
            na_color=na_color,
            norm=norm,
            outline=outline,
            outline_alpha=outline_alpha,
            palette=palette,
            scale=scale,
            table_name=table_name,
        )

        sdata = self._copy()
        sdata = _verify_plotting_tree(sdata)
        n_steps = len(sdata.plotting_tree.keys())
        cmap_params = _prepare_cmap_norm(
            cmap=cmap,
            norm=norm,
            na_color=na_color,  # type: ignore[arg-type]
            **kwargs,
        )
<<<<<<< HEAD
        if isinstance(elements, str):
            elements = [elements]
        sdata.plotting_tree[f"{n_steps+1}_render_labels"] = LabelsRenderParams(
            elements=elements,
            color=color,
            groups=groups,
            contour_px=contour_px,
            outline=outline,
            layer=layer,
            cmap_params=cmap_params,
            palette=palette,
            outline_alpha=outline_alpha,
            fill_alpha=fill_alpha,
            transfunc=kwargs.get("transfunc", None),
            scale=scale,
            zorder=n_steps,
        )
=======
>>>>>>> 9db79781

        for element, param_values in params_dict.items():
            sdata.plotting_tree[f"{n_steps+1}_render_labels"] = LabelsRenderParams(
                element=element,
                color=param_values["color"],
                groups=param_values["groups"],
                contour_px=param_values["contour_px"],
                outline=param_values["outline"],
                cmap_params=cmap_params,
                palette=param_values["palette"],
                outline_alpha=param_values["outline_alpha"],
                fill_alpha=param_values["fill_alpha"],
                transfunc=kwargs.get("transfunc", None),
                scale=param_values["scale"],
                table_name=param_values["table_name"],
            )
            n_steps += 1
        return sdata

    def show(
        self,
        coordinate_systems: list[str] | str | None = None,
        legend_fontsize: int | float | _FontSize | None = None,
        legend_fontweight: int | _FontWeight = "bold",
        legend_loc: str | None = "right margin",
        legend_fontoutline: int | None = None,
        na_in_legend: bool = True,
        colorbar: bool = True,
        wspace: float | None = None,
        hspace: float = 0.25,
        ncols: int = 4,
        frameon: bool | None = None,
        figsize: tuple[float, float] | None = None,
        dpi: int | None = None,
        fig: Figure | None = None,
        title: list[str] | str | None = None,
        share_extent: bool = True,
        pad_extent: int | float = 0,
        ax: list[Axes] | Axes | None = None,
        return_ax: bool = False,
        save: str | Path | None = None,
    ) -> sd.SpatialData:
        """
        Plot the images in the SpatialData object.

        Parameters
        ----------
        coordinate_systems :
            Name(s) of the coordinate system(s) to be plotted. If None, all coordinate systems are plotted.
            If a coordinate system doesn't contain any relevant elements (as specified in the render_* calls),
            it is automatically not plotted.
        figsize :
            Size of the figure (width, height) in inches. The size of the actual canvas may deviate from this,
            depending on the dpi! In matplotlib, the actual figure size (in pixels) is dpi * figsize.
            If None, the default of matlotlib is used (6.4, 4.8)
        dpi :
            Resolution of the plot in dots per inch (as in matplotlib).
            If None, the default of matplotlib is used (100.0).
        ax :
            Matplotlib axes object to plot on. If None, a new figure is created.
            Works only if there is one image in the SpatialData object.
        ncols :
            Number of columns in the figure. Default is 4.
        return_ax :
            Whether to return the axes object created. False by default.
        colorbar :
            Whether to plot the colorbar. True by default.
        title :
            The title of the plot. If not provided the plot will have the name of the coordinate system as title.

        Returns
        -------
        sd.SpatialData
            A SpatialData object.
        """
        # copy the SpatialData object so we don't modify the original
        try:
            plotting_tree = self._sdata.plotting_tree
        except AttributeError as e:
            raise TypeError(
                "Please specify what to plot using the 'render_*' functions before calling 'show()`."
            ) from e

        _validate_show_parameters(
            coordinate_systems,
            legend_fontsize,
            legend_fontweight,
            legend_loc,
            legend_fontoutline,
            na_in_legend,
            colorbar,
            wspace,
            hspace,
            ncols,
            frameon,
            figsize,
            dpi,
            fig,
            title,
            share_extent,
            pad_extent,
            ax,
            return_ax,
            save,
        )

        sdata = self._copy()

        # Evaluate execution tree for plotting
        valid_commands = [
            "get_elements",
            "get_bb",
            "render_images",
            "render_shapes",
            "render_labels",
            "render_points",
        ]

        # prepare rendering params
        render_cmds = []
        for cmd, params in plotting_tree.items():
            # strip prefix from cmd and verify it's valid
            cmd = "_".join(cmd.split("_")[1:])

            if cmd not in valid_commands:
                raise ValueError(f"Command {cmd} is not valid.")

            if "render" in cmd:
                # verify that rendering commands have been called before
                render_cmds.append((cmd, params))

        if not render_cmds:
            raise TypeError("Please specify what to plot using the 'render_*' functions before calling 'imshow()'.")

        if title is not None:
            if isinstance(title, str):
                title = [title]

            if not all(isinstance(t, str) for t in title):
                raise TypeError("All titles must be strings.")

        # get original axis extent for later comparison
        ax_x_min, ax_x_max = (np.inf, -np.inf)
        ax_y_min, ax_y_max = (np.inf, -np.inf)

        if isinstance(ax, Axes) and _mpl_ax_contains_elements(ax):
            ax_x_min, ax_x_max = ax.get_xlim()
            ax_y_max, ax_y_min = ax.get_ylim()  # (0, 0) is top-left

        # handle coordinate system
        coordinate_systems = sdata.coordinate_systems if coordinate_systems is None else coordinate_systems
        if isinstance(coordinate_systems, str):
            coordinate_systems = [coordinate_systems]

        for cs in coordinate_systems:
            if cs not in sdata.coordinate_systems:
                raise ValueError(f"Unknown coordinate system '{cs}', valid choices are: {sdata.coordinate_systems}")

        # Check if user specified only certain elements to be plotted
        cs_contents = _get_cs_contents(sdata)

        elements_to_be_rendered = _get_elements_to_be_rendered(render_cmds, cs_contents, cs)

        # filter out cs without relevant elements
        cmds = [cmd for cmd, _ in render_cmds]
        coordinate_systems = _get_valid_cs(
            sdata=sdata,
            coordinate_systems=coordinate_systems,
            render_images="render_images" in cmds,
            render_labels="render_labels" in cmds,
            render_points="render_points" in cmds,
            render_shapes="render_shapes" in cmds,
            elements=elements_to_be_rendered,
        )

        # catch error in ruff-friendly way
        if ax is not None:  # we'll generate matching number then
            n_ax = 1 if isinstance(ax, Axes) else len(ax)
            if len(coordinate_systems) != n_ax:
                raise ValueError(
                    f"Mismatch between number of matplotlib axes objects ({n_ax}) "
                    f"and number of coordinate systems ({len(coordinate_systems)})."
                )

        # set up canvas
        fig_params, scalebar_params = _prepare_params_plot(
            num_panels=len(coordinate_systems),
            figsize=figsize,
            dpi=dpi,
            fig=fig,
            ax=ax,
            wspace=wspace,
            hspace=hspace,
            ncols=ncols,
            frameon=frameon,
        )
        legend_params = LegendParams(
            legend_fontsize=legend_fontsize,
            legend_fontweight=legend_fontweight,
            legend_loc=legend_loc,
            legend_fontoutline=legend_fontoutline,
            na_in_legend=na_in_legend,
            colorbar=colorbar,
        )

        cs_contents = _get_cs_contents(sdata)

        # go through tree

        for i, cs in enumerate(coordinate_systems):
            with warnings.catch_warnings():
                warnings.filterwarnings("ignore", category=UserWarning)
                sdata = self._copy()
            _, has_images, has_labels, has_points, has_shapes = (
                cs_contents.query(f"cs == '{cs}'").iloc[0, :].values.tolist()
            )
            ax = fig_params.ax if fig_params.axs is None else fig_params.axs[i]

            wants_images = False
            wants_labels = False
            wants_points = False
            wants_shapes = False
            wanted_elements: list[str] = []

            for cmd, params in render_cmds:
                # We create a copy here as the wanted elements can change from one cs to another.
                params_copy = deepcopy(params)
                if cmd == "render_images" and has_images:
                    wanted_elements, wanted_images_on_this_cs, wants_images = _get_wanted_render_elements(
                        sdata, wanted_elements, params_copy, cs, "images"
                    )

                    if wanted_images_on_this_cs:
                        rasterize = (params_copy.scale is None) or (
                            isinstance(params_copy.scale, str)
                            and params_copy.scale != "full"
                            and (dpi is not None or figsize is not None)
                        )
                        _render_images(
                            sdata=sdata,
                            render_params=params_copy,
                            coordinate_system=cs,
                            ax=ax,
                            fig_params=fig_params,
                            scalebar_params=scalebar_params,
                            legend_params=legend_params,
                            rasterize=rasterize,
                        )

                elif cmd == "render_shapes" and has_shapes:
                    wanted_elements, wanted_shapes_on_this_cs, wants_shapes = _get_wanted_render_elements(
                        sdata, wanted_elements, params_copy, cs, "shapes"
                    )

                    if wanted_shapes_on_this_cs:
                        _render_shapes(
                            sdata=sdata,
                            render_params=params_copy,
                            coordinate_system=cs,
                            ax=ax,
                            fig_params=fig_params,
                            scalebar_params=scalebar_params,
                            legend_params=legend_params,
                        )

                elif cmd == "render_points" and has_points:
                    wanted_elements, wanted_points_on_this_cs, wants_points = _get_wanted_render_elements(
                        sdata, wanted_elements, params_copy, cs, "points"
                    )

                    if wanted_points_on_this_cs:
                        _render_points(
                            sdata=sdata,
                            render_params=params_copy,
                            coordinate_system=cs,
                            ax=ax,
                            fig_params=fig_params,
                            scalebar_params=scalebar_params,
                            legend_params=legend_params,
                        )

                elif cmd == "render_labels" and has_labels:
                    wanted_elements, wanted_labels_on_this_cs, wants_labels = _get_wanted_render_elements(
                        sdata, wanted_elements, params_copy, cs, "labels"
                    )

                    if wanted_labels_on_this_cs and (table := params_copy.table_name) is not None:
                        colors = sc.get.obs_df(sdata[table], params_copy.color)
                        if isinstance(colors.dtype, pd.CategoricalDtype):
                            _maybe_set_colors(
                                source=sdata[table],
                                target=sdata[table],
                                key=params_copy.color,
                                palette=params_copy.palette,
                            )

                    rasterize = (params_copy.scale is None) or (
                        isinstance(params_copy.scale, str)
                        and params_copy.scale != "full"
                        and (dpi is not None or figsize is not None)
                    )
                    _render_labels(
                        sdata=sdata,
                        render_params=params_copy,
                        coordinate_system=cs,
                        ax=ax,
                        fig_params=fig_params,
                        scalebar_params=scalebar_params,
                        legend_params=legend_params,
                        rasterize=rasterize,
                    )

                if title is None:
                    t = cs
                elif len(title) == 1:
                    t = title[0]
                else:
                    try:
                        t = title[i]
                    except IndexError as e:
                        raise IndexError("The number of titles must match the number of coordinate systems.") from e
                ax.set_title(t)
                ax.set_aspect("equal")

            extent = get_extent(
                sdata,
                coordinate_system=cs,
                has_images=has_images and wants_images,
                has_labels=has_labels and wants_labels,
                has_points=has_points and wants_points,
                has_shapes=has_shapes and wants_shapes,
                elements=wanted_elements,
            )
            cs_x_min, cs_x_max = extent["x"]
            cs_y_min, cs_y_max = extent["y"]

            if any([has_images, has_labels, has_points, has_shapes]):
                # If the axis already has limits, only expand them but not overwrite
                x_min = min(ax_x_min, cs_x_min) - pad_extent
                x_max = max(ax_x_max, cs_x_max) + pad_extent
                y_min = min(ax_y_min, cs_y_min) - pad_extent
                y_max = max(ax_y_max, cs_y_max) + pad_extent
                ax.set_xlim(x_min, x_max)
                ax.set_ylim(y_max, y_min)  # (0, 0) is top-left

        if fig_params.fig is not None and save is not None:
            save_fig(fig_params.fig, path=save)

        # Manually show plot if we're not in interactive mode
        # https://stackoverflow.com/a/64523765
        if not hasattr(sys, "ps1"):
            plt.show()
        return (fig_params.ax if fig_params.axs is None else fig_params.axs) if return_ax else None  # shuts up ruff<|MERGE_RESOLUTION|>--- conflicted
+++ resolved
@@ -166,11 +166,8 @@
         cmap: Colormap | str | None = None,
         norm: bool | Normalize = False,
         scale: float | int = 1.0,
-<<<<<<< HEAD
         method: str | None = None,
-=======
         table_name: str | None = None,
->>>>>>> 9db79781
         **kwargs: Any,
     ) -> sd.SpatialData:
         """
@@ -223,16 +220,13 @@
             Colormap normalization for continuous annotations.
         scale : float | int, default 1.0
             Value to scale circles, if present.
-<<<<<<< HEAD
         method : str | None, optional
             Whether to use 'matplotlib' and 'datashader'. When None, the method is
             chosen based on the size of the data.
-=======
         table_name: str | None
             Name of the table containing the color(s) columns. If one name is given than the table is used for each
             spatial element to be plotted if the table annotates it. If you want to use different tables for particular
             elements, as specified under element.
->>>>>>> 9db79781
         **kwargs : Any
             Additional arguments to be passed to cmap and norm.
 
@@ -282,24 +276,6 @@
         )
 
         outline_params = _set_outline(outline, outline_width, outline_color)
-<<<<<<< HEAD
-        sdata.plotting_tree[f"{n_steps+1}_render_shapes"] = ShapesRenderParams(
-            elements=elements,
-            color=color,
-            col_for_color=col_for_color,
-            groups=groups,
-            scale=scale,
-            outline_params=outline_params,
-            layer=layer,
-            cmap_params=cmap_params,
-            palette=palette,
-            outline_alpha=outline_alpha,
-            fill_alpha=fill_alpha,
-            transfunc=kwargs.get("transfunc", None),
-            zorder=n_steps,
-            method=method,
-        )
-=======
 
         for element, param_values in params_dict.items():
             sdata.plotting_tree[f"{n_steps+1}_render_shapes"] = ShapesRenderParams(
@@ -317,7 +293,6 @@
                 table_name=param_values["table_name"],
             )
             n_steps += 1
->>>>>>> 9db79781
 
         return sdata
 
@@ -333,11 +308,8 @@
         cmap: Colormap | str | None = None,
         norm: None | Normalize = None,
         size: float | int = 1.0,
-<<<<<<< HEAD
         method: str | None = None,
-=======
         table_name: str | None = None,
->>>>>>> 9db79781
         **kwargs: Any,
     ) -> sd.SpatialData:
         """
@@ -381,16 +353,13 @@
             Colormap normalization for continuous annotations.
         size : float | int, default 1.0
             Size of the points
-<<<<<<< HEAD
         method : str | None, optional
             Whether to use 'matplotlib' and 'datashader'. When None, the method is
             chosen based on the size of the data.
-=======
         table_name: str | None
             Name of the table containing the color(s) columns. If one name is given than the table is used for each
             spatial element to be plotted if the table annotates it. If you want to use different tables for particular
             elements, as specified under element.
->>>>>>> 9db79781
         kwargs
             Additional arguments to be passed to cmap and norm.
 
@@ -430,21 +399,6 @@
             **kwargs,
         )
 
-<<<<<<< HEAD
-        sdata.plotting_tree[f"{n_steps+1}_render_points"] = PointsRenderParams(
-            elements=elements,
-            color=color,
-            col_for_color=col_for_color,
-            groups=groups,
-            cmap_params=cmap_params,
-            palette=palette,
-            alpha=alpha,
-            transfunc=kwargs.get("transfunc", None),
-            size=size,
-            zorder=n_steps,
-            method=method,
-        )
-=======
         for element, param_values in params_dict.items():
             sdata.plotting_tree[f"{n_steps+1}_render_points"] = PointsRenderParams(
                 element=element,
@@ -459,7 +413,6 @@
                 table_name=param_values["table_name"],
             )
             n_steps += 1
->>>>>>> 9db79781
 
         return sdata
 
@@ -562,20 +515,6 @@
                 **kwargs,
             )
 
-<<<<<<< HEAD
-        if isinstance(elements, str):
-            elements = [elements]
-        sdata.plotting_tree[f"{n_steps+1}_render_images"] = ImageRenderParams(
-            elements=elements,
-            channel=channel,
-            cmap_params=cmap_params,
-            palette=palette,
-            alpha=alpha,
-            quantiles_for_norm=quantiles_for_norm,
-            scale=scale,
-            zorder=n_steps,
-        )
-=======
         for element, param_values in params_dict.items():
             sdata.plotting_tree[f"{n_steps+1}_render_images"] = ImageRenderParams(
                 element=element,
@@ -587,7 +526,6 @@
                 scale=param_values["scale"],
             )
             n_steps += 1
->>>>>>> 9db79781
 
         return sdata
 
@@ -693,26 +631,6 @@
             na_color=na_color,  # type: ignore[arg-type]
             **kwargs,
         )
-<<<<<<< HEAD
-        if isinstance(elements, str):
-            elements = [elements]
-        sdata.plotting_tree[f"{n_steps+1}_render_labels"] = LabelsRenderParams(
-            elements=elements,
-            color=color,
-            groups=groups,
-            contour_px=contour_px,
-            outline=outline,
-            layer=layer,
-            cmap_params=cmap_params,
-            palette=palette,
-            outline_alpha=outline_alpha,
-            fill_alpha=fill_alpha,
-            transfunc=kwargs.get("transfunc", None),
-            scale=scale,
-            zorder=n_steps,
-        )
-=======
->>>>>>> 9db79781
 
         for element, param_values in params_dict.items():
             sdata.plotting_tree[f"{n_steps+1}_render_labels"] = LabelsRenderParams(
