--- conflicted
+++ resolved
@@ -175,16 +175,6 @@
 
         Parameters
         ----------
-<<<<<<< HEAD
-        element : list[str] | str | None, optional
-            The name(s) of the shapes element(s) to render. If `None`, all shapes
-            elements in the `SpatialData` object will be used.
-        color : str | None
-            Can either be string(s) representing a color-like or key(s) in :attr:`sdata.table.obs`. The latter
-            can be used to color by categorical or continuous variables. If provided as a list, the length of the list
-            must match the number of elements that will be plotted. Otherwise, if possible the color will be broadcasted
-            to all elements. For this, the table in which the color key is found must
-=======
         element : str | None, optional
             The name of the shapes element to render. If `None`, all shapes
             elements in the `SpatialData` object will be used. If you would like multiple specific elements to be
@@ -193,7 +183,6 @@
             Can either be string representing a color-like or key in :attr:`sdata.table.obs`. The latter
             can be used to color by categorical or continuous variables. If element is None, if possible the color will
             be broadcasted to all elements. For this, the table in which the color key is found must
->>>>>>> 07574ec3
             annotate the respective element (region must be set to the specific element). If the color column is found
             in multiple locations, please provide the table_name to be used for the elements.
         fill_alpha : float | int, default 1.0
@@ -201,17 +190,9 @@
             user, this value will multiply the value present in the cmap.
         groups : list[str] | str | None
             When using `color` and the key represents discrete labels, `groups`
-<<<<<<< HEAD
-            can be used to show only a subset of them. Other values are set to NA. In general the case of a list of
-            lists means that there is one list per element to be plotted in the list and this list can contain multiple
-            discrete labels to be visualized. If not provided as list of lists, broadcasting behaviour is attempted
-            (use the same values for all elements).
-        palette :  list[str | None] | str | None
-=======
             can be used to show only a subset of them. Other values are set to NA. If elment is None,
             broadcasting behaviour is attempted (use the same values for all elements).
         palette :  list[str] | str | None
->>>>>>> 07574ec3
             Palette for discrete annotations. List of valid color names that should be
             used for the categories. Must match the number of groups. If element is None, broadcasting behaviour is
             attempted (use the same values for all elements). If groups is provided but not palette, palette is set to
