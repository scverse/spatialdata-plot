from __future__ import annotations

import sys
import warnings
from collections import OrderedDict
from copy import deepcopy
from pathlib import Path
from typing import Any, Union

import matplotlib.pyplot as plt
import numpy as np
import pandas as pd
import scanpy as sc
import spatialdata as sd
from anndata import AnnData
from dask.dataframe.core import DataFrame as DaskDataFrame
from geopandas import GeoDataFrame
from matplotlib.axes import Axes
from matplotlib.colors import Colormap, Normalize
from matplotlib.figure import Figure
from multiscale_spatial_image.multiscale_spatial_image import MultiscaleSpatialImage
from spatial_image import SpatialImage
from spatialdata._core.data_extent import get_extent
from spatialdata._utils import deprecation_alias

from spatialdata_plot._accessor import register_spatial_data_accessor
from spatialdata_plot.pl.render import (
    _render_images,
    _render_labels,
    _render_points,
    _render_shapes,
)
from spatialdata_plot.pl.render_params import (
    CmapParams,
    ImageRenderParams,
    LabelsRenderParams,
    LegendParams,
    PointsRenderParams,
    ShapesRenderParams,
    _FontSize,
    _FontWeight,
)
from spatialdata_plot.pl.utils import (
    _get_cs_contents,
    _get_elements_to_be_rendered,
    _get_valid_cs,
    _get_wanted_render_elements,
    _maybe_set_colors,
    _mpl_ax_contains_elements,
    _prepare_cmap_norm,
    _prepare_params_plot,
    _set_outline,
    _validate_image_render_params,
<<<<<<< HEAD
    _validate_label_render_params,
    _validate_points_render_params,
=======
    _validate_points_render_params,
    _validate_render_params,
>>>>>>> 61589c73
    _validate_shape_render_params,
    _validate_show_parameters,
    save_fig,
)
from spatialdata_plot.pp.utils import _verify_plotting_tree

ColorLike = Union[tuple[float, ...], str]


@register_spatial_data_accessor("pl")
class PlotAccessor:
    """
    A class to provide plotting functions for `SpatialData` objects.

    Parameters
    ----------
    sdata :
        The `SpatialData` object to provide plotting functions for.

    Notes
    -----
    This class provides a number of methods that can be used to generate
    plots of the data stored in a `SpatialData` object. These methods are
    accessed via the `SpatialData.pl` accessor.


    """

    @property
    def sdata(self) -> sd.SpatialData:
        """The `SpatialData` object to provide plotting functions for."""
        return self._sdata

    @sdata.setter
    def sdata(self, sdata: sd.SpatialData) -> None:
        self._sdata = sdata

    def __init__(self, sdata: sd.SpatialData) -> None:
        self._sdata = sdata

    def _copy(
        self,
        images: dict[str, SpatialImage | MultiscaleSpatialImage] | None = None,
        labels: dict[str, SpatialImage | MultiscaleSpatialImage] | None = None,
        points: dict[str, DaskDataFrame] | None = None,
        shapes: dict[str, GeoDataFrame] | None = None,
        tables: dict[str, AnnData] | None = None,
    ) -> sd.SpatialData:
        """Copy the current `SpatialData` object, optionally modifying some of its attributes.

        Parameters
        ----------
        images : dict[str, SpatialImage | MultiscaleSpatialImage] | None, optional
            A dictionary containing image data to replace the images in the
            original `SpatialData` object, or `None` to keep the original
            images. Defaults to `None`.
        labels : dict[str, SpatialImage | MultiscaleSpatialImage] | None, optional
            A dictionary containing label data to replace the labels in the
            original `SpatialData` object, or `None` to keep the original
            labels. Defaults to `None`.
        points : dict[str, DaskDataFrame] | None, optional
            A dictionary containing point data to replace the points in the
            original `SpatialData` object, or `None` to keep the original
            points. Defaults to `None`.
        shapes : dict[str, GeoDataFrame] | None, optional
            A dictionary containing shape data to replace the shapes in the
            original `SpatialData` object, or `None` to keep the original
            shapes. Defaults to `None`.
        table : dict[str, AnnData] | None, optional
            A dictionary or `AnnData` object containing table data to replace
            the table in the original `SpatialData` object, or `None` to keep
            the original table. Defaults to `None`.

        Returns
        -------
        sd.SpatialData
            A new `SpatialData` object that is a copy of the original
            `SpatialData` object, with any specified modifications.

        Notes
        -----
        This method creates a new `SpatialData` object with the same metadata
        and similar data as the original `SpatialData` object. The new object
        can be modified without affecting the original object.

        """
        sdata = sd.SpatialData(
            images=self._sdata.images if images is None else images,
            labels=self._sdata.labels if labels is None else labels,
            points=self._sdata.points if points is None else points,
            shapes=self._sdata.shapes if shapes is None else shapes,
            tables=self._sdata.tables if tables is None else tables,
        )
        sdata.plotting_tree = self._sdata.plotting_tree if hasattr(self._sdata, "plotting_tree") else OrderedDict()

        return sdata

    @deprecation_alias(elements="element", version="0.3.0")
    def render_shapes(
        self,
        element: str | None = None,
        color: str | None = None,
        fill_alpha: float | int = 1.0,
        groups: list[str] | str | None = None,
        palette: list[str] | str | None = None,
        na_color: ColorLike | None = "lightgrey",
        outline: bool = False,
        outline_width: float | int = 1.5,
        outline_color: str | list[float] = "#000000ff",
        outline_alpha: float | int = 1.0,
        cmap: Colormap | str | None = None,
        norm: bool | Normalize = False,
        scale: float | int = 1.0,
        table_name: str | None = None,
        **kwargs: Any,
    ) -> sd.SpatialData:
        """
        Render shapes elements in SpatialData.

        Parameters
        ----------
<<<<<<< HEAD
        element: str | None, optional
            The name of the shapes element to render. If `None`, all shapes
            elements in the `SpatialData` object will be used and all parameters will be broadcasted if possible.
        color : str | None
            Can either be string representing a color-like or key in :attr:`sdata.table.obs`. The latter
            can be used to color by categorical or continuous variables. If the color column is found in multiple
            locations, please provide the table_name to be used for the element if you would like a specific table to
            be used. By default one table will automatically be choosen.
        fill_alpha : float | int, default 1.0
            Alpha value for the fill of shapes. If the alpha channel is present in a cmap passed by the
            user, this value will multiply the value present in the cmap.
        groups : list[str] | str | None
            When using `color` and the key represents discrete labels, `groups`
            can be used to show only a subset of them. Other values are set to NA. The list can contain multiple
            discrete labels to be visualized.
        palette : list[str] | str | None
            Palette for discrete annotations. List of valid color names that should be
            used for the categories. Must match the number of groups. The list can contain multiple
            palettes (one per group) to be visualized. If groups is provided but not palette, palette is set to
            default "lightgray".
        na_color : str | list[float] | None, default "lightgrey"
            Color to be used for NAs values, if present. Can either be a named color
            ("red"), a hex representation ("#000000ff") or a list of floats that
            represent RGB/RGBA values (1.0, 0.0, 0.0, 1.0). When None, the values won't
            be shown.
=======
        element : str | None, optional
            The name of the shapes element to render. If `None`, all shapes elements in the `SpatialData` object will be
            used. If you would like multiple specific elements to be rendered, please chain the calls to render:
            pl.render_shapes(...).pl.render_shapes(...).pl.show().
        color : str | None
            Can either be string representing a color-like or key in :attr:`sdata.table.obs`. The latter can be used to
            color by categorical or continuous variables. If `element` is `None`, if possible the color will be
            broadcasted to all elements. For this, the table in which the color key is found must annotate the
            respective element (region must be set to the specific element). If the color column is found in multiple
            locations, please provide the table_name to be used for the elements.
        fill_alpha : float | int, default 1.0
            Alpha value for the fill of shapes. If the alpha channel is present in a cmap passed by the user, this value
            will multiply the value present in the cmap.
        groups : list[str] | str | None
            When using `color` and the key represents discrete labels, `groups` can be used to show only a subset of
            them. Other values are set to NA. If elment is None, broadcasting behaviour is attempted (use the same
            values for all elements).
        palette :  list[str] | str | None
            Palette for discrete annotations. List of valid color names that should be used for the categories. Must
            match the number of groups. If element is None, broadcasting behaviour is attempted (use the same values for
            all elements). If groups is provided but not palette, palette is set to default "lightgray".
        na_color : ColorLike | None, default "lightgrey"
            Color to be used for NAs values, if present. Can either be a named color ("red"), a hex representation
            ("#000000ff") or a list of floats that represent RGB/RGBA values (1.0, 0.0, 0.0, 1.0). When None, the values
            won't be shown.
>>>>>>> 61589c73
        outline : bool, default False
            If `True`, a border around the shape elements is plotted.
        outline_width : float | int, default 1.5
            Width of the border.
        outline_color : str | list[float], default "#000000ff"
            Color of the border. Can either be a named color ("red"), a hex representation ("#000000ff") or a list of
            floats that represent RGB/RGBA values (1.0, 0.0, 0.0, 1.0).
        outline_alpha : float | int, default 1.0
            Alpha value for the outline of shapes.
        cmap : Colormap | str | None, optional
            Colormap for discrete or continuous annotations using 'color', see :class:`matplotlib.colors.Colormap`.
        norm : bool | Normalize, default False
            Colormap normalization for continuous annotations.
        scale : float | int, default 1.0
            Value to scale circles, if present.
        table_name: str | None
<<<<<<< HEAD
            Name of the table containing the color columns.
=======
            Name of the table containing the color(s) columns. If one name is given than the table is used for each
            spatial element to be plotted if the table annotates it. If you want to use different tables for particular
            elements, as specified under element.
>>>>>>> 61589c73
        **kwargs : Any
            Additional arguments to be passed to cmap and norm.

        Notes
        -----
        - Empty geometries will be removed at the time of plotting.
        - An `outline_width` of 0.0 leads to no border being plotted.
        - When passing a color-like to 'color', this has precendence over the potential existence as a column name.

        Returns
        -------
        sd.SpatialData
            The modified SpatialData object with the rendered shapes.
        """
        params_dict = _validate_shape_render_params(
            self._sdata,
            element=element,
            fill_alpha=fill_alpha,
            groups=groups,
            palette=palette,
            color=color,
            na_color=na_color,
            outline=outline,
            outline_alpha=outline_alpha,
            outline_color=outline_color,
            outline_width=outline_width,
            cmap=cmap,
            norm=norm,
            scale=scale,
            table_name=table_name,
        )

        sdata = self._copy()
        sdata = _verify_plotting_tree(sdata)
        n_steps = len(sdata.plotting_tree.keys())
        cmap_params = _prepare_cmap_norm(
            cmap=cmap,
            norm=norm,
            na_color=na_color,  # type: ignore[arg-type]
            **kwargs,
        )

        outline_params = _set_outline(outline, outline_width, outline_color)

        for element, param_values in params_dict.items():
            sdata.plotting_tree[f"{n_steps+1}_render_shapes"] = ShapesRenderParams(
                element=element,
                color=param_values["color"],
                col_for_color=param_values["col_for_color"],
                groups=param_values["groups"],
                scale=param_values["scale"],
                outline_params=outline_params,
                cmap_params=cmap_params,
                palette=param_values["palette"],
                outline_alpha=param_values["outline_alpha"],
                fill_alpha=param_values["fill_alpha"],
                transfunc=kwargs.get("transfunc", None),
                table_name=param_values["table_name"],
            )
            n_steps += 1

        return sdata

    @deprecation_alias(elements="element", version="0.3.0")
    def render_points(
        self,
        element: str | None = None,
        color: str | None = None,
        alpha: float | int = 1.0,
        groups: list[str] | str | None = None,
        palette: list[str] | str | None = None,
        na_color: ColorLike | None = "lightgrey",
        cmap: Colormap | str | None = None,
        norm: None | Normalize = None,
        size: float | int = 1.0,
        table_name: str | None = None,
        **kwargs: Any,
    ) -> sd.SpatialData:
        """
        Render points elements in SpatialData.

        Parameters
        ----------
<<<<<<< HEAD
        element : str | None
            The name of the points element to render. If `None`, all points
            elements in the `SpatialData` object will be used and all parameters will be broadcasted if possible.
        color : str | None
            Can either be string representing a color-like or key in :attr:`sdata.table.obs`. The latter
            can be used to color by categorical or continuous variables. If the color column is found in multiple
            locations, please provide the table_name to be used for the element if you would like a specific table to
            be used. By default one table will automatically be choosen.
        alpha : float | int, default 1.0
            Alpha value for the points.
        groups : list[str] | str | None
            When using `color` and the key represents discrete labels, `groups`
            can be used to show only a subset of them. Other values are set to NA. The list can contain multiple
            discrete labels to be visualized.
        palette : list[str] | str | None
            Palette for discrete annotations. List of valid color names that should be
            used for the categories. Must match the number of groups. The list can contain multiple
            palettes (one per group) to be visualized. If groups is provided but not palette, palette is set to
            default "lightgray".
        na_color : str | list[float] | None, default "lightgrey"
            Color to be used for NAs values, if present. Can either be a named color
            ("red"), a hex representation ("#000000ff") or a list of floats that
            represent RGB/RGBA values (1.0, 0.0, 0.0, 1.0). When None, the values won't
            be shown.
=======
        element : str | None, optional
            The name of the points element to render. If `None`, all points elements in the `SpatialData` object will be
            used. If you would like multiple specific elements to be rendered, please chain the calls to render:
            pl.render_points(...).pl.render_points(...).pl.show()
        color : str | None
            Can either be string representing a color-like or key in :attr:`sdata.table.obs`. The latter can be used to
            color by categorical or continuous variables. If `element` is `None`, if possible the color will be
            broadcasted to all elements. For this, the table in which the color key is found must annotate the
            respective element (region must be set to the specific element). If the color column is found in multiple
            locations, please provide the table_name to be used for the elements.
        alpha : float | int, default 1.0
            Alpha value for the points.
        groups : list[str] | str | None
            When using `color` and the key represents discrete labels, `groups` can be used to show only a subset of
            them. Other values are set to NA. If elment is None, broadcasting behaviour is attempted (use the same
            values for all elements).
        palette : list[str] | str | None
            Palette for discrete annotations. List of valid color names that should be used for the categories. Must
            match the number of groups. If element is None, broadcasting behaviour is attempted (use the same values for
            all elements). If groups is provided but not palette, palette is set to default "lightgray".
        na_color : ColorLike | None, default "lightgrey"
            Color to be used for NAs values, if present. Can either be a named color ("red"), a hex representation
            ("#000000ff") or a list of floats that represent RGB/RGBA values (1.0, 0.0, 0.0, 1.0). When None, the values
            won't be shown.
>>>>>>> 61589c73
        cmap : Colormap | str | None, optional
            Colormap for discrete or continuous annotations using 'color', see :class:`matplotlib.colors.Colormap`. If
            no palette is given and `color` refers to a categorical, the colors are sampled from this colormap.
        norm : bool | Normalize, default False
            Colormap normalization for continuous annotations.
        size : float | int, default 1.0
            Size of the points
        table_name: str | None
<<<<<<< HEAD
            Name of the table containing the color columns.
=======
            Name of the table containing the color(s) columns. If one name is given than the table is used for each
            spatial element to be plotted if the table annotates it. If you want to use different tables for particular
            elements, as specified under element.
>>>>>>> 61589c73
        kwargs
            Additional arguments to be passed to cmap and norm.

        Returns
        -------
        sd.SpatialData
            The modified SpatialData object with the rendered shapes.
        """
        params_dict = _validate_points_render_params(
            self._sdata,
            element=element,
            alpha=alpha,
            color=color,
            groups=groups,
            palette=palette,
            na_color=na_color,
            cmap=cmap,
            norm=norm,
            size=size,
            table_name=table_name,
        )

        sdata = self._copy()
        sdata = _verify_plotting_tree(sdata)
        n_steps = len(sdata.plotting_tree.keys())

        cmap_params = _prepare_cmap_norm(
            cmap=cmap,
            norm=norm,
            na_color=na_color,  # type: ignore[arg-type]
            **kwargs,
        )

        for element, param_values in params_dict.items():
            sdata.plotting_tree[f"{n_steps+1}_render_points"] = PointsRenderParams(
                element=element,
                color=param_values["color"],
                col_for_color=param_values["col_for_color"],
                groups=param_values["groups"],
                cmap_params=cmap_params,
                palette=param_values["palette"],
                alpha=param_values["alpha"],
                transfunc=kwargs.get("transfunc", None),
                size=param_values["size"],
                table_name=param_values["table_name"],
            )
            n_steps += 1

        return sdata

    @deprecation_alias(elements="element", quantiles_for_norm="percentiles_for_norm", version="version 0.3.0")
    def render_images(
        self,
        element: str | None = None,
        channel: list[str] | list[int] | str | int | None = None,
        cmap: list[Colormap | str] | Colormap | str | None = None,
        norm: Normalize | None = None,
        na_color: ColorLike | None = (0.0, 0.0, 0.0, 0.0),
        palette: list[str] | str | None = None,
        alpha: float | int = 1.0,
        percentiles_for_norm: tuple[float, float] | None = None,
        scale: str | None = None,
        **kwargs: Any,
    ) -> sd.SpatialData:
        """
        Render image elements in SpatialData.

        In case of no elements specified, "broadcasting" of parameters is applied. This means that for any particular
        SpatialElement, we validate whether a given parameter is valid. If not valid for a particular SpatialElement the
        specific parameter for that particular SpatialElement will be ignored. If you want to set specific parameters
        for specific elements please chain the render functions: `pl.render_images(...).pl.render_images(...).pl.show()`
        .

        Parameters
        ----------
        element : str | None
            The name of the image element to render. If `None`, all image
            elements in the `SpatialData` object will be used and all parameters will be broadcasted if possible.
        channels : list[str] | list[int] | str | int | None
            To select specific channels to plot. Can be a single channel name/int or a
            list of channel names/ints. If `None`, all channels will be used.
        cmap : list[Colormap | str] | Colormap | str | None
            Colormap or list of colormaps for continuous annotations, see :class:`matplotlib.colors.Colormap`.
            Each colormap applies to a corresponding channel.
        norm : Normalize | None, optional
            Colormap normalization for continuous annotations, see :class:`matplotlib.colors.Normalize`.
            Applies to all channels if set.
        na_color : ColorLike | None, default (0.0, 0.0, 0.0, 0.0)
            Color to be used for NA values. Accepts color-like values (string, hex, RGB(A)).
        palette : list[str] | str | None
            Palette to color images. The number of palettes should be equal to the number of channels.
        alpha : float | int, default 1.0
            Alpha value for the images. Must be a numeric between 0 and 1.
        percentiles_for_norm : tuple[float, float] | None
            Optional pair of floats (pmin < pmax, 0-100) which will be used for quantile normalization.
        scale : str | None
            Influences the resolution of the rendering. Possibilities include:
                1) `None` (default): The image is rasterized to fit the canvas size. For
                multiscale images, the best scale is selected before rasterization.
                2) A scale name: Renders the specified scale ( of a multiscale image) as-is
                (with adjustments for dpi in `show()`).
                3) "full": Renders the full image without rasterization. In the case of
                multiscale images, the highest resolution scale is selected. Note that
                this may result in long computing times for large images.
        kwargs
            Additional arguments to be passed to cmap, norm, and other rendering functions.

        Returns
        -------
        sd.SpatialData
            The SpatialData object with the rendered images.
        """
        params_dict = _validate_image_render_params(
            self._sdata,
            element=element,
            channel=channel,
            alpha=alpha,
            palette=palette,
            na_color=na_color,
            cmap=cmap,
            norm=norm,
            scale=scale,
            percentiles_for_norm=percentiles_for_norm,
        )

        sdata = self._copy()
        sdata = _verify_plotting_tree(sdata)
        n_steps = len(sdata.plotting_tree.keys())

        cmap_params: list[CmapParams] | CmapParams
        if isinstance(cmap, list):
            cmap_params = [
                _prepare_cmap_norm(
                    cmap=c,
                    norm=norm,
                    na_color=na_color,  # type: ignore[arg-type]
                    **kwargs,
                )
                for c in cmap
            ]

        else:
            cmap_params = _prepare_cmap_norm(
                cmap=cmap,
                norm=norm,
                na_color=na_color,  # type: ignore[arg-type]
                **kwargs,
            )

        for element, param_values in params_dict.items():
            sdata.plotting_tree[f"{n_steps+1}_render_images"] = ImageRenderParams(
                element=element,
                channel=param_values["channel"],
                cmap_params=cmap_params,
                palette=param_values["palette"],
                alpha=param_values["alpha"],
                percentiles_for_norm=param_values["percentiles_for_norm"],
                scale=param_values["scale"],
            )
            n_steps += 1

        return sdata

    @deprecation_alias(elements="element", version="0.3.0")
    def render_labels(
        self,
        element: str | None = None,
        color: str | None = None,
        groups: list[str] | str | None = None,
        contour_px: int = 3,
        outline: bool = False,
        palette: list[str] | str | None = None,
        cmap: Colormap | str | None = None,
        norm: Normalize | None = None,
        na_color: ColorLike | None = (0.0, 0.0, 0.0, 0.0),
        outline_alpha: float | int = 1.0,
        fill_alpha: float | int = 0.3,
        scale: str | None = None,
        table_name: str | None = None,
        **kwargs: Any,
    ) -> sd.SpatialData:
        """
        Render labels elements in SpatialData.

        Parameters
        ----------
        elements : str | None
            The name of the labels element to render. If `None`, all label
            elements in the `SpatialData` object will be used and all parameters will be broadcasted if possible.
        color : list[str] | str | None
            Can either be string representing a color-like or key in :attr:`sdata.table.obs`. The latter
            can be used to color by categorical or continuous variables. If the color column is found in multiple
            locations, please provide the table_name to be used for the element if you would like a specific table to
            be used. By default one table will automatically be choosen.
        groups : list[str] | str | None
            When using `color` and the key represents discrete labels, `groups`
            can be used to show only a subset of them. Other values are set to NA. The list can contain multiple
            discrete labels to be visualized.
        palette : list[str] | str | None
            Palette for discrete annotations. List of valid color names that should be
            used for the categories. Must match the number of groups. The list can contain multiple
            palettes (one per group) to be visualized. If groups is provided but not palette, palette is set to
            default "lightgray".
        contour_px : int, default 3
            Draw contour of specified width for each segment. If `None`, fills
            entire segment, see :func:`skimage.morphology.erosion`.
        outline : bool, default False
            Whether to plot boundaries around segmentation masks.
        cmap : Colormap | str | None
            Colormap for continuous annotations, see :class:`matplotlib.colors.Colormap`.
        norm : Normalize | None
            Colormap normalization for continuous annotations, see :class:`matplotlib.colors.Normalize`.
        na_color : ColorLike | None
            Color to be used for NAs values, if present.
        outline_alpha : float | int, default 1.0
            Alpha value for the outline of the labels.
        fill_alpha : float | int, default 0.3
            Alpha value for the fill of the labels.
        scale : list[str] | str | None
            Influences the resolution of the rendering. Possibilities for setting this parameter:
                1) None (default). The image is rasterized to fit the canvas size. For multiscale images, the best scale
                is selected before the rasterization step.
                2) Name of one of the scales in the multiscale image to be rendered. This scale is rendered as it is
                (exception: a dpi is specified in `show()`. Then the image is rasterized to fit the canvas and dpi).
                3) "full": render the full image without rasterization. In the case of a multiscale image, the scale
                with the highest resolution is selected. This can lead to long computing times for large images!
                4) List that is matched to the list of elements (can contain `None`, scale names or "full").
        table_name: str | None
            Name of the table containing the color columns.
        kwargs
            Additional arguments to be passed to cmap and norm.

        Returns
        -------
        None
        """
        params_dict = _validate_label_render_params(
            self._sdata,
            element=element,
            cmap=cmap,
            color=color,
            contour_px=contour_px,
            fill_alpha=fill_alpha,
            groups=groups,
            na_color=na_color,
            norm=norm,
            outline=outline,
            outline_alpha=outline_alpha,
            palette=palette,
            scale=scale,
            table_name=table_name,
        )

        sdata = self._copy()
        sdata = _verify_plotting_tree(sdata)
        n_steps = len(sdata.plotting_tree.keys())
        cmap_params = _prepare_cmap_norm(
            cmap=cmap,
            norm=norm,
            na_color=na_color,  # type: ignore[arg-type]
            **kwargs,
        )

        for element, param_values in params_dict.items():
            sdata.plotting_tree[f"{n_steps+1}_render_labels"] = LabelsRenderParams(
                element=element,
                color=param_values["color"],
                groups=param_values["groups"],
                contour_px=param_values["contour_px"],
                outline=param_values["outline"],
                cmap_params=cmap_params,
                palette=param_values["palette"],
                outline_alpha=param_values["outline_alpha"],
                fill_alpha=param_values["fill_alpha"],
                transfunc=kwargs.get("transfunc", None),
                scale=param_values["scale"],
                table_name=param_values["table_name"],
            )
            n_steps += 1
        return sdata

    def show(
        self,
        coordinate_systems: list[str] | str | None = None,
        legend_fontsize: int | float | _FontSize | None = None,
        legend_fontweight: int | _FontWeight = "bold",
        legend_loc: str | None = "right margin",
        legend_fontoutline: int | None = None,
        na_in_legend: bool = True,
        colorbar: bool = True,
        wspace: float | None = None,
        hspace: float = 0.25,
        ncols: int = 4,
        frameon: bool | None = None,
        figsize: tuple[float, float] | None = None,
        dpi: int | None = None,
        fig: Figure | None = None,
        title: list[str] | str | None = None,
        share_extent: bool = True,
        pad_extent: int | float = 0,
        ax: list[Axes] | Axes | None = None,
        return_ax: bool = False,
        save: str | Path | None = None,
    ) -> sd.SpatialData:
        """
        Plot the images in the SpatialData object.

        Parameters
        ----------
        coordinate_systems :
            Name(s) of the coordinate system(s) to be plotted. If None, all coordinate systems are plotted.
            If a coordinate system doesn't contain any relevant elements (as specified in the render_* calls),
            it is automatically not plotted.
        figsize :
            Size of the figure (width, height) in inches. The size of the actual canvas may deviate from this,
            depending on the dpi! In matplotlib, the actual figure size (in pixels) is dpi * figsize.
            If None, the default of matlotlib is used (6.4, 4.8)
        dpi :
            Resolution of the plot in dots per inch (as in matplotlib).
            If None, the default of matplotlib is used (100.0).
        ax :
            Matplotlib axes object to plot on. If None, a new figure is created.
            Works only if there is one image in the SpatialData object.
        ncols :
            Number of columns in the figure. Default is 4.
        return_ax :
            Whether to return the axes object created. False by default.
        colorbar :
            Whether to plot the colorbar. True by default.
        title :
            The title of the plot. If not provided the plot will have the name of the coordinate system as title.

        Returns
        -------
        sd.SpatialData
            A SpatialData object.
        """
        # copy the SpatialData object so we don't modify the original
        try:
            plotting_tree = self._sdata.plotting_tree
        except AttributeError as e:
            raise TypeError(
                "Please specify what to plot using the 'render_*' functions before calling 'show()`."
            ) from e

        _validate_show_parameters(
            coordinate_systems,
            legend_fontsize,
            legend_fontweight,
            legend_loc,
            legend_fontoutline,
            na_in_legend,
            colorbar,
            wspace,
            hspace,
            ncols,
            frameon,
            figsize,
            dpi,
            fig,
            title,
            share_extent,
            pad_extent,
            ax,
            return_ax,
            save,
        )

        sdata = self._copy()

        # Evaluate execution tree for plotting
        valid_commands = [
            "get_elements",
            "get_bb",
            "render_images",
            "render_shapes",
            "render_labels",
            "render_points",
        ]

        # prepare rendering params
        render_cmds = []
        for cmd, params in plotting_tree.items():
            # strip prefix from cmd and verify it's valid
            cmd = "_".join(cmd.split("_")[1:])

            if cmd not in valid_commands:
                raise ValueError(f"Command {cmd} is not valid.")

            if "render" in cmd:
                # verify that rendering commands have been called before
                render_cmds.append((cmd, params))

        if not render_cmds:
            raise TypeError("Please specify what to plot using the 'render_*' functions before calling 'imshow()'.")

        if title is not None:
            if isinstance(title, str):
                title = [title]

            if not all(isinstance(t, str) for t in title):
                raise TypeError("All titles must be strings.")

        # get original axis extent for later comparison
        ax_x_min, ax_x_max = (np.inf, -np.inf)
        ax_y_min, ax_y_max = (np.inf, -np.inf)

        if isinstance(ax, Axes) and _mpl_ax_contains_elements(ax):
            ax_x_min, ax_x_max = ax.get_xlim()
            ax_y_max, ax_y_min = ax.get_ylim()  # (0, 0) is top-left

        # handle coordinate system
        coordinate_systems = sdata.coordinate_systems if coordinate_systems is None else coordinate_systems
        if isinstance(coordinate_systems, str):
            coordinate_systems = [coordinate_systems]

        for cs in coordinate_systems:
            if cs not in sdata.coordinate_systems:
                raise ValueError(f"Unknown coordinate system '{cs}', valid choices are: {sdata.coordinate_systems}")

        # Check if user specified only certain elements to be plotted
        cs_contents = _get_cs_contents(sdata)

        elements_to_be_rendered = _get_elements_to_be_rendered(render_cmds, cs_contents, cs)

        # filter out cs without relevant elements
        cmds = [cmd for cmd, _ in render_cmds]
        coordinate_systems = _get_valid_cs(
            sdata=sdata,
            coordinate_systems=coordinate_systems,
            render_images="render_images" in cmds,
            render_labels="render_labels" in cmds,
            render_points="render_points" in cmds,
            render_shapes="render_shapes" in cmds,
            elements=elements_to_be_rendered,
        )

        # catch error in ruff-friendly way
        if ax is not None:  # we'll generate matching number then
            n_ax = 1 if isinstance(ax, Axes) else len(ax)
            if len(coordinate_systems) != n_ax:
                raise ValueError(
                    f"Mismatch between number of matplotlib axes objects ({n_ax}) "
                    f"and number of coordinate systems ({len(coordinate_systems)})."
                )

        # set up canvas
        fig_params, scalebar_params = _prepare_params_plot(
            num_panels=len(coordinate_systems),
            figsize=figsize,
            dpi=dpi,
            fig=fig,
            ax=ax,
            wspace=wspace,
            hspace=hspace,
            ncols=ncols,
            frameon=frameon,
        )
        legend_params = LegendParams(
            legend_fontsize=legend_fontsize,
            legend_fontweight=legend_fontweight,
            legend_loc=legend_loc,
            legend_fontoutline=legend_fontoutline,
            na_in_legend=na_in_legend,
            colorbar=colorbar,
        )

        cs_contents = _get_cs_contents(sdata)

        # go through tree

        for i, cs in enumerate(coordinate_systems):
            with warnings.catch_warnings():
                warnings.filterwarnings("ignore", category=UserWarning)
                sdata = self._copy()
            _, has_images, has_labels, has_points, has_shapes = (
                cs_contents.query(f"cs == '{cs}'").iloc[0, :].values.tolist()
            )
            ax = fig_params.ax if fig_params.axs is None else fig_params.axs[i]

            wants_images = False
            wants_labels = False
            wants_points = False
            wants_shapes = False
            wanted_elements: list[str] = []

            for cmd, params in render_cmds:
                # We create a copy here as the wanted elements can change from one cs to another.
                params_copy = deepcopy(params)
                if cmd == "render_images" and has_images:
                    wanted_elements, wanted_images_on_this_cs, wants_images = _get_wanted_render_elements(
                        sdata, wanted_elements, params_copy, cs, "images"
                    )

                    if wanted_images_on_this_cs:
                        rasterize = (params_copy.scale is None) or (
                            isinstance(params_copy.scale, str)
                            and params_copy.scale != "full"
                            and (dpi is not None or figsize is not None)
                        )
                        _render_images(
                            sdata=sdata,
                            render_params=params_copy,
                            coordinate_system=cs,
                            ax=ax,
                            fig_params=fig_params,
                            scalebar_params=scalebar_params,
                            legend_params=legend_params,
                            rasterize=rasterize,
                        )

                elif cmd == "render_shapes" and has_shapes:
                    wanted_elements, wanted_shapes_on_this_cs, wants_shapes = _get_wanted_render_elements(
                        sdata, wanted_elements, params_copy, cs, "shapes"
                    )

                    if wanted_shapes_on_this_cs:
                        _render_shapes(
                            sdata=sdata,
                            render_params=params_copy,
                            coordinate_system=cs,
                            ax=ax,
                            fig_params=fig_params,
                            scalebar_params=scalebar_params,
                            legend_params=legend_params,
                        )

                elif cmd == "render_points" and has_points:
                    wanted_elements, wanted_points_on_this_cs, wants_points = _get_wanted_render_elements(
                        sdata, wanted_elements, params_copy, cs, "points"
                    )

                    if wanted_points_on_this_cs:
                        _render_points(
                            sdata=sdata,
                            render_params=params_copy,
                            coordinate_system=cs,
                            ax=ax,
                            fig_params=fig_params,
                            scalebar_params=scalebar_params,
                            legend_params=legend_params,
                        )

                elif cmd == "render_labels" and has_labels:
                    wanted_elements, wanted_labels_on_this_cs, wants_labels = _get_wanted_render_elements(
                        sdata, wanted_elements, params_copy, cs, "labels"
                    )

                    if wanted_labels_on_this_cs and (table := params_copy.table_name) is not None:
                        colors = sc.get.obs_df(sdata[table], params_copy.color)
                        if isinstance(colors.dtype, pd.CategoricalDtype):
                            _maybe_set_colors(
                                source=sdata[table],
                                target=sdata[table],
                                key=params_copy.color,
                                palette=params_copy.palette,
                            )

                    rasterize = (params_copy.scale is None) or (
                        isinstance(params_copy.scale, str)
                        and params_copy.scale != "full"
                        and (dpi is not None or figsize is not None)
                    )
                    _render_labels(
                        sdata=sdata,
                        render_params=params_copy,
                        coordinate_system=cs,
                        ax=ax,
                        fig_params=fig_params,
                        scalebar_params=scalebar_params,
                        legend_params=legend_params,
                        rasterize=rasterize,
                    )

                if title is None:
                    t = cs
                elif len(title) == 1:
                    t = title[0]
                else:
                    try:
                        t = title[i]
                    except IndexError as e:
                        raise IndexError("The number of titles must match the number of coordinate systems.") from e
                ax.set_title(t)
                ax.set_aspect("equal")

            extent = get_extent(
                sdata,
                coordinate_system=cs,
                has_images=has_images and wants_images,
                has_labels=has_labels and wants_labels,
                has_points=has_points and wants_points,
                has_shapes=has_shapes and wants_shapes,
                elements=wanted_elements,
            )
            cs_x_min, cs_x_max = extent["x"]
            cs_y_min, cs_y_max = extent["y"]

            if any([has_images, has_labels, has_points, has_shapes]):
                # If the axis already has limits, only expand them but not overwrite
                x_min = min(ax_x_min, cs_x_min) - pad_extent
                x_max = max(ax_x_max, cs_x_max) + pad_extent
                y_min = min(ax_y_min, cs_y_min) - pad_extent
                y_max = max(ax_y_max, cs_y_max) + pad_extent
                ax.set_xlim(x_min, x_max)
                ax.set_ylim(y_max, y_min)  # (0, 0) is top-left

        if fig_params.fig is not None and save is not None:
            save_fig(fig_params.fig, path=save)

        # Manually show plot if we're not in interactive mode
        # https://stackoverflow.com/a/64523765
        if not hasattr(sys, "ps1"):
            plt.show()
        return (fig_params.ax if fig_params.axs is None else fig_params.axs) if return_ax else None  # shuts up ruff<|MERGE_RESOLUTION|>--- conflicted
+++ resolved
@@ -51,13 +51,8 @@
     _prepare_params_plot,
     _set_outline,
     _validate_image_render_params,
-<<<<<<< HEAD
     _validate_label_render_params,
     _validate_points_render_params,
-=======
-    _validate_points_render_params,
-    _validate_render_params,
->>>>>>> 61589c73
     _validate_shape_render_params,
     _validate_show_parameters,
     save_fig,
@@ -179,33 +174,6 @@
 
         Parameters
         ----------
-<<<<<<< HEAD
-        element: str | None, optional
-            The name of the shapes element to render. If `None`, all shapes
-            elements in the `SpatialData` object will be used and all parameters will be broadcasted if possible.
-        color : str | None
-            Can either be string representing a color-like or key in :attr:`sdata.table.obs`. The latter
-            can be used to color by categorical or continuous variables. If the color column is found in multiple
-            locations, please provide the table_name to be used for the element if you would like a specific table to
-            be used. By default one table will automatically be choosen.
-        fill_alpha : float | int, default 1.0
-            Alpha value for the fill of shapes. If the alpha channel is present in a cmap passed by the
-            user, this value will multiply the value present in the cmap.
-        groups : list[str] | str | None
-            When using `color` and the key represents discrete labels, `groups`
-            can be used to show only a subset of them. Other values are set to NA. The list can contain multiple
-            discrete labels to be visualized.
-        palette : list[str] | str | None
-            Palette for discrete annotations. List of valid color names that should be
-            used for the categories. Must match the number of groups. The list can contain multiple
-            palettes (one per group) to be visualized. If groups is provided but not palette, palette is set to
-            default "lightgray".
-        na_color : str | list[float] | None, default "lightgrey"
-            Color to be used for NAs values, if present. Can either be a named color
-            ("red"), a hex representation ("#000000ff") or a list of floats that
-            represent RGB/RGBA values (1.0, 0.0, 0.0, 1.0). When None, the values won't
-            be shown.
-=======
         element : str | None, optional
             The name of the shapes element to render. If `None`, all shapes elements in the `SpatialData` object will be
             used. If you would like multiple specific elements to be rendered, please chain the calls to render:
@@ -231,7 +199,6 @@
             Color to be used for NAs values, if present. Can either be a named color ("red"), a hex representation
             ("#000000ff") or a list of floats that represent RGB/RGBA values (1.0, 0.0, 0.0, 1.0). When None, the values
             won't be shown.
->>>>>>> 61589c73
         outline : bool, default False
             If `True`, a border around the shape elements is plotted.
         outline_width : float | int, default 1.5
@@ -248,13 +215,9 @@
         scale : float | int, default 1.0
             Value to scale circles, if present.
         table_name: str | None
-<<<<<<< HEAD
-            Name of the table containing the color columns.
-=======
             Name of the table containing the color(s) columns. If one name is given than the table is used for each
             spatial element to be plotted if the table annotates it. If you want to use different tables for particular
             elements, as specified under element.
->>>>>>> 61589c73
         **kwargs : Any
             Additional arguments to be passed to cmap and norm.
 
@@ -338,32 +301,6 @@
 
         Parameters
         ----------
-<<<<<<< HEAD
-        element : str | None
-            The name of the points element to render. If `None`, all points
-            elements in the `SpatialData` object will be used and all parameters will be broadcasted if possible.
-        color : str | None
-            Can either be string representing a color-like or key in :attr:`sdata.table.obs`. The latter
-            can be used to color by categorical or continuous variables. If the color column is found in multiple
-            locations, please provide the table_name to be used for the element if you would like a specific table to
-            be used. By default one table will automatically be choosen.
-        alpha : float | int, default 1.0
-            Alpha value for the points.
-        groups : list[str] | str | None
-            When using `color` and the key represents discrete labels, `groups`
-            can be used to show only a subset of them. Other values are set to NA. The list can contain multiple
-            discrete labels to be visualized.
-        palette : list[str] | str | None
-            Palette for discrete annotations. List of valid color names that should be
-            used for the categories. Must match the number of groups. The list can contain multiple
-            palettes (one per group) to be visualized. If groups is provided but not palette, palette is set to
-            default "lightgray".
-        na_color : str | list[float] | None, default "lightgrey"
-            Color to be used for NAs values, if present. Can either be a named color
-            ("red"), a hex representation ("#000000ff") or a list of floats that
-            represent RGB/RGBA values (1.0, 0.0, 0.0, 1.0). When None, the values won't
-            be shown.
-=======
         element : str | None, optional
             The name of the points element to render. If `None`, all points elements in the `SpatialData` object will be
             used. If you would like multiple specific elements to be rendered, please chain the calls to render:
@@ -388,7 +325,6 @@
             Color to be used for NAs values, if present. Can either be a named color ("red"), a hex representation
             ("#000000ff") or a list of floats that represent RGB/RGBA values (1.0, 0.0, 0.0, 1.0). When None, the values
             won't be shown.
->>>>>>> 61589c73
         cmap : Colormap | str | None, optional
             Colormap for discrete or continuous annotations using 'color', see :class:`matplotlib.colors.Colormap`. If
             no palette is given and `color` refers to a categorical, the colors are sampled from this colormap.
@@ -397,13 +333,9 @@
         size : float | int, default 1.0
             Size of the points
         table_name: str | None
-<<<<<<< HEAD
-            Name of the table containing the color columns.
-=======
             Name of the table containing the color(s) columns. If one name is given than the table is used for each
             spatial element to be plotted if the table annotates it. If you want to use different tables for particular
             elements, as specified under element.
->>>>>>> 61589c73
         kwargs
             Additional arguments to be passed to cmap and norm.
 
