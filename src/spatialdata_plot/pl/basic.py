--- conflicted
+++ resolved
@@ -285,10 +285,7 @@
             cmap_params=cmap_params,
             palette=palette,
             alpha=alpha,
-<<<<<<< HEAD
-=======
             transfunc=kwargs.get("transfunc", None),
->>>>>>> 1ba0d66f
             size=size,
         )
 
