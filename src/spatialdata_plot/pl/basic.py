from __future__ import annotations

from collections import OrderedDict
from collections.abc import Sequence
from pathlib import Path
from typing import Any, Optional, Union

import geopandas as gpd
import numpy as np
import scanpy as sc
import spatialdata as sd
from anndata import AnnData
from dask.dataframe.core import DataFrame as DaskDataFrame
from geopandas import GeoDataFrame
from matplotlib.axes import Axes
from matplotlib.colors import Colormap, Normalize
from matplotlib.figure import Figure
from multiscale_spatial_image.multiscale_spatial_image import MultiscaleSpatialImage
from pandas.api.types import is_categorical_dtype
from spatial_image import SpatialImage
from spatialdata import transform
from spatialdata.models import Image2DModel
from spatialdata.transformations import get_transformation

from spatialdata_plot._accessor import register_spatial_data_accessor
from spatialdata_plot.pl.render import (
    ImageRenderParams,
    LabelsRenderParams,
    PointsRenderParams,
    ShapesRenderParams,
    _render_images,
    _render_labels,
    _render_points,
    _render_shapes,
)
from spatialdata_plot.pl.utils import (
    LegendParams,
    Palette_t,
    _FontSize,
    _FontWeight,
    _maybe_set_colors,
    _prepare_cmap_norm,
    _prepare_params_plot,
    _set_outline,
    save_fig,
)
from spatialdata_plot.pp.utils import _verify_plotting_tree


@register_spatial_data_accessor("pl")
class PlotAccessor:
    """
    A class to provide plotting functions for `SpatialData` objects.

    Parameters
    ----------
    sdata :
        The `SpatialData` object to provide plotting functions for.

    Notes
    -----
    This class provides a number of methods that can be used to generate
    plots of the data stored in a `SpatialData` object. These methods are
    accessed via the `SpatialData.pl` accessor.


    """

    @property
    def sdata(self) -> sd.SpatialData:
        """The `SpatialData` object to provide plotting functions for."""
        return self._sdata

    @sdata.setter
    def sdata(self, sdata: sd.SpatialData) -> None:
        self._sdata = sdata

    def __init__(self, sdata: sd.SpatialData) -> None:
        self._sdata = sdata

    def _copy(
        self,
        images: Union[None, dict[str, Union[SpatialImage, MultiscaleSpatialImage]]] = None,
        labels: Union[None, dict[str, Union[SpatialImage, MultiscaleSpatialImage]]] = None,
        points: Union[None, dict[str, DaskDataFrame]] = None,
        shapes: Union[None, dict[str, GeoDataFrame]] = None,
        table: Union[None, AnnData] = None,
    ) -> sd.SpatialData:
        """Copy the current `SpatialData` object, optionally modifying some of its attributes.

        Parameters
        ----------
        images :
            A dictionary containing image data to replace the images in the
            original `SpatialData` object, or `None` to keep the original
            images. Defaults to `None`.
        labels :
            A dictionary containing label data to replace the labels in the
            original `SpatialData` object, or `None` to keep the original
            labels. Defaults to `None`.
        points :
            A dictionary containing point data to replace the points in the
            original `SpatialData` object, or `None` to keep the original
            points. Defaults to `None`.
        shapes :
            A dictionary containing shape data to replace the shapes in the
            original `SpatialData` object, or `None` to keep the original
            shapes. Defaults to `None`.
        table :
            A dictionary or `AnnData` object containing table data to replace
            the table in the original `SpatialData` object, or `None` to keep
            the original table. Defaults to `None`.

        Returns
        -------
        sd.SpatialData
            A new `SpatialData` object that is a copy of the original
            `SpatialData` object, with any specified modifications.

        Notes
        -----
        This method creates a new `SpatialData` object with the same metadata
        and similar data as the original `SpatialData` object. The new object
        can be modified without affecting the original object.

        """
        sdata = sd.SpatialData(
            images=self._sdata.images if images is None else images,
            labels=self._sdata.labels if labels is None else labels,
            points=self._sdata.points if points is None else points,
            shapes=self._sdata.shapes if shapes is None else shapes,
            table=self._sdata.table if table is None else table,
        )
        sdata.plotting_tree = self._sdata.plotting_tree if hasattr(self._sdata, "plotting_tree") else OrderedDict()

        return sdata

    def render_shapes(
        self,
        element: str | None = None,
        color: str | None = None,
        groups: str | Sequence[str] | None = None,
        size: float = 1.0,
        outline: bool = False,
        outline_width: tuple[float, float] = (0.3, 0.05),
        outline_color: tuple[str, str] = ("black", "white"),
        alt_var: str | None = None,
        layer: str | None = None,
        palette: Palette_t = None,
        cmap: Colormap | str | None = None,
        norm: Optional[Normalize] = None,
        na_color: str | tuple[float, ...] | None = (0.0, 0.0, 0.0, 0.0),
        alpha: float = 1.0,
        **kwargs: Any,
    ) -> sd.SpatialData:
        """
        Render the shapes contained in the given sd.SpatialData object

        Parameters
        ----------
        self :
            The sd.SpatialData object.
        palette :
            A list of colors to use for rendering the images. If `None`, the
            default colors will be used.
        instance_key :
            The name of the column in the table that identifies individual shapes
        color_key :
            The name of the column in the table to use for coloring shapes.

        Returns
        -------
        sd.SpatialData
            The input sd.SpatialData with a command added to the plotting tree
        """
<<<<<<< HEAD
=======
        if palette is not None:
            if isinstance(palette, str):
                palette = [palette]

            if isinstance(palette, list):
                if not all(isinstance(p, str) for p in palette):
                    raise TypeError("The palette argument must be a list of strings or a single string.")
            else:
                raise TypeError("The palette argument must be a list of strings or a single string.")

        if instance_key is not None or color_key is not None:
            if not hasattr(self._sdata, "table"):
                raise ValueError("SpatialData object does not have a table.")

            if not hasattr(self._sdata.table, "uns"):
                raise ValueError("Table in SpatialData object does not have 'uns'.")

            if not hasattr(self._sdata.table, "obs"):
                raise ValueError("Table in SpatialData object does not have 'obs'.")

            if isinstance(color_key, str) and not isinstance(instance_key, str):
                raise ValueError("When giving a 'color_key', an 'instance_key' must also be given.")

            if color_key is not None and not isinstance(color_key, str):
                raise TypeError("When giving a 'color_key', it must be of type 'str'.")

            if instance_key is not None and not isinstance(instance_key, str):
                raise TypeError("When giving a 'instance_key', it must be of type 'str'.")

            if instance_key not in self._sdata.table.obs.columns:
                raise ValueError(f"Column '{instance_key}' not found in 'obs'.")

            if color_key not in self._sdata.table.obs.columns and color_key not in self._sdata.table.to_df().columns:
                raise ValueError(f"Column '{color_key}' not found in data.")

>>>>>>> b73f4aae
        sdata = self._copy()
        sdata = _verify_plotting_tree(sdata)
        n_steps = len(sdata.plotting_tree.keys())
        cmap_params = _prepare_cmap_norm(
            cmap=cmap,
            norm=norm,
            na_color=na_color,  # type: ignore[arg-type]
            **kwargs,
        )
        outline_params = _set_outline(size, outline, outline_width, outline_color)
        sdata.plotting_tree[f"{n_steps+1}_render_shapes"] = ShapesRenderParams(
            element=element,
            color=color,
            groups=groups,
            outline_params=outline_params,
            alt_var=alt_var,
            layer=layer,
            cmap_params=cmap_params,
            palette=palette,
            alpha=alpha,
        )

        return sdata

    def render_points(
        self,
        element: str | None = None,
        color: str | None = None,
        groups: str | Sequence[str] | None = None,
        size: float = 1.0,
        palette: Palette_t = None,
        cmap: Colormap | str | None = None,
        norm: Optional[Normalize] = None,
        na_color: str | tuple[float, ...] | None = (0.0, 0.0, 0.0, 0.0),
        alpha: float = 1.0,
        **kwargs: Any,
    ) -> sd.SpatialData:
        """Render the points contained in the given sd.SpatialData object

        Parameters
        ----------
        self :
            The sd.SpatialData object.
        palette :
            A list of colors to use for rendering the images. If `None`, the
            default colors will be used.
        instance_key :
            The name of the column in the table that identifies individual shapes
<<<<<<< HEAD
        color : str or None, optional (default: None)
=======
        color_key :
>>>>>>> b73f4aae
            The name of the column in the table to use for coloring shapes.

        Returns
        -------
        sd.SpatialData
            The input sd.SpatialData with a command added to the plotting tree

        """
        sdata = self._copy()
        sdata = _verify_plotting_tree(sdata)
        n_steps = len(sdata.plotting_tree.keys())
        cmap_params = _prepare_cmap_norm(
            cmap=cmap,
            norm=norm,
            na_color=na_color,  # type: ignore[arg-type]
            **kwargs,
        )
        sdata.plotting_tree[f"{n_steps+1}_render_points"] = PointsRenderParams(
            element=element,
            color=color,
            groups=groups,
            cmap_params=cmap_params,
            palette=palette,
            alpha=alpha,
        )

        return sdata

    def render_images(
        self,
        element: str | None = None,
        channel: str | None = None,
        cmap: Colormap | str | None = None,
        norm: Optional[Normalize] = None,
        na_color: str | tuple[float, ...] | None = (0.0, 0.0, 0.0, 0.0),
        palette: Palette_t = None,
        alpha: float = 1.0,
        **kwargs: Any,
    ) -> sd.SpatialData:
        """Render the images contained in the given sd.SpatialData object

        Parameters
        ----------
        self :
            The sd.SpatialData object.
        palette :
            A list of colors to use for rendering the images. If `None`, the
            default colors will be used.
        trans_fun :
            A function to apply to the images before rendering. If `None`, no
            function will be applied.

        Returns
        -------
        sd.SpatialData
            The input sd.SpatialData with a command added to the plotting tree

        """
        sdata = self._copy()
        sdata = _verify_plotting_tree(sdata)
        n_steps = len(sdata.plotting_tree.keys())
<<<<<<< HEAD
        cmap_params = _prepare_cmap_norm(
            cmap=cmap,
            norm=norm,
            na_color=na_color,  # type: ignore[arg-type]
            **kwargs,
        )
        sdata.plotting_tree[f"{n_steps+1}_render_images"] = ImageRenderParams(
            element=element,
            channel=channel,
            cmap_params=cmap_params,
            palette=palette,
            alpha=alpha,
        )
=======
        sdata.plotting_tree[f"{n_steps+1}_render_images"] = {
            "palette": palette,
            "trans_fun": trans_fun,
        }

        return sdata

    def render_channels(
        self,
        channels: Union[list[str], list[int]],
        colors: list[str],
        normalize: bool = True,
        clip: bool = True,
        background: str = "black",
        pmin: float = 3.0,
        pmax: float = 99.8,
    ) -> sd.SpatialData:
        """Renders selected channels.

        Parameters
        ----------
        self :
            The SpatialData object
        channels :
            The channels to plot
        colors :
            The colors for the channels. Must be at least as long as len(channels).
        normalize :
            Perform quantile normalisation (using pmin, pmax)
        clip :
            Clips the merged image to the range (0, 1).
        background :
            Background color (defaults to black).
        pmin :
            Lower percentile for quantile normalisation (defaults to 3.-).
        pmax :
            Upper percentile for quantile normalisation (defaults to 99.8).

        Raises
        ------
        TypeError
            If any of the parameters have an invalid type.
        ValueError
            If any of the parameters have an invalid value.

        Returns
        -------
        sd.SpatialData
            A new `SpatialData` object that is a copy of the original
            `SpatialData` object, with an updated plotting tree.
        """
        if not isinstance(channels, list):
            raise TypeError("Parameter 'channels' must be a list.")

        if not isinstance(colors, list):
            raise TypeError("Parameter 'colors' must be a list.")

        if len(channels) > len(colors):
            raise ValueError("Number of colors must have at least the same length as the number of selected channels.")

        if not isinstance(clip, bool):
            raise TypeError("Parameter 'clip' must be a bool.")

        if not isinstance(normalize, bool):
            raise TypeError("Parameter 'normalize' must be a bool.")

        if not isinstance(background, str):
            raise TypeError("Parameter 'background' must be a str.")

        if not isinstance(pmin, float):
            raise TypeError("Parameter 'pmin' must be a str.")

        if not isinstance(pmax, float):
            raise TypeError("Parameter 'pmax' must be a str.")

        if (pmin < 0.0) or (pmin > 100.0) or (pmax < 0.0) or (pmax > 100.0):
            raise ValueError("Percentiles must be in the range 0 < pmin/pmax < 100.")

        if pmin > pmax:
            raise ValueError("Percentile parameters must satisfy pmin < pmax.")

        sdata = self._copy()
        sdata = _verify_plotting_tree_exists(sdata)
        n_steps = len(sdata.plotting_tree.keys())

        sdata.plotting_tree[f"{n_steps+1}_render_channels"] = {
            "channels": channels,
            "colors": colors,
            "clip": clip,
            "normalize": normalize,
            "background": background,
            "pmin": pmin,
            "pmax": pmax,
        }
>>>>>>> b73f4aae

        return sdata

    def render_labels(
        self,
        element: str | None = None,
        color: str | None = None,
        groups: str | Sequence[str] | None = None,
        contour_px: int | None = None,
        outline: bool = False,
        alt_var: str | None = None,
        layer: str | None = None,
        palette: Palette_t = None,
        cmap: Colormap | str | None = None,
        norm: Optional[Normalize] = None,
        na_color: str | tuple[float, ...] | None = (0.0, 0.0, 0.0, 0.0),
        alpha: float = 1.0,
        **kwargs: Any,
    ) -> sd.SpatialData:
        """Render the labels contained in the given sd.SpatialData object

        Parameters
        ----------
        self :
            sd.SpatialData
        instance_key :
            The name of the column in the table that identifies individual labels
<<<<<<< HEAD
=======
        color_key :
            The name of the column in the table to use for coloring labels.
        border_alpha :
            The alpha value of the label border. Must be between 0 and 1.
        border_color :
            The color of the border of the labels.
        fill_alpha :
            The alpha value of the fill of the labels. Must be between 0 and 1.
        fill_color :
            The color of the fill of the labels.
        mode :
            The rendering mode of the labels. Must be one of 'thick', 'inner',
            'outer', or 'subpixel'.
        palette :
            The color palette to use when coloring cells. If None, a default
            palette will be used.
        add_legend :
            Whether to add a legend to the plot.
>>>>>>> b73f4aae

        Returns
        -------
        sd.SpatialData
            The input sd.SpatialData with a command added to the plotting tree

        Raises
        ------
        TypeError
            If any of the parameters have an invalid type.
        ValueError
            If any of the parameters have an invalid value.
            If the provided instance_key or color_key is not a valid table column.
            If the provided mode is not one of 'thick', 'inner', 'outer', or
            'subpixel'.

        Notes
        -----
        This function plots cell labels for a spatialdata object. The cell labels are
        based on a column in the table, and can optionally be colored based on another
        column in the table. The resulting plot can be customized by specifying the
        alpha, color, and rendering mode of the labels, as well as whether to add a
        legend to the plot.
        """
        if (
            color is not None
            and color not in self._sdata.table.obs.columns
            and color not in self._sdata.table.var_names
        ):
            raise ValueError(f"'{color}' is not a valid table column.")

        sdata = self._copy()
        sdata = _verify_plotting_tree(sdata)
        n_steps = len(sdata.plotting_tree.keys())
        cmap_params = _prepare_cmap_norm(
            cmap=cmap,
            norm=norm,
            na_color=na_color,  # type: ignore[arg-type]
            **kwargs,
        )
        sdata.plotting_tree[f"{n_steps+1}_render_labels"] = LabelsRenderParams(
            element=element,
            color=color,
            groups=groups,
            contour_px=contour_px,
            outline=outline,
            alt_var=alt_var,
            layer=layer,
            cmap_params=cmap_params,
            palette=palette,
            alpha=alpha,
        )

        return sdata

    def show(
        self,
        coordinate_system: str | Sequence[str] | None = None,
        legend_fontsize: int | float | _FontSize | None = None,
        legend_fontweight: int | _FontWeight = "bold",
        legend_loc: str | None = "right margin",
        legend_fontoutline: int | None = None,
        na_in_legend: bool = True,
        colorbar: bool = True,
        wspace: float | None = None,
        hspace: float = 0.25,
        ncols: int = 4,
        frameon: bool | None = None,
        figsize: tuple[float, float] | None = None,
        dpi: int | None = None,
        fig: Figure | None = None,
        ax: Axes | Sequence[Axes] | None = None,
        return_ax: bool = False,
        save: Optional[Union[str, Path]] = None,
    ) -> sd.SpatialData:
        """
        Plot the images in the SpatialData object.

        Parameters
        ----------
        ax :
            Matplotlib axes object to plot on. If None, a new figure is created.
            Works only if there is one image in the SpatialData object.
        ncols :
            Number of columns in the figure. Default is 4.
        width :
            Width of each subplot. Default is 4.
        height :
            Height of each subplot. Default is 3.

        Returns
        -------
        sd.SpatialData
            A SpatialData object.
        """
        # copy the SpatialData object so we don't modify the original
        try:
            plotting_tree = self._sdata.plotting_tree
        except AttributeError as e:
            raise TypeError(
                "Please specify what to plot using the 'render_*' functions before calling 'show()`."
            ) from e
        sdata = self._copy()

        # handle coordinate system
        coordinate_system = sdata.coordinate_systems if coordinate_system is None else coordinate_system
        if isinstance(coordinate_system, str):
            coordinate_system = [coordinate_system]

        # Evaluate execution tree for plotting
        valid_commands = [
            "get_elements",
            "get_bb",
            "render_images",
            "render_shapes",
            "render_labels",
            "render_points",
            "render_channels",
        ]

<<<<<<< HEAD
        # prepare rendering params
        render_cmds = OrderedDict()
        for cmd, params in plotting_tree.items():
            # strip prefix from cmd and verify it's valid
            cmd = "_".join(cmd.split("_")[1:])

            if cmd not in valid_commands:
                raise ValueError(f"Command {cmd} is not valid.")

            elif "render" in cmd:
                # verify that rendering commands have been called before
                render_cmds[cmd] = params

        if len(render_cmds.keys()) == 0:
            raise TypeError("Please specify what to plot using the 'render_*' functions before calling 'imshow().")

        # check that coordinate system and elements to be rendered match
        for cmd, params in render_cmds.items():
            if params.element is not None and len(params.element) != len(coordinate_system):
                raise ValueError(
                    f"Number of coordinate systems ({len(coordinate_system)}) does not match number of elements "
                    f"({len(params.element)}) in command {cmd}."
                )

        # set up canvas
        fig_params, scalebar_params = _prepare_params_plot(
            num_panels=len(coordinate_system),
            figsize=figsize,
            dpi=dpi,
            fig=fig,
            ax=ax,
            wspace=wspace,
            hspace=hspace,
            ncols=ncols,
            frameon=frameon,
        )
        legend_params = LegendParams(
            legend_fontsize=legend_fontsize,
            legend_fontweight=legend_fontweight,
            legend_loc=legend_loc,
            legend_fontoutline=legend_fontoutline,
            na_in_legend=na_in_legend,
            colorbar=colorbar,
        )
=======
        if len(plotting_tree.keys()) > 0:
            render_cmds = OrderedDict()

            for cmd, params in plotting_tree.items():
                # strip prefix from cmd and verify it's valid
                cmd = "_".join(cmd.split("_")[1:])

                if cmd not in valid_commands:
                    raise ValueError(f"Command {cmd} is not valid.")

                elif "render" in cmd:
                    # verify that rendering commands have been called before
                    render_cmds[cmd] = params

            if len(render_cmds.keys()) == 0:
                raise TypeError("Please specify what to plot using the 'render_*' functions before calling 'imshow().")

            for cmd, _ in render_cmds.items():
                if cmd == "render_images" and len(sdata.images.keys()) == 0:
                    raise ValueError("No images found in the SpatialData object.")

                elif cmd == "render_shapes" and len(sdata.shapes.keys()) == 0:
                    raise ValueError("No shapes found in the SpatialData object.")

                elif cmd == "render_points" and len(sdata.points.keys()) == 0:
                    raise ValueError("No points found in the SpatialData object.")

                elif cmd == "render_labels" and len(sdata.labels.keys()) == 0:
                    raise ValueError("No labels found in the SpatialData object.")

            # set up canvas
            if ax is None:
                num_images = len(sdata.coordinate_systems)
                fig, axs = _get_subplots(num_images, ncols, width, height)
            elif isinstance(ax, matplotlib.pyplot.Axes):
                axs = np.array([ax])
            elif isinstance(ax, list):
                axs = ax

            # Set background color
            for _, ax in enumerate(axs.flatten()):
                ax.set_facecolor(bg_color)
                # key = list(sdata.labels.keys())[idx]
                # ax.imshow(sdata.labels[key].values, cmap=ListedColormap([bg_color]))

            # transform all elements
            for cmd, _ in render_cmds.items():
                if cmd == "render_images" or cmd == "render_channels":
                    for key in sdata.images.keys():
                        img_transformation = get_transformation(sdata.images[key], get_all=True)
                        img_transformation = list(img_transformation.values())[0]

                        if isinstance(img_transformation, sd.transformations.transformations.Translation):
                            shifts: dict[str, int] = {}
                            for idx, axis in enumerate(img_transformation.axes):
                                shifts[axis] = int(img_transformation.translation[idx])

                            img = sdata.images[key].values.copy()
                            shifted_channels = []

                            # split channels, shift axes individually, them recombine
                            if len(sdata.images[key].shape) == 3:
                                for c in range(sdata.images[key].shape[0]):
                                    channel = img[c, :, :]

                                    # iterates over [x, y]
                                    for axis, shift in shifts.items():
                                        pad_x, pad_y = (0, 0), (0, 0)
                                        if axis == "x" and shift > 0:
                                            pad_x = (abs(shift), 0)
                                        elif axis == "x" and shift < 0:
                                            pad_x = (0, abs(shift))

                                        if axis == "y" and shift > 0:
                                            pad_y = (abs(shift), 0)
                                        elif axis == "y" and shift < 0:
                                            pad_y = (0, abs(shift))

                                        channel = np.pad(channel, (pad_y, pad_x), mode="constant")

                                    shifted_channels.append(channel)

                            sdata.images[key] = Image2DModel.parse(np.array(shifted_channels), dims=["c", "y", "x"])

                        else:
                            sdata.images[key] = transform(sdata.images[key], img_transformation)

                elif cmd == "render_shapes":
                    for key in sdata.shapes.keys():
                        shape_transformation = get_transformation(sdata.shapes[key], get_all=True)
                        shape_transformation = list(shape_transformation.values())[0]
                        sdata.shapes[key] = transform(sdata.shapes[key], shape_transformation)
>>>>>>> b73f4aae

        # transform all elements
        for cmd, _ in render_cmds.items():
            if cmd == "render_images" or cmd == "render_channels":
                for key in sdata.images.keys():
                    img_transformation = get_transformation(sdata.images[key], get_all=True)
                    img_transformation = list(img_transformation.values())[0]

                    if isinstance(img_transformation, sd.transformations.transformations.Translation):
                        shifts: dict[str, int] = {}
                        for idx, axis in enumerate(img_transformation.axes):
                            shifts[axis] = int(img_transformation.translation[idx])

                        img = sdata.images[key].values.copy()
                        shifted_channels = []

<<<<<<< HEAD
                        # split channels, shift axes individually, them recombine
                        if len(sdata.images[key].shape) == 3:
                            for c in range(sdata.images[key].shape[0]):
                                channel = img[c, :, :]
=======
                elif cmd == "render_shapes":
                    for key in sdata.shapes.keys():
                        points = []
                        polygons = []

                        for _, row in sdata.shapes[key].iterrows():
                            if row["geometry"].geom_type == "Point":
                                points.append(row)
                            elif row["geometry"].geom_type == "Polygon":
                                polygons.append(row)
                            else:
                                raise NotImplementedError(
                                    "Only shapes of type 'Point' and 'Polygon' are supported right now."
                                )

                        if len(points) > 0:
                            points_df = gpd.GeoDataFrame(data=points)
                            x_dims += [(min(points_df.geometry.x), max(points_df.geometry.x))]
                            y_dims += [(min(points_df.geometry.y), max(points_df.geometry.y))]

                        if len(polygons) > 0:
                            for p in polygons:
                                minx, miny, maxx, maxy = p.geometry.bounds
                                x_dims += [(minx, maxx)]
                                y_dims += [(miny, maxy)]
>>>>>>> b73f4aae

                                # iterates over [x, y]
                                for axis, shift in shifts.items():
                                    pad_x, pad_y = (0, 0), (0, 0)
                                    if axis == "x" and shift > 0:
                                        pad_x = (abs(shift), 0)
                                    elif axis == "x" and shift < 0:
                                        pad_x = (0, abs(shift))

                                    if axis == "y" and shift > 0:
                                        pad_y = (abs(shift), 0)
                                    elif axis == "y" and shift < 0:
                                        pad_y = (0, abs(shift))

                                    channel = np.pad(channel, (pad_y, pad_x), mode="constant")

                                shifted_channels.append(channel)

                        sdata.images[key] = Image2DModel.parse(np.array(shifted_channels), dims=["c", "y", "x"])

                    else:
                        sdata.images[key] = transform(sdata.images[key], img_transformation)

            elif cmd == "render_shapes":
                for key in sdata.shapes.keys():
                    shape_transformation = get_transformation(sdata.shapes[key], get_all=True)
                    shape_transformation = list(shape_transformation.values())[0]
                    sdata.shapes[key] = transform(sdata.shapes[key], shape_transformation)

            elif cmd == "render_labels":
                for key in sdata.labels.keys():
                    label_transformation = get_transformation(sdata.labels[key], get_all=True)
                    label_transformation = list(label_transformation.values())[0]
                    sdata.labels[key] = transform(sdata.labels[key], label_transformation)

        # get biggest image after transformations to set ax size
        x_dims = []
        y_dims = []

        for cmd, _ in render_cmds.items():
            if cmd == "render_images" or cmd == "render_channels":
                y_dims += [(0, x.shape[1]) for x in sdata.images.values()]
                x_dims += [(0, x.shape[2]) for x in sdata.images.values()]

            elif cmd == "render_shapes":
                for key in sdata.shapes.keys():
                    points = []
                    polygons = []
                    # TODO: improve getting extent of polygons
                    for _, row in sdata.shapes[key].iterrows():
                        if row["geometry"].geom_type == "Point":
                            points.append(row)
                        elif row["geometry"].geom_type == "Polygon":
                            polygons.append(row)
                        else:
                            raise NotImplementedError(
                                "Only shapes of type 'Point' and 'Polygon' are supported right now."
                            )

                    if len(points) > 0:
                        points_df = gpd.GeoDataFrame(data=points)
                        x_dims += [(min(points_df.geometry.x), max(points_df.geometry.x))]
                        y_dims += [(min(points_df.geometry.y), max(points_df.geometry.y))]

                    if len(polygons) > 0:
                        for p in polygons:
                            minx, miny, maxx, maxy = p.geometry.bounds
                            x_dims += [(minx, maxx)]
                            y_dims += [(miny, maxy)]

            elif cmd == "render_labels":
                y_dims += [(0, x.shape[0]) for x in sdata.labels.values()]
                x_dims += [(0, x.shape[1]) for x in sdata.labels.values()]

        [max(values) for values in zip(*x_dims)]
        [min(values) for values in zip(*x_dims)]
        [max(values) for values in zip(*y_dims)]
        [min(values) for values in zip(*y_dims)]

        # extent = {"x": [min_x[0], max_x[1]], "y": [max_y[1], min_y[0]]}

        # go through tree
        for i, cs in enumerate(coordinate_system):
            ax = fig_params.ax if fig_params.axs is None else fig_params.axs[i]
            for cmd, params in render_cmds.items():
                if cmd == "render_images":
                    _render_images(
                        sdata=sdata,
                        render_params=params,
                        coordinate_system=cs,
                        ax=ax,
                        fig_params=fig_params,
                        scalebar_params=scalebar_params,
                        legend_params=legend_params,
                    )
                elif cmd == "render_shapes":
                    if sdata.table is not None and isinstance(params.color, str):
                        colors = sc.get.obs_df(sdata.table, params.color)
                        if is_categorical_dtype(colors):
                            _maybe_set_colors(
                                source=sdata.table,
                                target=sdata.table,
                                key=params.color,
                                palette=params.palette,
                            )
                    _render_shapes(
                        sdata=sdata,
                        render_params=params,
                        coordinate_system=cs,
                        ax=ax,
                        fig_params=fig_params,
                        scalebar_params=scalebar_params,
                        legend_params=legend_params,
                    )

                elif cmd == "render_points":
                    _render_points(
                        sdata=sdata,
                        render_params=params,
                        coordinate_system=cs,
                        ax=ax,
                        fig_params=fig_params,
                        scalebar_params=scalebar_params,
                        legend_params=legend_params,
                    )

                elif cmd == "render_labels":
                    if (
                        sdata.table is not None
                        # and isinstance(params["instance_key"], str)
                        and isinstance(params.color, str)
                    ):
                        colors = sc.get.obs_df(sdata.table, params.color)
                        if is_categorical_dtype(colors):
                            _maybe_set_colors(
                                source=sdata.table,
                                target=sdata.table,
                                key=params.color,
                                palette=params.palette,
                            )
                    _render_labels(
                        sdata=sdata,
                        render_params=params,
                        coordinate_system=cs,
                        ax=ax,
                        fig_params=fig_params,
                        scalebar_params=scalebar_params,
                        legend_params=legend_params,
                    )

        if fig_params.fig is not None and save is not None:
            save_fig(fig_params.fig, path=save)

        if return_ax:
            return fig_params.ax if fig_params.axs is None else fig_params.axs<|MERGE_RESOLUTION|>--- conflicted
+++ resolved
@@ -173,44 +173,6 @@
         sd.SpatialData
             The input sd.SpatialData with a command added to the plotting tree
         """
-<<<<<<< HEAD
-=======
-        if palette is not None:
-            if isinstance(palette, str):
-                palette = [palette]
-
-            if isinstance(palette, list):
-                if not all(isinstance(p, str) for p in palette):
-                    raise TypeError("The palette argument must be a list of strings or a single string.")
-            else:
-                raise TypeError("The palette argument must be a list of strings or a single string.")
-
-        if instance_key is not None or color_key is not None:
-            if not hasattr(self._sdata, "table"):
-                raise ValueError("SpatialData object does not have a table.")
-
-            if not hasattr(self._sdata.table, "uns"):
-                raise ValueError("Table in SpatialData object does not have 'uns'.")
-
-            if not hasattr(self._sdata.table, "obs"):
-                raise ValueError("Table in SpatialData object does not have 'obs'.")
-
-            if isinstance(color_key, str) and not isinstance(instance_key, str):
-                raise ValueError("When giving a 'color_key', an 'instance_key' must also be given.")
-
-            if color_key is not None and not isinstance(color_key, str):
-                raise TypeError("When giving a 'color_key', it must be of type 'str'.")
-
-            if instance_key is not None and not isinstance(instance_key, str):
-                raise TypeError("When giving a 'instance_key', it must be of type 'str'.")
-
-            if instance_key not in self._sdata.table.obs.columns:
-                raise ValueError(f"Column '{instance_key}' not found in 'obs'.")
-
-            if color_key not in self._sdata.table.obs.columns and color_key not in self._sdata.table.to_df().columns:
-                raise ValueError(f"Column '{color_key}' not found in data.")
-
->>>>>>> b73f4aae
         sdata = self._copy()
         sdata = _verify_plotting_tree(sdata)
         n_steps = len(sdata.plotting_tree.keys())
@@ -259,11 +221,7 @@
             default colors will be used.
         instance_key :
             The name of the column in the table that identifies individual shapes
-<<<<<<< HEAD
         color : str or None, optional (default: None)
-=======
-        color_key :
->>>>>>> b73f4aae
             The name of the column in the table to use for coloring shapes.
 
         Returns
@@ -325,7 +283,6 @@
         sdata = self._copy()
         sdata = _verify_plotting_tree(sdata)
         n_steps = len(sdata.plotting_tree.keys())
-<<<<<<< HEAD
         cmap_params = _prepare_cmap_norm(
             cmap=cmap,
             norm=norm,
@@ -339,102 +296,6 @@
             palette=palette,
             alpha=alpha,
         )
-=======
-        sdata.plotting_tree[f"{n_steps+1}_render_images"] = {
-            "palette": palette,
-            "trans_fun": trans_fun,
-        }
-
-        return sdata
-
-    def render_channels(
-        self,
-        channels: Union[list[str], list[int]],
-        colors: list[str],
-        normalize: bool = True,
-        clip: bool = True,
-        background: str = "black",
-        pmin: float = 3.0,
-        pmax: float = 99.8,
-    ) -> sd.SpatialData:
-        """Renders selected channels.
-
-        Parameters
-        ----------
-        self :
-            The SpatialData object
-        channels :
-            The channels to plot
-        colors :
-            The colors for the channels. Must be at least as long as len(channels).
-        normalize :
-            Perform quantile normalisation (using pmin, pmax)
-        clip :
-            Clips the merged image to the range (0, 1).
-        background :
-            Background color (defaults to black).
-        pmin :
-            Lower percentile for quantile normalisation (defaults to 3.-).
-        pmax :
-            Upper percentile for quantile normalisation (defaults to 99.8).
-
-        Raises
-        ------
-        TypeError
-            If any of the parameters have an invalid type.
-        ValueError
-            If any of the parameters have an invalid value.
-
-        Returns
-        -------
-        sd.SpatialData
-            A new `SpatialData` object that is a copy of the original
-            `SpatialData` object, with an updated plotting tree.
-        """
-        if not isinstance(channels, list):
-            raise TypeError("Parameter 'channels' must be a list.")
-
-        if not isinstance(colors, list):
-            raise TypeError("Parameter 'colors' must be a list.")
-
-        if len(channels) > len(colors):
-            raise ValueError("Number of colors must have at least the same length as the number of selected channels.")
-
-        if not isinstance(clip, bool):
-            raise TypeError("Parameter 'clip' must be a bool.")
-
-        if not isinstance(normalize, bool):
-            raise TypeError("Parameter 'normalize' must be a bool.")
-
-        if not isinstance(background, str):
-            raise TypeError("Parameter 'background' must be a str.")
-
-        if not isinstance(pmin, float):
-            raise TypeError("Parameter 'pmin' must be a str.")
-
-        if not isinstance(pmax, float):
-            raise TypeError("Parameter 'pmax' must be a str.")
-
-        if (pmin < 0.0) or (pmin > 100.0) or (pmax < 0.0) or (pmax > 100.0):
-            raise ValueError("Percentiles must be in the range 0 < pmin/pmax < 100.")
-
-        if pmin > pmax:
-            raise ValueError("Percentile parameters must satisfy pmin < pmax.")
-
-        sdata = self._copy()
-        sdata = _verify_plotting_tree_exists(sdata)
-        n_steps = len(sdata.plotting_tree.keys())
-
-        sdata.plotting_tree[f"{n_steps+1}_render_channels"] = {
-            "channels": channels,
-            "colors": colors,
-            "clip": clip,
-            "normalize": normalize,
-            "background": background,
-            "pmin": pmin,
-            "pmax": pmax,
-        }
->>>>>>> b73f4aae
 
         return sdata
 
@@ -462,27 +323,6 @@
             sd.SpatialData
         instance_key :
             The name of the column in the table that identifies individual labels
-<<<<<<< HEAD
-=======
-        color_key :
-            The name of the column in the table to use for coloring labels.
-        border_alpha :
-            The alpha value of the label border. Must be between 0 and 1.
-        border_color :
-            The color of the border of the labels.
-        fill_alpha :
-            The alpha value of the fill of the labels. Must be between 0 and 1.
-        fill_color :
-            The color of the fill of the labels.
-        mode :
-            The rendering mode of the labels. Must be one of 'thick', 'inner',
-            'outer', or 'subpixel'.
-        palette :
-            The color palette to use when coloring cells. If None, a default
-            palette will be used.
-        add_legend :
-            Whether to add a legend to the plot.
->>>>>>> b73f4aae
 
         Returns
         -------
@@ -603,7 +443,6 @@
             "render_channels",
         ]
 
-<<<<<<< HEAD
         # prepare rendering params
         render_cmds = OrderedDict()
         for cmd, params in plotting_tree.items():
@@ -648,100 +487,6 @@
             na_in_legend=na_in_legend,
             colorbar=colorbar,
         )
-=======
-        if len(plotting_tree.keys()) > 0:
-            render_cmds = OrderedDict()
-
-            for cmd, params in plotting_tree.items():
-                # strip prefix from cmd and verify it's valid
-                cmd = "_".join(cmd.split("_")[1:])
-
-                if cmd not in valid_commands:
-                    raise ValueError(f"Command {cmd} is not valid.")
-
-                elif "render" in cmd:
-                    # verify that rendering commands have been called before
-                    render_cmds[cmd] = params
-
-            if len(render_cmds.keys()) == 0:
-                raise TypeError("Please specify what to plot using the 'render_*' functions before calling 'imshow().")
-
-            for cmd, _ in render_cmds.items():
-                if cmd == "render_images" and len(sdata.images.keys()) == 0:
-                    raise ValueError("No images found in the SpatialData object.")
-
-                elif cmd == "render_shapes" and len(sdata.shapes.keys()) == 0:
-                    raise ValueError("No shapes found in the SpatialData object.")
-
-                elif cmd == "render_points" and len(sdata.points.keys()) == 0:
-                    raise ValueError("No points found in the SpatialData object.")
-
-                elif cmd == "render_labels" and len(sdata.labels.keys()) == 0:
-                    raise ValueError("No labels found in the SpatialData object.")
-
-            # set up canvas
-            if ax is None:
-                num_images = len(sdata.coordinate_systems)
-                fig, axs = _get_subplots(num_images, ncols, width, height)
-            elif isinstance(ax, matplotlib.pyplot.Axes):
-                axs = np.array([ax])
-            elif isinstance(ax, list):
-                axs = ax
-
-            # Set background color
-            for _, ax in enumerate(axs.flatten()):
-                ax.set_facecolor(bg_color)
-                # key = list(sdata.labels.keys())[idx]
-                # ax.imshow(sdata.labels[key].values, cmap=ListedColormap([bg_color]))
-
-            # transform all elements
-            for cmd, _ in render_cmds.items():
-                if cmd == "render_images" or cmd == "render_channels":
-                    for key in sdata.images.keys():
-                        img_transformation = get_transformation(sdata.images[key], get_all=True)
-                        img_transformation = list(img_transformation.values())[0]
-
-                        if isinstance(img_transformation, sd.transformations.transformations.Translation):
-                            shifts: dict[str, int] = {}
-                            for idx, axis in enumerate(img_transformation.axes):
-                                shifts[axis] = int(img_transformation.translation[idx])
-
-                            img = sdata.images[key].values.copy()
-                            shifted_channels = []
-
-                            # split channels, shift axes individually, them recombine
-                            if len(sdata.images[key].shape) == 3:
-                                for c in range(sdata.images[key].shape[0]):
-                                    channel = img[c, :, :]
-
-                                    # iterates over [x, y]
-                                    for axis, shift in shifts.items():
-                                        pad_x, pad_y = (0, 0), (0, 0)
-                                        if axis == "x" and shift > 0:
-                                            pad_x = (abs(shift), 0)
-                                        elif axis == "x" and shift < 0:
-                                            pad_x = (0, abs(shift))
-
-                                        if axis == "y" and shift > 0:
-                                            pad_y = (abs(shift), 0)
-                                        elif axis == "y" and shift < 0:
-                                            pad_y = (0, abs(shift))
-
-                                        channel = np.pad(channel, (pad_y, pad_x), mode="constant")
-
-                                    shifted_channels.append(channel)
-
-                            sdata.images[key] = Image2DModel.parse(np.array(shifted_channels), dims=["c", "y", "x"])
-
-                        else:
-                            sdata.images[key] = transform(sdata.images[key], img_transformation)
-
-                elif cmd == "render_shapes":
-                    for key in sdata.shapes.keys():
-                        shape_transformation = get_transformation(sdata.shapes[key], get_all=True)
-                        shape_transformation = list(shape_transformation.values())[0]
-                        sdata.shapes[key] = transform(sdata.shapes[key], shape_transformation)
->>>>>>> b73f4aae
 
         # transform all elements
         for cmd, _ in render_cmds.items():
@@ -758,38 +503,10 @@
                         img = sdata.images[key].values.copy()
                         shifted_channels = []
 
-<<<<<<< HEAD
                         # split channels, shift axes individually, them recombine
                         if len(sdata.images[key].shape) == 3:
                             for c in range(sdata.images[key].shape[0]):
                                 channel = img[c, :, :]
-=======
-                elif cmd == "render_shapes":
-                    for key in sdata.shapes.keys():
-                        points = []
-                        polygons = []
-
-                        for _, row in sdata.shapes[key].iterrows():
-                            if row["geometry"].geom_type == "Point":
-                                points.append(row)
-                            elif row["geometry"].geom_type == "Polygon":
-                                polygons.append(row)
-                            else:
-                                raise NotImplementedError(
-                                    "Only shapes of type 'Point' and 'Polygon' are supported right now."
-                                )
-
-                        if len(points) > 0:
-                            points_df = gpd.GeoDataFrame(data=points)
-                            x_dims += [(min(points_df.geometry.x), max(points_df.geometry.x))]
-                            y_dims += [(min(points_df.geometry.y), max(points_df.geometry.y))]
-
-                        if len(polygons) > 0:
-                            for p in polygons:
-                                minx, miny, maxx, maxy = p.geometry.bounds
-                                x_dims += [(minx, maxx)]
-                                y_dims += [(miny, maxy)]
->>>>>>> b73f4aae
 
                                 # iterates over [x, y]
                                 for axis, shift in shifts.items():
