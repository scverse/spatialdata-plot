--- conflicted
+++ resolved
@@ -283,40 +283,6 @@
     return cs_contents
 
 
-<<<<<<< HEAD
-def _sanitise_na_color(na_color: ColorLike | None) -> tuple[str, bool]:
-    """Return the color's hex value and a boolean indicating if the user changed the default color.
-
-    Returns the hex representation of the color and a boolean indicating whether the
-    color was changed by the user or not. Our default is "lightgray", but when we
-    render labels, we give them random colors instead. However, the user could've
-    manually specified "lightgray" as the color, so we need to check for that.
-
-    Parameters
-    ----------
-        na_color (ColorLike | None): The color input specified by the user.
-
-    Returns
-    -------
-        tuple[str, bool]: A tuple containing the hex color code and a boolean
-        indicating if the color was user-specified.
-    """
-    if na_color == "default":
-        # user kept the default
-        return to_hex_alpha("lightgray"), False
-    if na_color is None:
-        # user wants to hide NAs
-        return "#FFFFFF00", True  # zero alpha so it's hidden
-    if colors.is_color_like(na_color):
-        # user specified a color (including "lightgray")
-        return to_hex_alpha(na_color), True
-
-    # Handle unexpected values (optional)
-    raise ValueError(f"Invalid na_color value: {na_color}")
-
-
-=======
->>>>>>> d22d3b8f
 def _get_centroid_of_pathpatch(pathpatch: mpatches.PathPatch) -> tuple[float, float]:
     # Extract the vertices from the PathPatch
     path = pathpatch.get_path()
@@ -780,13 +746,8 @@
 ) -> tuple[ArrayLike | pd.Series | None, ArrayLike, bool, Mapping[str, str] | None]:
     color_mapping = None
     if value_to_plot is None and element is not None:
-<<<<<<< HEAD
-        color = np.full(len(element), na_color)
+        color = np.full(len(element), na_color.get_hex_with_alpha())
         return color, color, False, color_mapping
-=======
-        color = np.full(len(element), na_color.get_hex_with_alpha())
-        return color, color, False
->>>>>>> d22d3b8f
 
     # Figure out where to get the color from
     origins = _locate_value(
@@ -828,7 +789,6 @@
 
         color_source_vector = pd.Categorical(color_source_vector)  # convert, e.g., `pd.Series`
 
-        # TODO check why table_name is not passed here.
         color_mapping = _get_categorical_color_mapping(
             adata=sdata["table"],
             cluster_key=value_to_plot,
@@ -851,13 +811,8 @@
         return color_source_vector, color_vector, True, color_mapping
 
     logger.warning(f"Color key '{value_to_plot}' for element '{element_name}' not been found, using default colors.")
-<<<<<<< HEAD
     color = np.full(sdata[table_name].n_obs, to_hex_alpha(na_color))
     return color, color, False, color_mapping
-=======
-    color = np.full(sdata[table_name].n_obs, na_color.get_hex_with_alpha())
-    return color, color, False
->>>>>>> d22d3b8f
 
 
 def _map_color_seg(
@@ -944,12 +899,8 @@
         colors = adata.uns[f"{cluster_key}_colors"]
         categories = color_source_vector.categories.tolist() + ["NaN"]
 
-<<<<<<< HEAD
         colors = [to_hex_alpha(to_rgba(color)[:3]) for color in colors]
         na_color = to_hex_alpha(to_rgba(na_color)[:3])
-=======
-        colors = [to_hex(to_rgba(color)[:3]) for color in colors]
->>>>>>> d22d3b8f
 
         if len(categories) > len(colors):
             return dict(zip(categories, colors + [na_color.get_hex_with_alpha()], strict=True))
@@ -997,12 +948,6 @@
     else:
         palette = None
 
-<<<<<<< HEAD
-    return {
-        cat: to_hex_alpha(to_rgba(col)[:3])
-        for cat, col in zip(color_source_vector.categories, palette[:len_cat], strict=True)
-    }
-=======
     # Fall back to default palettes if needed
     if palette is None:
         if len_cat <= 20:
@@ -1016,7 +961,6 @@
             logger.info("input has more than 103 categories. Uniform 'grey' color will be used for all categories.")
 
     return dict(zip(color_source_vector.categories, palette[:len_cat], strict=True))
->>>>>>> d22d3b8f
 
 
 def _get_categorical_color_mapping(
@@ -2410,7 +2354,7 @@
 
 
 def _datashader_aggregate_with_function(
-    reduction: str | None,
+    reduction: Literal["sum", "mean", "any", "count", "std", "var", "max", "min"] | None,
     cvs: Canvas,
     spatial_element: GeoDataFrame | dask.dataframe.core.DataFrame,
     col_for_color: str | None,
@@ -2474,7 +2418,7 @@
 
 
 def _datshader_get_how_kw_for_spread(
-    reduction: str | None,
+    reduction: Literal["sum", "mean", "any", "count", "std", "var", "max", "min"] | None,
 ) -> str:
     # Get the best input for the how argument of ds.tf.spread(), needed for numerical values
     reduction = reduction or "sum"
@@ -2543,26 +2487,18 @@
 
         agg_under = agg.where(agg < span[0])
         img_under = ds.tf.shade(
-<<<<<<< HEAD
-            agg_under, cmap=[to_hex_alpha(cmap.get_under())[:7]], min_alpha=min_alpha, color_key=color_key
-=======
             agg_under,
-            cmap=[to_hex(cmap.get_under())[:7]],
+            cmap=[to_hex_alpha(cmap.get_under())[:7]],
             min_alpha=min_alpha,
             color_key=color_key,
->>>>>>> d22d3b8f
         )
 
         agg_over = agg.where(agg > span[1])
         img_over = ds.tf.shade(
-<<<<<<< HEAD
-            agg_over, cmap=[to_hex_alpha(cmap.get_over())[:7]], min_alpha=min_alpha, color_key=color_key
-=======
             agg_over,
-            cmap=[to_hex(cmap.get_over())[:7]],
+            cmap=[to_hex_alpha(cmap.get_over())[:7]],
             min_alpha=min_alpha,
             color_key=color_key,
->>>>>>> d22d3b8f
         )
 
         # stack the 3 arrays manually: go from under, through in to over and always overlay the values where alpha=0
