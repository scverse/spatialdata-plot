from __future__ import annotations

import math
import os
import warnings
from collections import OrderedDict
from collections.abc import Iterable, Mapping, Sequence
from copy import copy
from functools import partial
from pathlib import Path
from types import MappingProxyType
from typing import Any, Literal

import dask
import datashader as ds
import matplotlib
import matplotlib.patches as mpatches
import matplotlib.path as mpath
import matplotlib.pyplot as plt
import matplotlib.ticker
import matplotlib.transforms as mtransforms
import numpy as np
import numpy.ma as ma
import numpy.typing as npt
import pandas as pd
import shapely
import spatialdata as sd
from anndata import AnnData
from cycler import Cycler, cycler
from datashader.core import Canvas
from geopandas import GeoDataFrame
from matplotlib import colors, patheffects, rcParams
from matplotlib.axes import Axes
from matplotlib.collections import PatchCollection
from matplotlib.colors import (
    ColorConverter,
    Colormap,
    LinearSegmentedColormap,
    ListedColormap,
    Normalize,
    to_rgba,
)
from matplotlib.figure import Figure
from matplotlib.gridspec import GridSpec
from matplotlib.transforms import CompositeGenericTransform
from matplotlib_scalebar.scalebar import ScaleBar
from numpy.ma.core import MaskedArray
from numpy.random import default_rng
from pandas.api.types import CategoricalDtype
from pandas.core.arrays.categorical import Categorical
from scanpy import settings
from scanpy.plotting._tools.scatterplots import _add_categorical_legend
from scanpy.plotting._utils import add_colors_for_categorical_sample_annotation
from scanpy.plotting.palettes import default_20, default_28, default_102
from scipy.spatial import ConvexHull
from skimage.color import label2rgb
from skimage.morphology import erosion, square
from skimage.segmentation import find_boundaries
from skimage.util import map_array
from spatialdata import (
    SpatialData,
    get_element_annotators,
    get_extent,
    get_values,
    rasterize,
)
from spatialdata._core.query.relational_query import _locate_value
from spatialdata._types import ArrayLike
from spatialdata.models import Image2DModel, Labels2DModel, SpatialElement
from spatialdata.transformations.operations import get_transformation
from spatialdata.transformations.transformations import Scale
from xarray import DataArray, DataTree

from spatialdata_plot._logging import logger
from spatialdata_plot.pl.render_params import (
    CmapParams,
    Color,
    FigParams,
    ImageRenderParams,
    LabelsRenderParams,
    OutlineParams,
    PointsRenderParams,
    ScalebarParams,
    ShapesRenderParams,
    _FontSize,
    _FontWeight,
)

to_hex = partial(colors.to_hex, keep_alpha=True)

# replace with
# from spatialdata._types import ColorLike
# once https://github.com/scverse/spatialdata/pull/689/ is in a release
ColorLike = tuple[float, ...] | list[float] | str


def _extract_scalar_value(value: Any, default: float = 0.0) -> float:
    """
    Extract a scalar float value from various data types.

    Handles pandas Series, arrays, lists, and other iterables by taking the first element.
    Converts non-numeric values to the default value.

    Parameters
    ----------
    value : Any
        The value to extract a scalar from
    default : float, default 0.0
        Default value to return if conversion fails

    Returns
    -------
    float
        The extracted scalar value
    """
    try:
        # Handle pandas Series or similar objects with iloc
        if hasattr(value, "iloc"):
            if len(value) > 0:
                value = value.iloc[0]
            else:
                return default

        # Handle other array-like objects
        elif hasattr(value, "__len__") and not isinstance(value, (str, bytes)):
            if len(value) > 0:
                value = value[0]
            else:
                return default

        # Convert to float, handling NaN values
        if pd.isna(value):
            return default

        return float(value)

    except (TypeError, ValueError, IndexError):
        return default


def _verify_plotting_tree(sdata: SpatialData) -> SpatialData:
    """Verify that the plotting tree exists, and if not, create it."""
    if not hasattr(sdata, "plotting_tree"):
        sdata.plotting_tree = OrderedDict()

    return sdata


def _get_coordinate_system_mapping(sdata: SpatialData) -> dict[str, list[str]]:
    coordsys_keys = sdata.coordinate_systems
    image_keys = [] if sdata.images is None else sdata.images.keys()
    label_keys = [] if sdata.labels is None else sdata.labels.keys()
    shape_keys = [] if sdata.shapes is None else sdata.shapes.keys()
    point_keys = [] if sdata.points is None else sdata.points.keys()

    mapping: dict[str, list[str]] = {}

    if len(coordsys_keys) < 1:
        raise ValueError("SpatialData object must have at least one coordinate system to generate a mapping.")

    for key in coordsys_keys:
        mapping[key] = []

        for image_key in image_keys:
            transformations = get_transformation(sdata.images[image_key], get_all=True)

            if key in list(transformations.keys()):
                mapping[key].append(image_key)

        for label_key in label_keys:
            transformations = get_transformation(sdata.labels[label_key], get_all=True)

            if key in list(transformations.keys()):
                mapping[key].append(label_key)

        for shape_key in shape_keys:
            transformations = get_transformation(sdata.shapes[shape_key], get_all=True)

            if key in list(transformations.keys()):
                mapping[key].append(shape_key)

        for point_key in point_keys:
            transformations = get_transformation(sdata.points[point_key], get_all=True)

            if key in list(transformations.keys()):
                mapping[key].append(point_key)

    return mapping


def _is_color_like(color: Any) -> bool:
    """Check if a value is a valid color.

    For discussion, see: https://github.com/scverse/spatialdata-plot/issues/327.
    matplotlib accepts strings in [0, 1] as grey-scale values - therefore,
    "0" and "1" are considered valid colors. However, we won't do that
    so we're filtering these out.
    """
    if isinstance(color, str):
        try:
            num_value = float(color)
            if 0 <= num_value <= 1:
                return False
        except ValueError:
            # we're not dealing with what matplotlib considers greyscale
            pass
        if color.startswith("#") and len(color) not in [7, 9]:
            # we only accept hex colors in the form #RRGGBB or #RRGGBBAA, not short forms as matplotlib does
            return False

    return bool(colors.is_color_like(color))


def _prepare_params_plot(
    # this param is inferred when `pl.show`` is called
    num_panels: int,
    # this args are passed at `pl.show``
    figsize: tuple[float, float] | None = None,
    dpi: int | None = None,
    fig: Figure | None = None,
    ax: Axes | Sequence[Axes] | None = None,
    wspace: float | None = None,
    hspace: float = 0.25,
    ncols: int = 4,
    frameon: bool | None = None,
    # this args will be inferred from coordinate system
    scalebar_dx: float | Sequence[float] | None = None,
    scalebar_units: str | Sequence[str] | None = None,
) -> tuple[FigParams, ScalebarParams]:
    # handle axes and size
    wspace = 0.75 / rcParams["figure.figsize"][0] + 0.02 if wspace is None else wspace
    figsize = rcParams["figure.figsize"] if figsize is None else figsize
    dpi = rcParams["figure.dpi"] if dpi is None else dpi
    if num_panels > 1 and ax is None:
        fig, grid = _panel_grid(
            num_panels=num_panels,
            hspace=hspace,
            wspace=wspace,
            ncols=ncols,
            dpi=dpi,
            figsize=figsize,
        )
        axs: None | Sequence[Axes] = [plt.subplot(grid[c]) for c in range(num_panels)]
    elif num_panels > 1:
        if not isinstance(ax, Sequence):
            raise TypeError(f"Expected `ax` to be a `Sequence`, but got {type(ax).__name__}")
        if ax is not None and len(ax) != num_panels:
            raise ValueError(f"Len of `ax`: {len(ax)} is not equal to number of panels: {num_panels}.")
        if fig is None:
            raise ValueError(
                f"Invalid value of `fig`: {fig}. If a list of `Axes` is passed, a `Figure` must also be specified."
            )
        assert ax is None or isinstance(ax, Sequence), f"Invalid type of `ax`: {type(ax)}, expected `Sequence`."
        axs = ax
    else:
        axs = None
        if ax is None:
            fig, ax = plt.subplots(figsize=figsize, dpi=dpi, constrained_layout=True)
        elif isinstance(ax, Axes):
            # needed for rasterization if user provides Axes object
            fig = ax.get_figure()
            fig.set_dpi(dpi)

    # set scalebar
    if scalebar_dx is not None:
        scalebar_dx, scalebar_units = _get_scalebar(scalebar_dx, scalebar_units, num_panels)

    fig_params = FigParams(
        fig=fig,
        ax=ax,
        axs=axs,
        num_panels=num_panels,
        frameon=frameon,
    )
    scalebar_params = ScalebarParams(scalebar_dx=scalebar_dx, scalebar_units=scalebar_units)

    return fig_params, scalebar_params


def _get_cs_contents(sdata: sd.SpatialData) -> pd.DataFrame:
    """Check which coordinate systems contain which elements and return that info."""
    cs_mapping = _get_coordinate_system_mapping(sdata)
    content_flags = ["has_images", "has_labels", "has_points", "has_shapes"]
    cs_contents = pd.DataFrame(columns=["cs"] + content_flags)

    for cs_name, element_ids in cs_mapping.items():
        # determine if coordinate system has the respective elements
        cs_has_images = any(e in sdata.images for e in element_ids)
        cs_has_labels = any(e in sdata.labels for e in element_ids)
        cs_has_points = any(e in sdata.points for e in element_ids)
        cs_has_shapes = any(e in sdata.shapes for e in element_ids)

        cs_contents = pd.concat(
            [
                cs_contents,
                pd.DataFrame(
                    {
                        "cs": cs_name,
                        "has_images": [cs_has_images],
                        "has_labels": [cs_has_labels],
                        "has_points": [cs_has_points],
                        "has_shapes": [cs_has_shapes],
                    }
                ),
            ]
        )

        cs_contents["has_images"] = cs_contents["has_images"].astype("bool")
        cs_contents["has_labels"] = cs_contents["has_labels"].astype("bool")
        cs_contents["has_points"] = cs_contents["has_points"].astype("bool")
        cs_contents["has_shapes"] = cs_contents["has_shapes"].astype("bool")

    return cs_contents


def _get_centroid_of_pathpatch(pathpatch: mpatches.PathPatch) -> tuple[float, float]:
    # Extract the vertices from the PathPatch
    path = pathpatch.get_path()
    vertices = path.vertices
    x = vertices[:, 0]
    y = vertices[:, 1]

    area = 0.5 * np.sum(x[:-1] * y[1:] - x[1:] * y[:-1])

    # Calculate the centroid coordinates
    centroid_x = np.sum((x[:-1] + x[1:]) * (x[:-1] * y[1:] - x[1:] * y[:-1])) / (6 * area)
    centroid_y = np.sum((y[:-1] + y[1:]) * (x[:-1] * y[1:] - x[1:] * y[:-1])) / (6 * area)

    return centroid_x, centroid_y


def _scale_pathpatch_around_centroid(pathpatch: mpatches.PathPatch, scale_factor: float) -> None:
    scale_value = _extract_scalar_value(scale_factor, default=1.0)
    centroid = _get_centroid_of_pathpatch(pathpatch)
    vertices = pathpatch.get_path().vertices
    scaled_vertices = np.array([centroid + (vertex - centroid) * scale_value for vertex in vertices])
    pathpatch.get_path().vertices = scaled_vertices


def _get_collection_shape(
    shapes: list[GeoDataFrame],
    c: Any,
    s: float,
    norm: Any,
    render_params: ShapesRenderParams,
    fill_alpha: None | float = None,
    outline_alpha: None | float = None,
    outline_color: None | str | list[float] = "white",
    linewidth: float = 0.0,
    **kwargs: Any,
) -> PatchCollection:
    """
    Build a PatchCollection for shapes with correct handling of.

      - continuous numeric vectors with NaNs,
      - per-row RGBA arrays,
      - a single color or a list of color specs.

    Only NaNs are painted with na_color; finite values are mapped via norm+cmap.
    """
    cmap = kwargs["cmap"]

    # Resolve na color once
    na_rgba = colors.to_rgba(render_params.cmap_params.na_color.get_hex_with_alpha())

    # Try to interpret c as numpy array
    c_arr = np.asarray(c)
    fill_c: np.ndarray

    def _as_rgba_array(x: Any) -> np.ndarray:
        return np.asarray(ColorConverter().to_rgba_array(x))

    # Case A: per-row numeric colors given as Nx3 or Nx4 float array
    if (
        c_arr.ndim == 2
        and c_arr.shape[0] == len(shapes)
        and c_arr.shape[1] in (3, 4)
        and np.issubdtype(c_arr.dtype, np.number)
    ):
        fill_c = _as_rgba_array(c_arr)

    # Case B: continuous numeric vector len == n_shapes (possibly with NaNs)
    elif c_arr.ndim == 1 and len(c_arr) == len(shapes) and np.issubdtype(c_arr.dtype, np.number):
        finite_mask = np.isfinite(c_arr)

        # Select or build a normalization that ignores NaNs for scaling
        if isinstance(norm, Normalize):
            used_norm: Normalize = norm
        else:
            if finite_mask.any():
                vmin = float(np.nanmin(c_arr[finite_mask]))
                vmax = float(np.nanmax(c_arr[finite_mask]))
                if not np.isfinite(vmin) or not np.isfinite(vmax) or vmin == vmax:
                    vmin, vmax = 0.0, 1.0
            else:
                vmin, vmax = 0.0, 1.0
            used_norm = colors.Normalize(vmin=vmin, vmax=vmax, clip=False)

        # Map finite values through cmap(norm(.)); NaNs get na_color
        fill_c = np.empty((len(c_arr), 4), dtype=float)
        fill_c[:] = na_rgba
        if finite_mask.any():
            fill_c[finite_mask] = cmap(used_norm(c_arr[finite_mask]))

    elif c_arr.ndim == 1 and len(c_arr) == len(shapes) and c_arr.dtype == object:
        # Split into numeric vs color-like
        c_series = pd.Series(c_arr, copy=False)
        num = pd.to_numeric(c_series, errors="coerce").to_numpy()
        is_num = np.isfinite(num)

        # init with na color
        fill_c = np.empty((len(c_series), 4), dtype=float)
        fill_c[:] = na_rgba

        # numeric entries via cmap(norm)
        if is_num.any():
            if isinstance(norm, Normalize):
                used_norm = norm
            else:
                vmin = float(np.nanmin(num[is_num])) if is_num.any() else 0.0
                vmax = float(np.nanmax(num[is_num])) if is_num.any() else 1.0
                if not np.isfinite(vmin) or not np.isfinite(vmax) or vmin == vmax:
                    vmin, vmax = 0.0, 1.0
                used_norm = colors.Normalize(vmin=vmin, vmax=vmax, clip=False)
            fill_c[is_num] = cmap(used_norm(num[is_num]))

        # non-numeric entries as explicit colors
        if (~is_num).any():
            fill_c[~is_num] = ColorConverter().to_rgba_array(c_series[~is_num].tolist())

    # Case C: single color or list of color-like specs (strings or tuples)
    else:
        fill_c = _as_rgba_array(c)

    # Apply optional fill alpha without destroying existing transparency
    if fill_alpha is not None:
        nonzero_alpha = fill_c[..., -1] > 0
        fill_c[nonzero_alpha, -1] = fill_alpha

    # Outline handling
    if outline_alpha and outline_alpha > 0.0:
        outline_c_array = _as_rgba_array(outline_color)
        outline_c_array[..., -1] = outline_alpha
        outline_c = outline_c_array.tolist()
    else:
        outline_c = [None] * fill_c.shape[0]

    # Build DataFrame of valid geometries
    shapes_df = pd.DataFrame(shapes, copy=True)
    shapes_df = shapes_df[shapes_df["geometry"].apply(lambda geom: not geom.is_empty)]
    shapes_df = shapes_df.reset_index(drop=True)

    def _assign_fill_and_outline_to_row(
        fill_colors: list[Any],
        outline_colors: list[Any],
        row: dict[str, Any],
        idx: int,
        is_multiple_shapes: bool,
    ) -> None:
        if is_multiple_shapes and len(fill_colors) == 1:
            row["fill_c"] = fill_colors[0]
            row["outline_c"] = outline_colors[0]
        else:
            row["fill_c"] = fill_colors[idx]
            row["outline_c"] = outline_colors[idx]

    def _process_polygon(row: pd.Series, scale: float) -> dict[str, Any]:
        coords = np.array(row["geometry"].exterior.coords)
        centroid = np.mean(coords, axis=0)
        scale_value = _extract_scalar_value(scale, default=1.0)
        scaled = (centroid + (coords - centroid) * scale_value).tolist()
        return {**row.to_dict(), "geometry": mpatches.Polygon(scaled, closed=True)}

    def _process_multipolygon(row: pd.Series, scale: float) -> list[dict[str, Any]]:
        mp = _make_patch_from_multipolygon(row["geometry"])
        row_dict = row.to_dict()
        for m in mp:
            _scale_pathpatch_around_centroid(m, scale)
        return [{**row_dict, "geometry": m} for m in mp]

    def _process_point(row: pd.Series, scale: float) -> dict[str, Any]:
        radius_value = _extract_scalar_value(row["radius"], default=0.0)
        scale_value = _extract_scalar_value(scale, default=1.0)
        radius = radius_value * scale_value

        return {
            **row.to_dict(),
            "geometry": mpatches.Circle((row["geometry"].x, row["geometry"].y), radius=radius),
        }

    def _create_patches(
        shapes_df_: GeoDataFrame, fill_colors: list[Any], outline_colors: list[Any], scale: float
    ) -> pd.DataFrame:
        rows: list[dict[str, Any]] = []
        is_multiple = len(shapes_df_) > 1
        for idx, row in shapes_df_.iterrows():
            geom_type = row["geometry"].geom_type
            processed: list[dict[str, Any]] = []
            if geom_type == "Polygon":
                processed.append(_process_polygon(row, scale))
            elif geom_type == "MultiPolygon":
                processed.extend(_process_multipolygon(row, scale))
            elif geom_type == "Point":
                processed.append(_process_point(row, scale))
            for pr in processed:
                _assign_fill_and_outline_to_row(fill_colors, outline_colors, pr, idx, is_multiple)
                rows.append(pr)
        return pd.DataFrame(rows)

    patches = _create_patches(
        shapes_df, fill_c.tolist(), outline_c.tolist() if hasattr(outline_c, "tolist") else outline_c, s
    )

    return PatchCollection(
        patches["geometry"].values.tolist(),
        snap=False,
        lw=linewidth,
        facecolor=patches["fill_c"],
        edgecolor=None if all(o is None for o in outline_c) else outline_c,
        **kwargs,
    )


def _panel_grid(
    num_panels: int,
    hspace: float,
    wspace: float,
    ncols: int,
    figsize: tuple[float, float],
    dpi: int | None = None,
) -> tuple[Figure, GridSpec]:
    n_panels_x = min(ncols, num_panels)
    n_panels_y = np.ceil(num_panels / n_panels_x).astype(int)

    fig = plt.figure(
        figsize=(figsize[0] * n_panels_x * (1 + wspace), figsize[1] * n_panels_y),
        dpi=dpi,
    )
    left = 0.2 / n_panels_x
    bottom = 0.13 / n_panels_y
    gs = GridSpec(
        nrows=n_panels_y,
        ncols=n_panels_x,
        left=left,
        right=1 - (n_panels_x - 1) * left - 0.01 / n_panels_x,
        bottom=bottom,
        top=1 - (n_panels_y - 1) * bottom - 0.1 / n_panels_y,
        hspace=hspace,
        wspace=wspace,
    )
    return fig, gs


def _get_scalebar(
    scalebar_dx: float | Sequence[float] | None = None,
    scalebar_units: str | Sequence[str] | None = None,
    len_lib: int | None = None,
) -> tuple[Sequence[float] | None, Sequence[str] | None]:
    if scalebar_dx is not None:
        _scalebar_dx = _get_list(scalebar_dx, _type=float, ref_len=len_lib, name="scalebar_dx")
        scalebar_units = "um" if scalebar_units is None else scalebar_units
        _scalebar_units = _get_list(scalebar_units, _type=str, ref_len=len_lib, name="scalebar_units")
    else:
        _scalebar_dx = None
        _scalebar_units = None

    return _scalebar_dx, _scalebar_units


def _prepare_cmap_norm(
    cmap: Colormap | str | None = None,
    norm: Normalize | None = None,
    na_color: Color = Color(),
) -> CmapParams:
    # TODO: check refactoring norm out here as it gets overwritten later
    cmap_is_default = cmap is None
    if cmap is None:
        cmap = rcParams["image.cmap"]
    if isinstance(cmap, str):
        cmap = matplotlib.colormaps[cmap]

    cmap = copy(cmap)

    assert isinstance(cmap, Colormap), f"Invalid type of `cmap`: {type(cmap)}, expected `Colormap`."

    if norm is None:
        norm = Normalize(vmin=None, vmax=None, clip=False)

    cmap.set_bad(na_color.get_hex_with_alpha())

    return CmapParams(
        cmap=cmap,
        norm=norm,
        na_color=na_color,
        cmap_is_default=cmap_is_default,
    )


def _set_outline(
    outline_alpha: float | int | tuple[float | int, float | int] | None,
    outline_width: int | float | tuple[float | int, float | int] | None,
    outline_color: Color | tuple[Color, Color | None] | None,
    **kwargs: Any,
) -> tuple[tuple[float, float], OutlineParams]:
    """Create OutlineParams object for shapes, including possibility of double outline.

    Rules for outline rendering:
    1) outline_alpha always takes precedence if given by the user.
    In absence of outline_alpha:
    2) If outline_color is specified and implying an alpha (e.g. RGBA array or #RRGGBBAA): that alpha is used
    3) If outline_color (w/o implying an alpha) and/or outline_width is specified: alpha of outlines set to 1.0
    """
    # A) User doesn't want to see outlines
    if (
        (outline_alpha and outline_alpha == 0.0)
        or (isinstance(outline_alpha, tuple) and np.all(np.array(outline_alpha) == 0.0))
        or not (outline_alpha or outline_width or outline_color)
    ):
        return (0.0, 0.0), OutlineParams(None, 1.5, None, 0.5)

    # B) User wants to see at least 1 outline
    if isinstance(outline_width, tuple):
        if len(outline_width) != 2:
            raise ValueError(
                f"Tuple of length {len(outline_width)} was passed for outline_width. When specifying multiple outlines,"
                " please pass a tuple of exactly length 2."
            )
        if not outline_color:
            outline_color = (Color("#000000"), Color("#ffffff"))
        elif not isinstance(outline_color, tuple):
            raise ValueError(
                "No tuple was passed for outline_color, while two outlines were specified by using the outline_width "
                "argument. Please specify the outline colors in a tuple of length two."
            )

    if isinstance(outline_color, tuple):
        if len(outline_color) != 2:
            raise ValueError(
                f"Tuple of length {len(outline_color)} was passed for outline_color. When specifying multiple outlines,"
                " please pass a tuple of exactly length 2."
            )
        if not outline_width:
            outline_width = (1.5, 0.5)
        elif not isinstance(outline_width, tuple):
            raise ValueError(
                "No tuple was passed for outline_width, while two outlines were specified by using the outline_color "
                "argument. Please specify the outline widths in a tuple of length two."
            )

    if isinstance(outline_width, float | int):
        outline_width = (outline_width, 0.0)
    elif not outline_width:
        outline_width = (1.5, 0.0)
    if isinstance(outline_color, Color):
        outline_color = (outline_color, None)
    elif not outline_color:
        outline_color = (Color("#000000ff"), None)

    assert isinstance(outline_color, tuple), "outline_color is not a tuple"  # shut up mypy
    assert isinstance(outline_width, tuple), "outline_width is not a tuple"

    for ow in outline_width:
        if not isinstance(ow, int | float):
            raise TypeError(f"Invalid type of `outline_width`: {type(ow)}, expected `int` or `float`.")

    if outline_alpha:
        if isinstance(outline_alpha, int | float):
            # for a single outline: second width value is 0.0
            outline_alpha = (outline_alpha, 0.0) if outline_width[1] == 0.0 else (outline_alpha, outline_alpha)
    else:
        # if alpha wasn't explicitly specified by the user
        outer_ol_alpha = outline_color[0].get_alpha_as_float() if isinstance(outline_color[0], Color) else 1.0
        inner_ol_alpha = outline_color[1].get_alpha_as_float() if isinstance(outline_color[1], Color) else 1.0
        outline_alpha = (outer_ol_alpha, inner_ol_alpha)

    # handle possible linewidths of 0.0 => outline won't be rendered in the first place
    if outline_width[0] == 0.0:
        outline_alpha = (0.0, outline_alpha[1])
    if outline_width[1] == 0.0:
        outline_alpha = (outline_alpha[0], 0.0)

    if outline_alpha[0] > 0.0 or outline_alpha[1] > 0.0:
        kwargs.pop("edgecolor", None)  # remove edge from kwargs if present
        kwargs.pop("alpha", None)  # remove alpha from kwargs if present

    return outline_alpha, OutlineParams(
        outline_color[0],
        outline_width[0],
        outline_color[1],
        outline_width[1],
    )


def _get_subplots(num_images: int, ncols: int = 4, width: int = 4, height: int = 3) -> plt.Figure | plt.Axes:
    """Set up the axs objects.

    Parameters
    ----------
    num_images
        Number of images to plot. Must be greater than 1.
    ncols
        Number of columns in the subplot grid, by default 4
    width
        Width of each subplot, by default 4

    Returns
    -------
    Union[plt.Figure, plt.Axes]
        Matplotlib figure and axes object.
    """
    if num_images < ncols:
        nrows = 1
        ncols = num_images
    else:
        nrows, reminder = divmod(num_images, ncols)

        if nrows == 0:
            nrows = 1
        if reminder > 0:
            nrows += 1

    fig, axes = plt.subplots(nrows, ncols, figsize=(width * ncols, height * nrows))

    if not isinstance(axes, Iterable):
        axes = np.array([axes])

    # get rid of the empty axes
    _ = [ax.axis("off") for ax in axes.flatten()[num_images:]]
    return fig, axes


def _get_colors_for_categorical_obs(
    categories: Sequence[str | int],
    palette: ListedColormap | str | list[str] | None = None,
    alpha: float = 1.0,
    cmap_params: CmapParams | None = None,
) -> list[str]:
    """
    Return a list of colors for a categorical observation.

    Parameters
    ----------
    adata
        AnnData object
    value_to_plot
        Name of a valid categorical observation
    categories
        categories of the categorical observation.

    Returns
    -------
    None
    """
    len_cat = len(categories)

    # check if default matplotlib palette has enough colors
    if palette is None:
        if cmap_params is not None and not cmap_params.cmap_is_default:
            palette = cmap_params.cmap
        elif len(rcParams["axes.prop_cycle"].by_key()["color"]) >= len_cat:
            cc = rcParams["axes.prop_cycle"]()
            palette = [next(cc)["color"] for _ in range(len_cat)]
        elif len_cat <= 20:
            palette = default_20
        elif len_cat <= 28:
            palette = default_28
        elif len_cat <= len(default_102):  # 103 colors
            palette = default_102
        else:
            palette = ["grey" for _ in range(len_cat)]
            logger.info("input has more than 103 categories. Uniform 'grey' color will be used for all categories.")
    else:
        # raise error when user didn't provide the right number of colors in palette
        if isinstance(palette, list) and len(palette) != len(categories):
            raise ValueError(
                f"The number of provided values in the palette ({len(palette)}) doesn't agree with the number of "
                f"categories that should be colored ({categories})."
            )

    # otherwise, single channels turn out grey
    color_idx = np.linspace(0, 1, len_cat) if len_cat > 1 else [0.7]

    if isinstance(palette, str):
        palette = [to_hex(palette)]
    elif isinstance(palette, list):
        palette = [to_hex(x) for x in palette]
    elif isinstance(palette, ListedColormap):
        palette = [to_hex(x) for x in palette(color_idx, alpha=alpha)]
    elif isinstance(palette, LinearSegmentedColormap):
        palette = [to_hex(palette(x, alpha=alpha)) for x in color_idx]  # type: ignore[attr-defined]
    else:
        raise TypeError(f"Palette is {type(palette)} but should be string or list.")

    return palette[:len_cat]  # type: ignore[return-value]


def _set_color_source_vec(
    sdata: sd.SpatialData,
    element: SpatialElement | None,
    value_to_plot: str | None,
    na_color: Color,
    element_name: list[str] | str | None = None,
    groups: list[str] | str | None = None,
    palette: list[str] | str | None = None,
    cmap_params: CmapParams | None = None,
    alpha: float = 1.0,
    table_name: str | None = None,
    table_layer: str | None = None,
    render_type: Literal["points"] | None = None,
) -> tuple[ArrayLike | pd.Series | None, ArrayLike, bool]:
    if value_to_plot is None and element is not None:
        color = np.full(len(element), na_color.get_hex_with_alpha())
        return color, color, False

    # Figure out where to get the color from
    origins = _locate_value(
        value_key=value_to_plot,
        sdata=sdata,
        element_name=element_name,
        table_name=table_name,
    )

    if len(origins) > 1:
        raise ValueError(
            f"Color key '{value_to_plot}' for element '{element_name}' been found in multiple locations: {origins}."
        )

    if len(origins) == 1:
        color_source_vector = get_values(
            value_key=value_to_plot,
            sdata=sdata,
            element_name=element_name,
            table_name=table_name,
            table_layer=table_layer,
        )[value_to_plot]

        # numerical case, return early
        if color_source_vector is not None and not isinstance(color_source_vector.dtype, pd.CategoricalDtype):
            if (
                not isinstance(element, GeoDataFrame)
                and isinstance(palette, list)
                and palette[0] is not None
                or isinstance(element, GeoDataFrame)
                and isinstance(palette, list)
            ):
                logger.warning(
                    "Ignoring categorical palette which is given for a continuous variable. "
                    "Consider using `cmap` to pass a ColorMap."
                )
            return None, color_source_vector, False

        color_source_vector = pd.Categorical(color_source_vector)  # convert, e.g., `pd.Series`

<<<<<<< HEAD
        # Use the provided table_name parameter, fall back to only one present
        if table_name is not None:
            table_to_use = table_name
        else:
            table_to_use = list(sdata.tables.keys())[0]
            logger.warning(f"No table name provided, using '{table_to_use}' as fallback for color mapping.")

        # Check if custom colors exist in the table's .uns slot
        if value_to_plot is not None and _has_colors_in_uns(sdata, table_name, value_to_plot):
            # Extract colors directly from the table's .uns slot
            color_mapping = _extract_colors_from_table_uns(
                sdata=sdata,
                table_name=table_name,
                col_to_colorby=value_to_plot,
                color_source_vector=color_source_vector,
                na_color=na_color,
            )
            if color_mapping is None:
                logger.warning(f"Failed to extract colors for '{value_to_plot}', falling back to default mapping.")
                # Fall back to the existing method if extraction fails
                color_mapping = _get_categorical_color_mapping(
                    adata=sdata[table_to_use],
                    cluster_key=value_to_plot,
                    color_source_vector=color_source_vector,
                    cmap_params=cmap_params,
                    alpha=alpha,
                    groups=groups,
                    palette=palette,
                    na_color=na_color,
                    render_type=render_type,
                )
        else:
            # Use the existing color mapping method
            color_mapping = _get_categorical_color_mapping(
                adata=sdata[table_to_use],
                cluster_key=value_to_plot,
                color_source_vector=color_source_vector,
                cmap_params=cmap_params,
                alpha=alpha,
                groups=groups,
                palette=palette,
                na_color=na_color,
                render_type=render_type,
            )
=======
        color_mapping = _get_categorical_color_mapping(
            adata=sdata.get(table_name, None),
            cluster_key=value_to_plot,
            color_source_vector=color_source_vector,
            cmap_params=cmap_params,
            alpha=alpha,
            groups=groups,
            palette=palette,
            na_color=na_color,
            render_type=render_type,
        )
>>>>>>> e256b849

        color_source_vector = color_source_vector.set_categories(color_mapping.keys())
        if color_mapping is None:
            raise ValueError("Unable to create color palette.")

        # do not rename categories, as colors need not be unique
        color_vector = color_source_vector.map(color_mapping)

        return color_source_vector, color_vector, True

    logger.warning(f"Color key '{value_to_plot}' for element '{element_name}' not been found, using default colors.")
    color = np.full(sdata[table_name].n_obs, na_color.get_hex_with_alpha())
    return color, color, False


def _map_color_seg(
    seg: ArrayLike,
    cell_id: ArrayLike,
    color_vector: ArrayLike | pd.Series[CategoricalDtype],
    color_source_vector: pd.Series[CategoricalDtype],
    cmap_params: CmapParams,
    na_color: Color,
    seg_erosionpx: int | None = None,
    seg_boundaries: bool = False,
) -> ArrayLike:
    cell_id = np.array(cell_id)

    if pd.api.types.is_categorical_dtype(color_vector.dtype):
        # Case A: users wants to plot a categorical column
        if np.any(color_source_vector.isna()):
            cell_id[color_source_vector.isna()] = 0
        val_im: ArrayLike = map_array(seg.copy(), cell_id, color_vector.codes + 1)
        cols = colors.to_rgba_array(color_vector.categories)
    elif pd.api.types.is_numeric_dtype(color_vector.dtype):
        # Case B: user wants to plot a continous column
        if isinstance(color_vector, pd.Series):
            color_vector = color_vector.to_numpy()
        cols = cmap_params.cmap(cmap_params.norm(color_vector))
        val_im = map_array(seg.copy(), cell_id, cell_id)
    else:
        # Case C: User didn't specify any colors
        if color_source_vector is not None and (
            set(color_vector) == set(color_source_vector)
            and len(set(color_vector)) == 1
            and set(color_vector) == {na_color.get_hex_with_alpha()}
            and not na_color.color_modified_by_user()
        ):
            val_im = map_array(seg.copy(), cell_id, cell_id)
            RNG = default_rng(42)
            cols = RNG.random((len(color_vector), 3))
        else:
            # Case D: User didn't specify a column to color by, but modified the na_color
            val_im = map_array(seg.copy(), cell_id, cell_id)
            if "#" in str(color_vector[0]):
                # we have hex colors
                assert all(_is_color_like(c) for c in color_vector), "Not all values are color-like."
                cols = colors.to_rgba_array(color_vector)
            else:
                cols = cmap_params.cmap(cmap_params.norm(color_vector))

    if seg_erosionpx is not None:
        val_im[val_im == erosion(val_im, square(seg_erosionpx))] = 0

    seg_im: ArrayLike = label2rgb(
        label=val_im,
        colors=cols,
        bg_label=0,
        bg_color=(1, 1, 1),  # transparency doesn't really work
        image_alpha=0,
    )

    if seg_boundaries:
        if seg.shape[0] == 1:
            seg = np.squeeze(seg, axis=0)
        seg_bound: ArrayLike = np.clip(seg_im - find_boundaries(seg)[:, :, None], 0, 1)
        return np.dstack((seg_bound, np.where(val_im > 0, 1, 0)))  # add transparency here

    if len(val_im.shape) != len(seg_im.shape):
        val_im = np.expand_dims((val_im > 0).astype(int), axis=-1)
    return np.dstack((seg_im, val_im))


def _generate_base_categorial_color_mapping(
    adata: AnnData | None,
    cluster_key: str,
    color_source_vector: ArrayLike | pd.Series[CategoricalDtype],
    na_color: Color,
    cmap_params: CmapParams | None = None,
) -> Mapping[str, str]:
    if adata is not None and cluster_key in adata.uns and f"{cluster_key}_colors" in adata.uns:
        colors = adata.uns[f"{cluster_key}_colors"]
        categories = color_source_vector.categories.tolist() + ["NaN"]

        colors = [to_hex(to_rgba(color)[:3]) for color in colors]

        if len(categories) > len(colors):
            return dict(zip(categories, colors + [na_color.get_hex_with_alpha()], strict=True))

        return dict(zip(categories, colors, strict=True))

    return _get_default_categorial_color_mapping(color_source_vector=color_source_vector, cmap_params=cmap_params)


def _has_colors_in_uns(
    sdata: sd.SpatialData,
    table_name: str | None,
    col_to_colorby: str,
) -> bool:
    """
    Check if <column_name>_colors exists in the specified table's .uns slot.

    Parameters
    ----------
    sdata
        SpatialData object containing tables
    table_name
        Name of the table to check. If None, uses the first available table.
    col_to_colorby
        Name of the categorical column (e.g., "celltype")

    Returns
    -------
    True if <col_to_colorby>_colors exists in the table's .uns, False otherwise
    """
    # Determine which table to use
    if table_name is not None:
        if table_name not in sdata.tables:
            return False
        table_to_use = table_name
    else:
        if len(sdata.tables.keys()) == 0:
            return False
        table_to_use = list(sdata.tables.keys())[0]

    adata = sdata.tables[table_to_use]
    color_key = f"{col_to_colorby}_colors"
    return color_key in adata.uns


def _extract_colors_from_table_uns(
    sdata: sd.SpatialData,
    table_name: str | None,
    col_to_colorby: str,
    color_source_vector: ArrayLike | pd.Series[CategoricalDtype],
    na_color: ColorLike,
) -> Mapping[str, str] | None:
    """
    Extract categorical colors from the <column_name>_colors pattern in adata.uns.

    This function looks for colors stored in the format <col_to_colorby>_colors in the
    specified table's .uns slot and creates a mapping from categories to colors.

    Parameters
    ----------
    sdata
        SpatialData object containing tables
    table_name
        Name of the table to look in. If None, uses the first available table.
    col_to_colorby
        Name of the categorical column (e.g., "celltype")
    color_source_vector
        Categorical vector containing the categories to map
    na_color
        Color to use for NaN/missing values

    Returns
    -------
    Mapping from category names to hex colors, or None if colors not found
    """
    # Determine which table to use
    if table_name is not None:
        if table_name not in sdata.tables:
            logger.warning(f"Table '{table_name}' not found in sdata. Available tables: {list(sdata.tables.keys())}")
            return None
        table_to_use = table_name
    else:
        if len(sdata.tables) == 0:
            logger.warning("No tables found in sdata.")
            return None
        table_to_use = list(sdata.tables.keys())[0]
        logger.info(f"No table name provided, using '{table_to_use}' for color extraction.")

    adata = sdata.tables[table_to_use]
    color_key = f"{col_to_colorby}_colors"

    # Check if the color pattern exists
    if color_key not in adata.uns:
        logger.debug(f"Color key '{color_key}' not found in table '{table_to_use}' uns.")
        return None

    # Extract colors and categories
    stored_colors = adata.uns[color_key]
    categories = color_source_vector.categories.tolist()

    # Validate na_color format
    if "#" not in str(na_color):
        logger.warning("Expected `na_color` to be a hex color, converting...")
        na_color = to_hex(to_rgba(na_color)[:3])

    # Strip alpha channel from na_color if present
    if len(str(na_color)) == 9:  # #rrggbbaa format
        na_color = str(na_color)[:7]  # Keep only #rrggbb

    # Convert stored colors to hex format (without alpha channel)
    try:
        hex_colors = []
        for color in stored_colors:
            rgba = to_rgba(color)[:3]  # Take only RGB, drop alpha
            hex_color = to_hex(rgba)
            # Ensure we strip alpha channel if present
            if len(hex_color) == 9:  # #rrggbbaa format
                hex_color = hex_color[:7]  # Keep only #rrggbb
            hex_colors.append(hex_color)
    except (TypeError, ValueError) as e:
        logger.warning(f"Error converting colors to hex format: {e}")
        return None

    # Create the mapping
    color_mapping = {}

    # Map categories to colors
    for i, category in enumerate(categories):
        if i < len(hex_colors):
            color_mapping[category] = hex_colors[i]
        else:
            # Not enough colors provided, use na_color for extra categories
            logger.warning(f"Not enough colors provided for category '{category}', using na_color.")
            color_mapping[category] = na_color

    # Add NaN category
    color_mapping["NaN"] = na_color

    logger.info(f"Successfully extracted {len(hex_colors)} colors from '{color_key}' in table '{table_to_use}'.")
    return color_mapping


def _modify_categorical_color_mapping(
    mapping: Mapping[str, str],
    groups: list[str] | str | None = None,
    palette: list[str] | str | None = None,
) -> Mapping[str, str]:
    if groups is None or isinstance(groups, list) and groups[0] is None:
        return mapping

    if palette is None or isinstance(palette, list) and palette[0] is None:
        # subset base mapping to only those specified in groups
        modified_mapping = {key: mapping[key] for key in mapping if key in groups or key == "NaN"}
    elif len(palette) == len(groups) and isinstance(groups, list) and isinstance(palette, list):
        modified_mapping = dict(zip(groups, palette, strict=True))
    else:
        raise ValueError(f"Expected palette to be of length `{len(groups)}`, found `{len(palette)}`.")

    return modified_mapping


def _get_default_categorial_color_mapping(
    color_source_vector: ArrayLike | pd.Series[CategoricalDtype],
    cmap_params: CmapParams | None = None,
) -> Mapping[str, str]:
    len_cat = len(color_source_vector.categories.unique())
    # Try to use provided colormap first
    if cmap_params is not None and cmap_params.cmap is not None and not cmap_params.cmap_is_default:
        # Generate evenly spaced indices for the colormap
        color_idx = np.linspace(0, 1, len_cat)
        if isinstance(cmap_params.cmap, ListedColormap):
            palette = [to_hex(x) for x in cmap_params.cmap(color_idx)]
        elif isinstance(cmap_params.cmap, LinearSegmentedColormap):
            palette = [to_hex(cmap_params.cmap(x)) for x in color_idx]
        else:
            # Fall back to default palettes if cmap is not of expected type
            palette = None
    else:
        palette = None

    # Fall back to default palettes if needed
    if palette is None:
        if len_cat <= 20:
            palette = default_20
        elif len_cat <= 28:
            palette = default_28
        elif len_cat <= len(default_102):  # 103 colors
            palette = default_102
        else:
            palette = ["grey"] * len_cat
            logger.info("input has more than 103 categories. Uniform 'grey' color will be used for all categories.")

    return dict(zip(color_source_vector.categories, palette[:len_cat], strict=True))


def _get_categorical_color_mapping(
    adata: AnnData | None,
    na_color: Color,
    cluster_key: str | None = None,
    color_source_vector: ArrayLike | pd.Series[CategoricalDtype] | None = None,
    cmap_params: CmapParams | None = None,
    alpha: float = 1,
    groups: list[str] | str | None = None,
    palette: list[str] | str | None = None,
    render_type: Literal["points"] | None = None,
) -> Mapping[str, str]:
    if not isinstance(color_source_vector, Categorical):
        raise TypeError(f"Expected `categories` to be a `Categorical`, but got {type(color_source_vector).__name__}")

    if isinstance(groups, str):
        groups = [groups]

    if not palette and render_type == "points" and cmap_params is not None and not cmap_params.cmap_is_default:
        palette = cmap_params.cmap

        color_idx = color_idx = np.linspace(0, 1, len(color_source_vector.categories))
        if isinstance(palette, ListedColormap):
            palette = [to_hex(x) for x in palette(color_idx, alpha=alpha)]
        elif isinstance(palette, LinearSegmentedColormap):
            palette = [to_hex(palette(x, alpha=alpha)) for x in color_idx]  # type: ignore[attr-defined]
        return dict(zip(color_source_vector.categories, palette, strict=True))

    if isinstance(palette, str):
        palette = [palette]

    if cluster_key is None:
        # user didn't specify a column to use for coloring
        base_mapping = _get_default_categorial_color_mapping(
            color_source_vector=color_source_vector, cmap_params=cmap_params
        )
    else:
        base_mapping = _generate_base_categorial_color_mapping(
            adata=adata,
            cluster_key=cluster_key,
            color_source_vector=color_source_vector,
            na_color=na_color,
            cmap_params=cmap_params,
        )

    return _modify_categorical_color_mapping(mapping=base_mapping, groups=groups, palette=palette)


def _maybe_set_colors(
    source: AnnData,
    target: AnnData,
    key: str,
    palette: str | ListedColormap | Cycler | Sequence[Any] | None = None,
) -> None:
    color_key = f"{key}_colors"
    try:
        if palette is not None:
            raise KeyError("Unable to copy the palette when there was other explicitly specified.")
        target.uns[color_key] = source.uns[color_key]
    except KeyError:
        if isinstance(palette, str):
            palette = ListedColormap([palette])
        if isinstance(palette, ListedColormap):  # `scanpy` requires it
            palette = cycler(color=palette.colors)
        palette = None
        add_colors_for_categorical_sample_annotation(target, key=key, force_update_colors=True, palette=palette)


def _decorate_axs(
    ax: Axes,
    cax: PatchCollection,
    fig_params: FigParams,
    value_to_plot: str | None,
    color_source_vector: pd.Series[CategoricalDtype] | Categorical,
    color_vector: pd.Series[CategoricalDtype] | Categorical,
    adata: AnnData | None = None,
    palette: ListedColormap | str | list[str] | None = None,
    alpha: float = 1.0,
    na_color: Color = Color("default"),
    legend_fontsize: int | float | _FontSize | None = None,
    legend_fontweight: int | _FontWeight = "bold",
    legend_loc: str | None = "right margin",
    legend_fontoutline: int | None = None,
    na_in_legend: bool = True,
    colorbar: bool = True,
    scalebar_dx: Sequence[float] | None = None,
    scalebar_units: Sequence[str] | None = None,
    scalebar_kwargs: Mapping[str, Any] = MappingProxyType({}),
) -> Axes:
    if value_to_plot is not None:
        # if only dots were plotted without an associated value
        # there is not need to plot a legend or a colorbar

        if legend_fontoutline is not None:
            path_effect = [patheffects.withStroke(linewidth=legend_fontoutline, foreground="w")]
        else:
            path_effect = []

        # Adding legends
        if color_source_vector is not None and isinstance(color_source_vector.dtype, pd.CategoricalDtype):
            # order of clusters should agree to palette order
            clusters = color_source_vector.remove_unused_categories().unique()
            clusters = clusters[~clusters.isnull()]
            # derive mapping from color_source_vector and color_vector
            group_to_color_matching = pd.DataFrame(
                {
                    "cats": color_source_vector.remove_unused_categories(),
                    "color": color_vector,
                }
            )
            color_mapping = group_to_color_matching.drop_duplicates("cats").set_index("cats")["color"].to_dict()
            _add_categorical_legend(
                ax,
                pd.Categorical(values=color_source_vector, categories=clusters),
                palette=color_mapping,
                legend_loc=legend_loc,
                legend_fontweight=legend_fontweight,
                legend_fontsize=legend_fontsize,
                legend_fontoutline=path_effect,
                na_color=[na_color.get_hex()],
                na_in_legend=na_in_legend,
                multi_panel=fig_params.axs is not None,
            )
        elif colorbar:
            # TODO: na_in_legend should have some effect here
            cb = plt.colorbar(cax, ax=ax, pad=0.01, fraction=0.08, aspect=30)
            cb.solids.set_alpha(alpha)

    if isinstance(scalebar_dx, list) and isinstance(scalebar_units, list):
        scalebar = ScaleBar(scalebar_dx, units=scalebar_units, **scalebar_kwargs)
        ax.add_artist(scalebar)

    return ax


def _get_list(
    var: Any,
    _type: type[Any] | tuple[type[Any], ...],
    ref_len: int | None = None,
    name: str | None = None,
) -> list[Any]:
    """
    Get a list from a variable.

    Parameters
    ----------
    var
        Variable to convert to a list.
    _type
        Type of the elements in the list.
    ref_len
        Reference length of the list.
    name
        Name of the variable.

    Returns
    -------
    List
    """
    if isinstance(var, _type):
        return [var] if ref_len is None else ([var] * ref_len)
    if isinstance(var, list):
        if ref_len is not None and ref_len != len(var):
            raise ValueError(
                f"Variable: `{name}` has length: {len(var)}, which is not equal to reference length: {ref_len}."
            )
        for v in var:
            if not isinstance(v, _type):
                raise ValueError(f"Variable: `{name}` has invalid type: {type(v)}, expected: {_type}.")
        return var

    raise ValueError(f"Can't make a list from variable: `{var}`")


def save_fig(
    fig: Figure,
    path: str | Path,
    make_dir: bool = True,
    ext: str = "png",
    **kwargs: Any,
) -> None:
    """
    Save a figure.

    Parameters
    ----------
    fig
        Figure to save.
    path
        Path where to save the figure. If path is relative, save it under :attr:`scanpy.settings.figdir`.
    make_dir
        Whether to try making the directory if it does not exist.
    ext
        Extension to use if none is provided.
    kwargs
        Keyword arguments for :func:`matplotlib.figure.Figure.savefig`.

    Returns
    -------
    None
        Just saves the plot.
    """
    if os.path.splitext(path)[1] == "":
        path = f"{path}.{ext}"

    path = Path(path)

    if not path.is_absolute():
        path = Path(settings.figdir) / path

    if make_dir:
        try:
            path.parent.mkdir(parents=True, exist_ok=True)
        except OSError as e:
            logger.debug(f"Unable to create directory `{path.parent}`. Reason: `{e}`")

    logger.debug(f"Saving figure to `{path!r}`")

    kwargs.setdefault("bbox_inches", "tight")
    kwargs.setdefault("transparent", True)

    fig.savefig(path, **kwargs)


def _get_linear_colormap(colors: list[str], background: str) -> list[LinearSegmentedColormap]:
    return [LinearSegmentedColormap.from_list(c, [background, c], N=256) for c in colors]


def _collect_polygon_rings(
    geom: shapely.Polygon | shapely.MultiPolygon,
) -> list[tuple[np.ndarray, list[np.ndarray]]]:
    """Collect exterior/interior coordinate rings from (Multi)Polygons."""
    polygons: list[tuple[np.ndarray, list[np.ndarray]]] = []

    def _collect(part: shapely.Polygon | shapely.MultiPolygon) -> None:
        if part.geom_type == "Polygon":
            exterior = np.asarray(part.exterior.coords)
            interiors = [np.asarray(interior.coords) for interior in part.interiors]
            polygons.append((exterior, interiors))
        elif part.geom_type == "MultiPolygon":
            for child in part.geoms:
                _collect(child)
        else:
            raise ValueError(f"Unhandled geometry type: {repr(part.geom_type)}")

    _collect(geom)
    return polygons


def _create_ring_codes(length: int) -> npt.NDArray[np.uint8]:
    codes = np.full(length, mpath.Path.LINETO, dtype=mpath.Path.code_type)
    codes[0] = mpath.Path.MOVETO
    return codes


def _make_patch_from_multipolygon(mp: shapely.MultiPolygon) -> mpatches.PathPatch:
    # https://matplotlib.org/stable/gallery/shapes_and_collections/donut.html

    patches = []
    for exterior, interiors in _collect_polygon_rings(mp):
        if len(interiors) == 0:
            patches.append(mpatches.Polygon(exterior, closed=True))
            continue

        ring_vertices = [exterior]
        ring_codes = [_create_ring_codes(len(exterior))]
        for hole in interiors:
            reversed_hole = hole[::-1]
            ring_vertices.append(reversed_hole)
            ring_codes.append(_create_ring_codes(len(reversed_hole)))

        vertices = np.concatenate(ring_vertices)
        all_codes = np.concatenate(ring_codes)
        patches.append(mpatches.PathPatch(mpath.Path(vertices, all_codes)))

    return patches


def _mpl_ax_contains_elements(ax: Axes) -> bool:
    """Check if any objects have been plotted on the axes object.

    While extracting the extent, we need to know if the axes object has just been
    initialised and therefore has extent (0, 1), (0,1) or if it has been plotted on
    and therefore has a different extent.

    Based on: https://stackoverflow.com/a/71966295
    """
    return (
        len(ax.lines) > 0 or len(ax.collections) > 0 or len(ax.images) > 0 or len(ax.patches) > 0 or len(ax.tables) > 0
    )


def _get_valid_cs(
    sdata: sd.SpatialData,
    coordinate_systems: list[str],
    render_images: bool,
    render_labels: bool,
    render_points: bool,
    render_shapes: bool,
    elements: list[str],
) -> list[str]:
    """Get names of the valid coordinate systems.

    Valid cs are cs that contain elements to be rendered:
    1. In case the user specified elements:
        all cs that contain at least one of those elements
    2. Else:
        all cs that contain at least one element that should
        be rendered (depending on whether images/points/labels/...
        should be rendered)
    """
    cs_mapping = _get_coordinate_system_mapping(sdata)
    valid_cs = []
    for cs in coordinate_systems:
        if (
            elements
            and any(e in elements for e in cs_mapping[cs])
            or not elements
            and (
                (len(sdata.images.keys()) > 0 and render_images)
                or (len(sdata.labels.keys()) > 0 and render_labels)
                or (len(sdata.points.keys()) > 0 and render_points)
                or (len(sdata.shapes.keys()) > 0 and render_shapes)
            )
        ):  # not nice, but ruff wants it (SIM114)
            valid_cs.append(cs)
        else:
            logger.info(f"Dropping coordinate system '{cs}' since it doesn't have relevant elements.")
    return valid_cs


def _rasterize_if_necessary(
    image: DataArray,
    dpi: float,
    width: float,
    height: float,
    coordinate_system: str,
    extent: dict[str, tuple[float, float]],
) -> DataArray:
    """Ensure fast rendering by adapting the resolution if necessary.

    A DataArray is prepared for plotting. To improve performance, large images are rasterized.

    Parameters
    ----------
    image
        Input spatial image that should be rendered
    dpi
        Resolution of the figure
    width
        Width (in inches) of the figure
    height
        Height (in inches) of the figure
    coordinate_system
        name of the coordinate system the image belongs to
    extent
        extent of the (full size) image. Must be a dict containing a tuple with min and
        max extent for the keys "x" and "y".

    Returns
    -------
    DataArray
        Spatial image ready for rendering
    """
    has_c_dim = len(image.shape) == 3
    if has_c_dim:
        y_dims = image.shape[1]
        x_dims = image.shape[2]
    else:
        y_dims = image.shape[0]
        x_dims = image.shape[1]

    target_y_dims = dpi * height
    target_x_dims = dpi * width

    # Heuristics for when to rasterize
    do_rasterization = y_dims > target_y_dims + 100 or x_dims > target_x_dims + 100
    if x_dims < 2000 and y_dims < 2000:
        do_rasterization = False

    if do_rasterization:
        logger.info("Rasterizing image for faster rendering.")
        target_unit_to_pixels = min(target_y_dims / y_dims, target_x_dims / x_dims)
        image = rasterize(
            image,
            ("y", "x"),
            [extent["y"][0], extent["x"][0]],
            [extent["y"][1], extent["x"][1]],
            coordinate_system,
            target_unit_to_pixels=target_unit_to_pixels,
        )

    return image


def _multiscale_to_spatial_image(
    multiscale_image: DataTree,
    dpi: float,
    width: float,
    height: float,
    scale: str | None = None,
    is_label: bool = False,
) -> DataArray:
    """Extract the DataArray to be rendered from a multiscale image.

    From the `DataTree`, the scale that fits the given image size and dpi most is selected
    and returned. In case the lowest resolution is still too high, a rasterization step is added.

    Parameters
    ----------
    multiscale_image
        `DataTree` that should be rendered
    dpi
        dpi of the target image
    width
        width of the target image in inches
    height
        height of the target image in inches
    scale
        specific scale that the user chose, if None the heuristic is used
    is_label
        When True, the multiscale image contains labels which don't contain the `c` dimension

    Returns
    -------
    DataArray
        To be rendered, extracted from the DataTree respecting the dpi and size of the target image.
    """
    scales = [leaf.name for leaf in multiscale_image.leaves]
    x_dims = [multiscale_image[scale].dims["x"] for scale in scales]
    y_dims = [multiscale_image[scale].dims["y"] for scale in scales]

    if isinstance(scale, str):
        if scale not in scales and scale != "full":
            raise ValueError(f'Scale {scale} does not exist. Please select one of {scales} or set scale = "full"!')
        optimal_scale = scale
        if scale == "full":
            # use scale with highest resolution
            optimal_scale = scales[np.argmax(x_dims)]
    else:
        # ensure that lists are sorted
        order = np.argsort(x_dims)
        scales = [scales[i] for i in order]
        x_dims = [x_dims[i] for i in order]
        y_dims = [y_dims[i] for i in order]

        optimal_x = width * dpi
        optimal_y = height * dpi

        # get scale where the dimensions are close to the optimal values
        # when possible, pick higher resolution (worst case: downscaled afterwards)
        optimal_index_y = np.searchsorted(y_dims, optimal_y)
        if optimal_index_y == len(y_dims):
            optimal_index_y -= 1
        optimal_index_x = np.searchsorted(x_dims, optimal_x)
        if optimal_index_x == len(x_dims):
            optimal_index_x -= 1

        # pick the scale with higher resolution (worst case: downscaled afterwards)
        optimal_scale = scales[min(int(optimal_index_x), int(optimal_index_y))]

    # NOTE: problematic if there are cases with > 1 data variable
    data_var_keys = list(multiscale_image[optimal_scale].data_vars)
    image = multiscale_image[optimal_scale][data_var_keys[0]]

    return Labels2DModel.parse(image) if is_label else Image2DModel.parse(image, c_coords=image.coords["c"].values)


def _get_elements_to_be_rendered(
    render_cmds: list[
        tuple[
            str,
            ImageRenderParams | LabelsRenderParams | PointsRenderParams | ShapesRenderParams,
        ]
    ],
    cs_contents: pd.DataFrame,
    cs: str,
) -> list[str]:
    """
    Get the names of the elements to be rendered in the plot.

    Parameters
    ----------
    render_cmds
        List of tuples containing the commands and their respective parameters.
    cs_contents
        The dataframe indicating for each coordinate system which SpatialElements it contains.
    cs
        The name of the coordinate system to query cs_contents for.

    Returns
    -------
    List of names of the SpatialElements to be rendered in the plot.
    """
    elements_to_be_rendered: list[str] = []
    render_cmds_map = {
        "render_images": "has_images",
        "render_shapes": "has_shapes",
        "render_points": "has_points",
        "render_labels": "has_labels",
    }

    cs_query = cs_contents.query(f"cs == '{cs}'")

    for cmd, params in render_cmds:
        key = render_cmds_map.get(cmd)
        if key and cs_query[key][0]:
            elements_to_be_rendered += [params.element]

    return elements_to_be_rendered


def _validate_show_parameters(
    coordinate_systems: list[str] | str | None,
    legend_fontsize: int | float | _FontSize | None,
    legend_fontweight: int | _FontWeight,
    legend_loc: str | None,
    legend_fontoutline: int | None,
    na_in_legend: bool,
    colorbar: bool,
    wspace: float | None,
    hspace: float,
    ncols: int,
    frameon: bool | None,
    figsize: tuple[float, float] | None,
    dpi: int | None,
    fig: Figure | None,
    title: list[str] | str | None,
    share_extent: bool,
    pad_extent: int | float,
    ax: list[Axes] | Axes | None,
    return_ax: bool,
    save: str | Path | None,
) -> None:
    if coordinate_systems is not None and not isinstance(coordinate_systems, list | str):
        raise TypeError("Parameter 'coordinate_systems' must be a string or a list of strings.")

    font_weights = ["light", "normal", "medium", "semibold", "bold", "heavy", "black"]
    if legend_fontweight is not None and (
        not isinstance(legend_fontweight, int | str)
        or (isinstance(legend_fontweight, str) and legend_fontweight not in font_weights)
    ):
        readable_font_weights = ", ".join(font_weights[:-1]) + ", or " + font_weights[-1]
        raise TypeError(
            "Parameter 'legend_fontweight' must be an integer or one of",
            f"the following strings: {readable_font_weights}.",
        )

    font_sizes = [
        "xx-small",
        "x-small",
        "small",
        "medium",
        "large",
        "x-large",
        "xx-large",
    ]

    if legend_fontsize is not None and (
        not isinstance(legend_fontsize, int | float | str)
        or (isinstance(legend_fontsize, str) and legend_fontsize not in font_sizes)
    ):
        readable_font_sizes = ", ".join(font_sizes[:-1]) + ", or " + font_sizes[-1]
        raise TypeError(
            "Parameter 'legend_fontsize' must be an integer, a float, or ",
            f"one of the following strings: {readable_font_sizes}.",
        )

    if legend_loc is not None and not isinstance(legend_loc, str):
        raise TypeError("Parameter 'legend_loc' must be a string.")

    if legend_fontoutline is not None and not isinstance(legend_fontoutline, int):
        raise TypeError("Parameter 'legend_fontoutline' must be an integer.")

    if not isinstance(na_in_legend, bool):
        raise TypeError("Parameter 'na_in_legend' must be a boolean.")

    if not isinstance(colorbar, bool):
        raise TypeError("Parameter 'colorbar' must be a boolean.")

    if wspace is not None and not isinstance(wspace, float):
        raise TypeError("Parameter 'wspace' must be a float.")

    if not isinstance(hspace, float):
        raise TypeError("Parameter 'hspace' must be a float.")

    if not isinstance(ncols, int):
        raise TypeError("Parameter 'ncols' must be an integer.")

    if frameon is not None and not isinstance(frameon, bool):
        raise TypeError("Parameter 'frameon' must be a boolean.")

    if figsize is not None and not isinstance(figsize, tuple):
        raise TypeError("Parameter 'figsize' must be a tuple of two floats.")

    if dpi is not None and not isinstance(dpi, int):
        raise TypeError("Parameter 'dpi' must be an integer.")

    if fig is not None and not isinstance(fig, Figure):
        raise TypeError("Parameter 'fig' must be a matplotlib.figure.Figure.")

    if title is not None and not isinstance(title, list | str):
        raise TypeError("Parameter 'title' must be a string or a list of strings.")

    if not isinstance(share_extent, bool):
        raise TypeError("Parameter 'share_extent' must be a boolean.")

    if not isinstance(pad_extent, int | float):
        raise TypeError("Parameter 'pad_extent' must be numeric.")

    if ax is not None and not isinstance(ax, Axes | list):
        raise TypeError("Parameter 'ax' must be a matplotlib.axes.Axes or a list of Axes.")

    if not isinstance(return_ax, bool):
        raise TypeError("Parameter 'return_ax' must be a boolean.")

    if save is not None and not isinstance(save, str | Path):
        raise TypeError("Parameter 'save' must be a string or a pathlib.Path.")


def _type_check_params(param_dict: dict[str, Any], element_type: str) -> dict[str, Any]:
    if (element := param_dict.get("element")) is not None and not isinstance(element, str):
        raise ValueError(
            "Parameter 'element' must be a string. If you want to display more elements, pass `element` "
            "as `None` or chain pl.render(...).pl.render(...).pl.show()"
        )
    if element_type == "images":
        param_dict["element"] = [element] if element is not None else list(param_dict["sdata"].images.keys())
    elif element_type == "labels":
        param_dict["element"] = [element] if element is not None else list(param_dict["sdata"].labels.keys())
    elif element_type == "points":
        param_dict["element"] = [element] if element is not None else list(param_dict["sdata"].points.keys())
    elif element_type == "shapes":
        param_dict["element"] = [element] if element is not None else list(param_dict["sdata"].shapes.keys())

    if (channel := param_dict.get("channel")) is not None and not isinstance(channel, list | str | int):
        raise TypeError("Parameter 'channel' must be a string, an integer, or a list of strings or integers.")
    if isinstance(channel, list):
        if not all(isinstance(c, str | int) for c in channel):
            raise TypeError("Each item in 'channel' list must be a string or an integer.")
        if not all(isinstance(c, type(channel[0])) for c in channel):
            raise TypeError("Each item in 'channel' list must be of the same type, either string or integer.")

    elif "channel" in param_dict:
        param_dict["channel"] = [channel] if channel is not None else None

    if (contour_px := param_dict.get("contour_px")) and not isinstance(contour_px, int):
        raise TypeError("Parameter 'contour_px' must be an integer.")

    if (color := param_dict.get("color")) and element_type in {
        "shapes",
        "points",
        "labels",
    }:
        if not isinstance(color, str | tuple | list):
            raise TypeError("Parameter 'color' must be a string or a tuple/list of floats.")
        if element_type in {"shapes", "points"}:
            if _is_color_like(color):
                logger.info("Value for parameter 'color' appears to be a color, using it as such.")
                param_dict["col_for_color"] = None
                param_dict["color"] = Color(color)
                if param_dict["color"].alpha_is_user_defined():
                    if element_type == "points" and param_dict.get("alpha") is None:
                        param_dict["alpha"] = param_dict["color"].get_alpha_as_float()
                    elif element_type == "shapes" and param_dict.get("fill_alpha") is None:
                        param_dict["fill_alpha"] = param_dict["color"].get_alpha_as_float()
                    else:
                        logger.info(
                            f"Alpha implied by color '{color}' is ignored since the parameter 'alpha' or 'fill_alpha' "
                            "is set and its value takes precedence."
                        )
            elif isinstance(color, str):
                param_dict["col_for_color"] = color
                param_dict["color"] = None
            else:
                raise ValueError(f"{color} is not a valid RGB(A) array and therefore can't be used as 'color' value.")
    elif "color" in param_dict and element_type != "labels":
        param_dict["col_for_color"] = None

    if outline_width := param_dict.get("outline_width"):
        # outline_width only exists for shapes at the moment
        if isinstance(outline_width, tuple):
            for ow in outline_width:
                if isinstance(ow, float | int):
                    if ow < 0:
                        raise ValueError("Parameter 'outline_width' cannot contain negative values.")
                else:
                    raise TypeError("Parameter 'outline_width' must contain only numerics when it is a tuple.")
        elif not isinstance(outline_width, float | int):
            raise TypeError("Parameter 'outline_width' must be numeric or a tuple of two numerics.")
        if isinstance(outline_width, float | int) and outline_width < 0:
            raise ValueError("Parameter 'outline_width' cannot be negative.")

    if outline_alpha := param_dict.get("outline_alpha"):
        if isinstance(outline_alpha, tuple):
            if element_type != "shapes":
                raise ValueError("Parameter 'outline_alpha' must be a single numeric.")
            if len(outline_alpha) == 1:
                if not isinstance(outline_alpha[0], float | int) or not 0 <= outline_alpha[0] <= 1:
                    raise TypeError("Parameter 'outline_alpha' must be numeric and between 0 and 1.")
                param_dict["outline_alpha"] = outline_alpha[0]
            elif len(outline_alpha) < 1:
                raise ValueError("Empty tuple is not supported as input for outline_alpha!")
            else:
                if len(outline_alpha) > 2:
                    logger.warning(
                        f"Tuple of length {len(outline_alpha)} was passed for outline_alpha, only first two positions "
                        "are used since more than 2 outlines are not supported!"
                    )
                if (
                    not isinstance(outline_alpha[0], float | int)
                    or not isinstance(outline_alpha[1], float | int)
                    or not 0 <= outline_alpha[0] <= 1
                    or not 0 <= outline_alpha[1] <= 1
                ):
                    raise TypeError("Parameter 'outline_alpha' must contain numeric values between 0 and 1.")
                param_dict["outline_alpha"] = (outline_alpha[0], outline_alpha[1])
        elif not isinstance(outline_alpha, float | int) or not 0 <= outline_alpha <= 1:
            raise TypeError("Parameter 'outline_alpha' must be numeric and between 0 and 1.")

    if outline_color := param_dict.get("outline_color"):
        if not isinstance(outline_color, str | tuple | list):
            raise TypeError("Parameter 'color' must be a string or a tuple/list of floats or colors.")
        if isinstance(outline_color, tuple | list):
            if len(outline_color) < 1:
                raise ValueError("Empty tuple is not supported as input for outline_color!")
            if len(outline_color) == 1:
                param_dict["outline_color"] = Color(outline_color[0])
            elif len(outline_color) == 2:
                # assuming the case of 2 outlines
                param_dict["outline_color"] = (Color(outline_color[0]), Color(outline_color[1]))
            elif len(outline_color) in [3, 4]:
                # assuming RGB(A) array
                param_dict["outline_color"] = Color(outline_color)
            else:
                raise ValueError(
                    f"Tuple/List of length {len(outline_color)} was passed for outline_color. Valid options would be: "
                    "tuple of 2 colors (for 2 outlines) or an RGB(A) array, aka a list/tuple of 3-4 floats."
                )
        else:
            param_dict["outline_color"] = Color(outline_color)

    if contour_px is not None and contour_px <= 0:
        raise ValueError("Parameter 'contour_px' must be a positive number.")

    if (alpha := param_dict.get("alpha")) is not None:
        if not isinstance(alpha, float | int):
            raise TypeError("Parameter 'alpha' must be numeric.")
        if not 0 <= alpha <= 1:
            raise ValueError("Parameter 'alpha' must be between 0 and 1.")
    elif element_type == "points":
        # set default alpha for points if not given by user explicitly or implicitly (as part of color)
        param_dict["alpha"] = 1.0

    if (fill_alpha := param_dict.get("fill_alpha")) is not None:
        if not isinstance(fill_alpha, float | int):
            raise TypeError("Parameter 'fill_alpha' must be numeric.")
        if fill_alpha < 0:
            raise ValueError("Parameter 'fill_alpha' cannot be negative.")
    elif element_type == "shapes":
        # set default fill_alpha for shapes if not given by user explicitly or implicitly (as part of color)
        param_dict["fill_alpha"] = 1.0

    if (cmap := param_dict.get("cmap")) is not None and (palette := param_dict.get("palette")) is not None:
        raise ValueError("Both `palette` and `cmap` are specified. Please specify only one of them.")
    param_dict["cmap"] = cmap

    if (groups := param_dict.get("groups")) is not None:
        if not isinstance(groups, list | str):
            raise TypeError("Parameter 'groups' must be a string or a list of strings.")
        if isinstance(groups, str):
            param_dict["groups"] = [groups]
        elif not all(isinstance(g, str) for g in groups):
            raise TypeError("Each item in 'groups' must be a string.")

    palette = param_dict["palette"]

    if isinstance((palette := param_dict["palette"]), list):
        if not all(isinstance(p, str) for p in palette):
            raise ValueError("If specified, parameter 'palette' must contain only strings.")
    elif isinstance(palette, str | type(None)) and "palette" in param_dict:
        param_dict["palette"] = [palette] if palette is not None else None

    if element_type in ["shapes", "points", "labels"] and (palette := param_dict.get("palette")) is not None:
        groups = param_dict.get("groups")
        if groups is None:
            raise ValueError("When specifying 'palette', 'groups' must also be specified.")
        if len(groups) != len(palette):
            raise ValueError(
                f"The length of 'palette' and 'groups' must be the same, length is {len(palette)} and"
                f"{len(groups)} respectively."
            )

    if isinstance(cmap, list):
        if not all(isinstance(c, Colormap | str) for c in cmap):
            raise TypeError("Each item in 'cmap' list must be a string or a Colormap.")
    elif isinstance(cmap, Colormap | str | type(None)):
        if "cmap" in param_dict:
            param_dict["cmap"] = [cmap] if cmap is not None else None
    else:
        raise TypeError("Parameter 'cmap' must be a string, a Colormap, or a list of these types.")

    # validation happens within Color constructor
    param_dict["na_color"] = Color(param_dict.get("na_color"))

    if (norm := param_dict.get("norm")) is not None:
        if element_type in {"images", "labels"} and not isinstance(norm, Normalize):
            raise TypeError("Parameter 'norm' must be of type Normalize.")
        if element_type in {"shapes", "points"} and not isinstance(norm, bool | Normalize):
            raise TypeError("Parameter 'norm' must be a boolean or a mpl.Normalize.")

    if (scale := param_dict.get("scale")) is not None:
        if element_type in {"images", "labels"} and not isinstance(scale, str):
            raise TypeError("Parameter 'scale' must be a string if specified.")
        if element_type == "shapes":
            if not isinstance(scale, float | int):
                raise TypeError("Parameter 'scale' must be numeric.")
            if scale < 0:
                raise ValueError("Parameter 'scale' must be a positive number.")

    if size := param_dict.get("size"):
        if not isinstance(size, float | int):
            raise TypeError("Parameter 'size' must be numeric.")
        if size < 0:
            raise ValueError("Parameter 'size' must be a positive number.")

    if element_type == "shapes" and (shape := param_dict.get("shape")) is not None:
        valid_shapes = {"circle", "hex", "visium_hex", "square"}
        if not isinstance(shape, str):
            raise TypeError(f"Parameter 'shape' must be a String from {valid_shapes} if not None.")
        if shape not in valid_shapes:
            raise ValueError(f"'{shape}' is not supported for 'shape', please choose from {valid_shapes}.")

    table_name = param_dict.get("table_name")
    table_layer = param_dict.get("table_layer")
    if table_name and not isinstance(param_dict["table_name"], str):
        raise TypeError("Parameter 'table_name' must be a string.")

    if table_layer and not isinstance(param_dict["table_layer"], str):
        raise TypeError("Parameter 'table_layer' must be a string.")

    def _ensure_table_and_layer_exist_in_sdata(
        sdata: SpatialData, table_name: str | None, table_layer: str | None
    ) -> bool:
        """Ensure that table_name and table_layer are valid; throw error if not."""
        if table_name:
            if table_layer:
                if table_layer in sdata.tables[table_name].layers:
                    return True
                raise ValueError(f"Layer '{table_layer}' not found in table '{table_name}'.")
            return True  # using sdata.tables[table_name].X

        if table_layer:
            # user specified a layer but we have no tables => invalid
            if len(sdata.tables) == 0:
                raise ValueError("Trying to use 'table_layer' but no tables are present in the SpatialData object.")
            if len(sdata.tables) == 1:
                single_table_name = list(sdata.tables.keys())[0]
                if table_layer in sdata.tables[single_table_name].layers:
                    return True
                raise ValueError(f"Layer '{table_layer}' not found in table '{single_table_name}'.")
            # more than one tables, try to find which one has the given layer
            found_table = False
            for tname in sdata.tables:
                if table_layer in sdata.tables[tname].layers:
                    if found_table:
                        raise ValueError(
                            "Trying to guess 'table_name' based on 'table_layer', but found multiple matches."
                        )
                    found_table = True

            if found_table:
                return True

            raise ValueError(f"Layer '{table_layer}' not found in any table.")

        return True  # not using any table

    assert _ensure_table_and_layer_exist_in_sdata(param_dict.get("sdata"), table_name, table_layer)

    if (method := param_dict.get("method")) not in ["matplotlib", "datashader", None]:
        raise ValueError("If specified, parameter 'method' must be either 'matplotlib' or 'datashader'.")

    valid_ds_reduction_methods = [
        "sum",
        "mean",
        "any",
        "count",
        # "m2", -> not intended to be used alone (see https://datashader.org/api.html#datashader.reductions.m2)
        # "mode", -> not supported for points (see https://datashader.org/api.html#datashader.reductions.mode)
        "std",
        "var",
        "max",
        "min",
    ]
    if (ds_reduction := param_dict.get("ds_reduction")) and (ds_reduction not in valid_ds_reduction_methods):
        raise ValueError(f"Parameter 'ds_reduction' must be one of the following: {valid_ds_reduction_methods}.")

    if method == "datashader" and ds_reduction is None:
        param_dict["ds_reduction"] = "sum"

    return param_dict


def _validate_label_render_params(
    sdata: sd.SpatialData,
    element: str | None,
    cmap: list[Colormap | str] | Colormap | str | None,
    color: str | None,
    fill_alpha: float | int,
    contour_px: int | None,
    groups: list[str] | str | None,
    palette: list[str] | str | None,
    na_color: ColorLike | None,
    norm: Normalize | None,
    outline_alpha: float | int,
    scale: str | None,
    table_name: str | None,
    table_layer: str | None,
) -> dict[str, dict[str, Any]]:
    param_dict: dict[str, Any] = {
        "sdata": sdata,
        "element": element,
        "fill_alpha": fill_alpha,
        "contour_px": contour_px,
        "groups": groups,
        "palette": palette,
        "color": color,
        "na_color": na_color,
        "outline_alpha": outline_alpha,
        "cmap": cmap,
        "norm": norm,
        "scale": scale,
        "table_name": table_name,
        "table_layer": table_layer,
    }
    param_dict = _type_check_params(param_dict, "labels")

    element_params: dict[str, dict[str, Any]] = {}
    for el in param_dict["element"]:
        # ensure that the element exists in the SpatialData object
        _ = param_dict["sdata"][el]

        element_params[el] = {}
        element_params[el]["na_color"] = param_dict["na_color"]
        element_params[el]["cmap"] = param_dict["cmap"]
        element_params[el]["norm"] = param_dict["norm"]
        element_params[el]["fill_alpha"] = param_dict["fill_alpha"]
        element_params[el]["scale"] = param_dict["scale"]
        element_params[el]["outline_alpha"] = param_dict["outline_alpha"]
        element_params[el]["contour_px"] = param_dict["contour_px"]
        element_params[el]["table_layer"] = param_dict["table_layer"]

        element_params[el]["table_name"] = None
        element_params[el]["color"] = None
        color = param_dict["color"]
        if color is not None:
            color, table_name = _validate_col_for_column_table(sdata, el, color, param_dict["table_name"], labels=True)
            element_params[el]["table_name"] = table_name
            element_params[el]["color"] = color

        element_params[el]["palette"] = param_dict["palette"] if element_params[el]["table_name"] is not None else None
        element_params[el]["groups"] = param_dict["groups"] if element_params[el]["table_name"] is not None else None

    return element_params


def _validate_points_render_params(
    sdata: sd.SpatialData,
    element: str | None,
    alpha: float | int | None,
    color: ColorLike | None,
    groups: list[str] | str | None,
    palette: list[str] | str | None,
    na_color: ColorLike | None,
    cmap: list[Colormap | str] | Colormap | str | None,
    norm: Normalize | None,
    size: float | int,
    table_name: str | None,
    table_layer: str | None,
    ds_reduction: str | None,
) -> dict[str, dict[str, Any]]:
    param_dict: dict[str, Any] = {
        "sdata": sdata,
        "element": element,
        "alpha": alpha,
        "color": color,
        "groups": groups,
        "palette": palette,
        "na_color": na_color,
        "cmap": cmap,
        "norm": norm,
        "size": size,
        "table_name": table_name,
        "table_layer": table_layer,
        "ds_reduction": ds_reduction,
    }
    param_dict = _type_check_params(param_dict, "points")

    element_params: dict[str, dict[str, Any]] = {}
    for el in param_dict["element"]:
        # ensure that the element exists in the SpatialData object
        _ = param_dict["sdata"][el]

        element_params[el] = {}
        element_params[el]["na_color"] = param_dict["na_color"]
        element_params[el]["cmap"] = param_dict["cmap"]
        element_params[el]["norm"] = param_dict["norm"]
        element_params[el]["color"] = param_dict["color"]
        element_params[el]["size"] = param_dict["size"]
        element_params[el]["alpha"] = param_dict["alpha"]
        element_params[el]["table_layer"] = param_dict["table_layer"]

        element_params[el]["table_name"] = None
        element_params[el]["col_for_color"] = None
        if (col_for_color := param_dict["col_for_color"]) is not None:
            col_for_color, table_name = _validate_col_for_column_table(
                sdata, el, col_for_color, param_dict["table_name"]
            )
            element_params[el]["table_name"] = table_name
            element_params[el]["col_for_color"] = col_for_color

        element_params[el]["palette"] = param_dict["palette"] if param_dict["col_for_color"] is not None else None
        element_params[el]["groups"] = param_dict["groups"] if param_dict["col_for_color"] is not None else None
        element_params[el]["ds_reduction"] = param_dict["ds_reduction"]

    return element_params


def _validate_shape_render_params(
    sdata: sd.SpatialData,
    element: str | None,
    fill_alpha: float | int | None,
    groups: list[str] | str | None,
    palette: list[str] | str | None,
    color: ColorLike | None,
    na_color: ColorLike | None,
    outline_width: float | int | tuple[float | int, float | int] | None,
    outline_color: ColorLike | tuple[ColorLike] | None,
    outline_alpha: float | int | tuple[float | int, float | int] | None,
    cmap: list[Colormap | str] | Colormap | str | None,
    norm: Normalize | None,
    scale: float | int,
    table_name: str | None,
    table_layer: str | None,
    shape: Literal["circle", "hex", "visium_hex", "square"] | None,
    method: str | None,
    ds_reduction: str | None,
) -> dict[str, dict[str, Any]]:
    param_dict: dict[str, Any] = {
        "sdata": sdata,
        "element": element,
        "fill_alpha": fill_alpha,
        "groups": groups,
        "palette": palette,
        "color": color,
        "na_color": na_color,
        "outline_width": outline_width,
        "outline_color": outline_color,
        "outline_alpha": outline_alpha,
        "cmap": cmap,
        "norm": norm,
        "scale": scale,
        "table_name": table_name,
        "table_layer": table_layer,
        "shape": shape,
        "method": method,
        "ds_reduction": ds_reduction,
    }
    param_dict = _type_check_params(param_dict, "shapes")

    element_params: dict[str, dict[str, Any]] = {}
    for el in param_dict["element"]:
        # ensure that the element exists in the SpatialData object
        _ = param_dict["sdata"][el]

        element_params[el] = {}
        element_params[el]["fill_alpha"] = param_dict["fill_alpha"]
        element_params[el]["na_color"] = param_dict["na_color"]
        element_params[el]["outline_width"] = param_dict["outline_width"]
        element_params[el]["outline_color"] = param_dict["outline_color"]
        element_params[el]["outline_alpha"] = param_dict["outline_alpha"]
        element_params[el]["cmap"] = param_dict["cmap"]
        element_params[el]["norm"] = param_dict["norm"]
        element_params[el]["scale"] = param_dict["scale"]
        element_params[el]["table_layer"] = param_dict["table_layer"]
        element_params[el]["shape"] = param_dict["shape"]

        element_params[el]["color"] = param_dict["color"]

        element_params[el]["table_name"] = None
        element_params[el]["col_for_color"] = None
        if (col_for_color := param_dict["col_for_color"]) is not None:
            col_for_color, table_name = _validate_col_for_column_table(
                sdata, el, col_for_color, param_dict["table_name"]
            )
            element_params[el]["table_name"] = table_name
            element_params[el]["col_for_color"] = col_for_color

        element_params[el]["palette"] = param_dict["palette"] if param_dict["col_for_color"] is not None else None
        element_params[el]["groups"] = param_dict["groups"] if param_dict["col_for_color"] is not None else None
        element_params[el]["method"] = param_dict["method"]
        element_params[el]["ds_reduction"] = param_dict["ds_reduction"]

    return element_params


def _validate_col_for_column_table(
    sdata: SpatialData,
    element_name: str,
    col_for_color: str | None,
    table_name: str | None,
    labels: bool = False,
) -> tuple[str | None, str | None]:
    if not labels and col_for_color in sdata[element_name].columns:
        table_name = None
    elif table_name is not None:
        tables = get_element_annotators(sdata, element_name)
        if table_name not in tables or (
            col_for_color not in sdata[table_name].obs.columns and col_for_color not in sdata[table_name].var_names
        ):
            warnings.warn(
                f"Table '{table_name}' does not annotate element '{element_name}'.",
                UserWarning,
                stacklevel=2,
            )
            table_name = None
            col_for_color = None
    else:
        tables = get_element_annotators(sdata, element_name)
        for table_name in tables.copy():
            if col_for_color not in sdata[table_name].obs.columns and col_for_color not in sdata[table_name].var_names:
                tables.remove(table_name)
        if len(tables) == 0:
            col_for_color = None
        elif len(tables) >= 1:
            table_name = next(iter(tables))
            if len(tables) > 1:
                warnings.warn(
                    f"Multiple tables contain column '{col_for_color}', using table '{table_name}'.",
                    UserWarning,
                    stacklevel=2,
                )
    return col_for_color, table_name


def _validate_image_render_params(
    sdata: sd.SpatialData,
    element: str | None,
    channel: list[str] | list[int] | str | int | None,
    alpha: float | int | None,
    palette: list[str] | str | None,
    na_color: ColorLike | None,
    cmap: list[Colormap | str] | Colormap | str | None,
    norm: Normalize | None,
    scale: str | None,
) -> dict[str, dict[str, Any]]:
    param_dict: dict[str, Any] = {
        "sdata": sdata,
        "element": element,
        "channel": channel,
        "alpha": alpha,
        "palette": palette,
        "na_color": na_color,
        "cmap": cmap,
        "norm": norm,
        "scale": scale,
    }
    param_dict = _type_check_params(param_dict, "images")

    element_params: dict[str, dict[str, Any]] = {}
    for el in param_dict["element"]:
        element_params[el] = {}
        spatial_element = param_dict["sdata"][el]

        # robustly get channel names from image or multiscale image
        spatial_element_ch = (
            spatial_element.c.values if isinstance(spatial_element, DataArray) else spatial_element["scale0"].c.values
        )
        channel = param_dict["channel"]
        if channel is not None:
            # Normalize channel to always be a list of str or a list of int
            if isinstance(channel, str):
                channel = [channel]

            if isinstance(channel, int):
                channel = [channel]

            # If channel is a list, ensure all elements are the same type
            if not (isinstance(channel, list) and channel and all(isinstance(c, type(channel[0])) for c in channel)):
                raise TypeError("Each item in 'channel' list must be of the same type, either string or integer.")

            invalid = [c for c in channel if c not in spatial_element_ch]
            if invalid:
                raise ValueError(
                    f"Invalid channel(s): {', '.join(str(c) for c in invalid)}. Valid choices are: {spatial_element_ch}"
                )
            element_params[el]["channel"] = channel
        else:
            element_params[el]["channel"] = None

        element_params[el]["alpha"] = param_dict["alpha"]

        palette = param_dict["palette"]
        assert isinstance(palette, list | type(None))  # if present, was converted to list, just to make sure

        if isinstance(palette, list):
            # case A: single palette for all channels
            if len(palette) == 1:
                palette_length = len(channel) if channel is not None else len(spatial_element_ch)
                palette = palette * palette_length
            # case B: one palette per channel (either given or derived from channel length)
            channels_to_use = spatial_element_ch if element_params[el]["channel"] is None else channel
            if channels_to_use is not None and len(palette) != len(channels_to_use):
                raise ValueError(
                    f"Palette length ({len(palette)}) does not match channel length "
                    f"({', '.join(str(c) for c in channels_to_use)})."
                )
        element_params[el]["palette"] = palette
        element_params[el]["na_color"] = param_dict["na_color"]

        if (cmap := param_dict["cmap"]) is not None:
            if len(cmap) == 1:
                cmap_length = len(channel) if channel is not None else len(spatial_element_ch)
                cmap = cmap * cmap_length
            if (channel is not None and len(cmap) != len(channel)) or len(cmap) != len(spatial_element_ch):
                cmap = None
        element_params[el]["cmap"] = cmap
        element_params[el]["norm"] = param_dict["norm"]
        if (scale := param_dict["scale"]) and isinstance(sdata[el], DataTree):
            if scale not in list(sdata[el].keys()) and scale != "full":
                element_params[el]["scale"] = None
            else:
                element_params[el]["scale"] = scale
        else:
            element_params[el]["scale"] = scale

    return element_params


def _get_wanted_render_elements(
    sdata: SpatialData,
    sdata_wanted_elements: list[str],
    params: ImageRenderParams | LabelsRenderParams | PointsRenderParams | ShapesRenderParams,
    cs: str,
    element_type: Literal["images", "labels", "points", "shapes"],
) -> tuple[list[str], list[str], bool]:
    wants_elements = True
    if element_type in [
        "images",
        "labels",
        "points",
        "shapes",
    ]:  # Prevents eval security risk
        wanted_elements: list[str] = [params.element]
        wanted_elements_on_cs = [
            element for element in wanted_elements if cs in set(get_transformation(sdata[element], get_all=True).keys())
        ]

        sdata_wanted_elements.extend(wanted_elements_on_cs)
        return sdata_wanted_elements, wanted_elements_on_cs, wants_elements

    raise ValueError(f"Unknown element type {element_type}")


def _is_coercable_to_float(series: pd.Series) -> bool:
    numeric_series = pd.to_numeric(series, errors="coerce")
    return not numeric_series.isnull().any()


def _ax_show_and_transform(
    array: MaskedArray[tuple[int, ...], Any] | npt.NDArray[Any],
    trans_data: CompositeGenericTransform,
    ax: Axes,
    alpha: float | None = None,
    cmap: ListedColormap | LinearSegmentedColormap | None = None,
    zorder: int = 0,
    extent: list[float] | None = None,
    norm: Normalize | None = None,
) -> matplotlib.image.AxesImage:
    # default extent in mpl:
    image_extent = [-0.5, array.shape[1] - 0.5, array.shape[0] - 0.5, -0.5]
    if extent is not None:
        # make sure extent is [x_min, x_max, y_min, y_max]
        if extent[3] < extent[2]:
            extent[2], extent[3] = extent[3], extent[2]
        if extent[0] < 0:
            x_factor = array.shape[1] / (extent[1] - extent[0])
            image_extent[0] = image_extent[0] + (extent[0] * x_factor)
            image_extent[1] = image_extent[1] + (extent[0] * x_factor)
        if extent[2] < 0:
            y_factor = array.shape[0] / (extent[3] - extent[2])
            image_extent[2] = image_extent[2] + (extent[2] * y_factor)
            image_extent[3] = image_extent[3] + (extent[2] * y_factor)

    if not cmap and alpha is not None:
        im = ax.imshow(
            array,
            alpha=alpha,
            zorder=zorder,
            extent=tuple(image_extent),
            norm=norm,
        )
        im.set_transform(trans_data)
    else:
        im = ax.imshow(
            array,
            cmap=cmap,
            zorder=zorder,
            extent=tuple(image_extent),
            norm=norm,
        )
        im.set_transform(trans_data)
    return im


def set_zero_in_cmap_to_transparent(cmap: Colormap | str, steps: int | None = None) -> ListedColormap:
    """
    Modify colormap so that 0s are transparent.

    Parameters
    ----------
    cmap (Colormap | str): A matplotlib Colormap instance or a colormap name string.
    steps (int): The number of steps in the colormap.

    Returns
    -------
    ListedColormap: A new colormap instance with modified alpha values.
    """
    if isinstance(cmap, str):
        cmap = plt.get_cmap(cmap)

    colors = cmap(np.arange(steps or cmap.N))
    colors[0, :] = [1.0, 1.0, 1.0, 0.0]

    return ListedColormap(colors)


def _get_extent_and_range_for_datashader_canvas(
    spatial_element: SpatialElement,
    coordinate_system: str,
    ax: Axes,
    fig_params: FigParams,
) -> tuple[Any, Any, list[Any], list[Any], Any]:
    extent = get_extent(spatial_element, coordinate_system=coordinate_system)
    x_ext = [min(0, extent["x"][0]), extent["x"][1]]
    y_ext = [min(0, extent["y"][0]), extent["y"][1]]
    previous_xlim = ax.get_xlim()
    previous_ylim = ax.get_ylim()
    # increase range if sth larger was rendered on the axis before
    if _mpl_ax_contains_elements(ax):
        x_ext = [min(x_ext[0], previous_xlim[0]), max(x_ext[1], previous_xlim[1])]
        y_ext = (
            [
                min(y_ext[0], previous_ylim[1]),
                max(y_ext[1], previous_ylim[0]),
            ]
            if ax.yaxis_inverted()
            else [
                min(y_ext[0], previous_ylim[0]),
                max(y_ext[1], previous_ylim[1]),
            ]
        )

    # compute canvas size in pixels close to the actual image size to speed up computation
    plot_width = x_ext[1] - x_ext[0]
    plot_height = y_ext[1] - y_ext[0]
    plot_width_px = int(round(fig_params.fig.get_size_inches()[0] * fig_params.fig.dpi))
    plot_height_px = int(round(fig_params.fig.get_size_inches()[1] * fig_params.fig.dpi))
    factor: float
    factor = np.min([plot_width / plot_width_px, plot_height / plot_height_px])
    plot_width = int(np.round(plot_width / factor))
    plot_height = int(np.round(plot_height / factor))

    return plot_width, plot_height, x_ext, y_ext, factor


def _create_image_from_datashader_result(
    ds_result: ds.transfer_functions.Image | np.ndarray[Any, np.dtype[np.uint8]],
    factor: float,
    ax: Axes,
) -> tuple[MaskedArray[tuple[int, ...], Any], matplotlib.transforms.Transform]:
    # create SpatialImage from datashader output to get it back to original size
    rgba_image_data = ds_result.copy() if isinstance(ds_result, np.ndarray) else ds_result.to_numpy().base
    rgba_image_data = np.transpose(rgba_image_data, (2, 0, 1))
    rgba_image = Image2DModel.parse(
        rgba_image_data,
        dims=("c", "y", "x"),
        transformations={"global": Scale([1, factor, factor], ("c", "y", "x"))},
    )

    _, trans_data = _prepare_transformation(rgba_image, "global", ax)

    rgba_image = np.transpose(rgba_image.data.compute(), (1, 2, 0))  # type: ignore[attr-defined]
    rgba_image = ma.masked_array(rgba_image)  # type conversion for mypy

    return rgba_image, trans_data


def _datashader_aggregate_with_function(
    reduction: Literal["sum", "mean", "any", "count", "std", "var", "max", "min"] | None,
    cvs: Canvas,
    spatial_element: GeoDataFrame | dask.dataframe.core.DataFrame,
    col_for_color: str | None,
    element_type: Literal["points", "shapes"],
) -> DataArray:
    """
    When shapes or points are colored by a continuous value during rendering with datashader.

    This function performs the aggregation using the user-specified reduction method.

    Parameters
    ----------
    reduction: String specifying the datashader reduction method to be used.
        If None, "sum" is used as default.
    cvs: Canvas object previously created with ds.Canvas()
    spatial_element: geo or dask dataframe with the shapes or points to render
    col_for_color: name of the column containing the values by which to color
    element_type: tells us if this function is called from _render_shapes() or _render_points()
    """
    if reduction is None:
        reduction = "sum"

    reduction_function_map = {
        "sum": ds.sum,
        "mean": ds.mean,
        "any": ds.any,
        "count": ds.count,
        "std": ds.std,
        "var": ds.var,
        "max": ds.max,
        "min": ds.min,
    }

    try:
        reduction_function = reduction_function_map[reduction](column=col_for_color)
    except KeyError as e:
        raise ValueError(
            f"Reduction '{reduction}' is not supported. Please use one of: {', '.join(reduction_function_map.keys())}."
        ) from e

    element_function_map = {
        "points": cvs.points,
        "shapes": cvs.polygons,
    }

    try:
        element_function = element_function_map[element_type]
    except KeyError as e:
        raise ValueError(f"Element type '{element_type}' is not supported. Use 'points' or 'shapes'.") from e

    if element_type == "points":
        points_aggregate = element_function(spatial_element, "x", "y", agg=reduction_function)
        if reduction == "any":
            # replace False/True by nan/1
            points_aggregate = points_aggregate.astype(int)
            points_aggregate = points_aggregate.where(points_aggregate > 0)
        return points_aggregate

    # is shapes
    return element_function(spatial_element, geometry="geometry", agg=reduction_function)


def _datshader_get_how_kw_for_spread(
    reduction: Literal["sum", "mean", "any", "count", "std", "var", "max", "min"] | None,
) -> str:
    # Get the best input for the how argument of ds.tf.spread(), needed for numerical values
    reduction = reduction or "sum"

    reduction_to_how_map = {
        "sum": "add",
        "mean": "source",
        "any": "source",
        "count": "add",
        "std": "source",
        "var": "source",
        "max": "max",
        "min": "min",
    }

    if reduction not in reduction_to_how_map:
        raise ValueError(
            f"Reduction {reduction} is not supported, please use one of the following: sum, mean, any, count"
            ", std, var, max, min."
        )

    return reduction_to_how_map[reduction]


def _prepare_transformation(
    element: DataArray | GeoDataFrame | dask.dataframe.core.DataFrame,
    coordinate_system: str,
    ax: Axes | None = None,
) -> tuple[
    matplotlib.transforms.Affine2D,
    matplotlib.transforms.CompositeGenericTransform | None,
]:
    trans = get_transformation(element, get_all=True)[coordinate_system]
    affine_trans = trans.to_affine_matrix(input_axes=("x", "y"), output_axes=("x", "y"))
    trans = mtransforms.Affine2D(matrix=affine_trans)
    trans_data = trans + ax.transData if ax is not None else None

    return trans, trans_data


def _datashader_map_aggregate_to_color(
    agg: DataArray,
    cmap: str | list[str] | ListedColormap,
    color_key: None | list[str] = None,
    min_alpha: float = 40,
    span: None | list[float] = None,
    clip: bool = True,
) -> ds.tf.Image | np.ndarray[Any, np.dtype[np.uint8]]:
    """ds.tf.shade() part, ensuring correct clipping behavior.

    If necessary (norm.clip=False), split shading in 3 parts and in the end, stack results.
    This ensures the correct clipping behavior, because else datashader would always automatically clip.
    """
    if not clip and isinstance(cmap, Colormap) and span is not None:
        # in case we use datashader together with a Normalize object where clip=False
        # why we need this is documented in https://github.com/scverse/spatialdata-plot/issues/372
        agg_in = agg.where((agg >= span[0]) & (agg <= span[1]))
        img_in = ds.tf.shade(
            agg_in,
            cmap=cmap,
            span=(span[0], span[1]),
            how="linear",
            color_key=color_key,
            min_alpha=min_alpha,
        )

        agg_under = agg.where(agg < span[0])
        img_under = ds.tf.shade(
            agg_under,
            cmap=[to_hex(cmap.get_under())[:7]],
            min_alpha=min_alpha,
            color_key=color_key,
        )

        agg_over = agg.where(agg > span[1])
        img_over = ds.tf.shade(
            agg_over,
            cmap=[to_hex(cmap.get_over())[:7]],
            min_alpha=min_alpha,
            color_key=color_key,
        )

        # stack the 3 arrays manually: go from under, through in to over and always overlay the values where alpha=0
        stack = img_under.to_numpy().base
        if stack is None:
            stack = img_in.to_numpy().base
        else:
            stack[stack[:, :, 3] == 0] = img_in.to_numpy().base[stack[:, :, 3] == 0]
        img_over = img_over.to_numpy().base
        if img_over is not None:
            stack[stack[:, :, 3] == 0] = img_over[stack[:, :, 3] == 0]
        return stack

    return ds.tf.shade(
        agg,
        cmap=cmap,
        color_key=color_key,
        min_alpha=min_alpha,
        span=span,
        how="linear",
    )


def _hex_no_alpha(hex: str) -> str:
    """
    Return a hex color string without an alpha component.

    Parameters
    ----------
    hex : str
        The input hex color string. Must be in one of the following formats:
        - "#RRGGBB": a hex color without an alpha channel.
        - "#RRGGBBAA": a hex color with an alpha channel that will be removed.

    Returns
    -------
    str
        The hex color string in "#RRGGBB" format.
    """
    if not isinstance(hex, str):
        raise TypeError("Input must be a string")
    if not hex.startswith("#"):
        raise ValueError("Invalid hex color: must start with '#'")

    hex_digits = hex[1:]
    length = len(hex_digits)

    if length == 6:
        if not all(c in "0123456789abcdefABCDEF" for c in hex_digits):
            raise ValueError("Invalid hex color: contains non-hex characters")
        return hex  # Already in #RRGGBB format.

    if length == 8:
        if not all(c in "0123456789abcdefABCDEF" for c in hex_digits):
            raise ValueError("Invalid hex color: contains non-hex characters")
        # Return only the first 6 characters, stripping the alpha.
        return "#" + hex_digits[:6]

    raise ValueError("Invalid hex color length: must be either '#RRGGBB' or '#RRGGBBAA'")


def _convert_shapes(
    shapes: GeoDataFrame,
    target_shape: str,
    max_extent: float,
    warn_above_extent_fraction: float = 0.5,
) -> GeoDataFrame:
    """Convert shapes in a GeoDataFrame to the target_shape, using positional indexing."""
    if warn_above_extent_fraction < 0.0 or warn_above_extent_fraction > 1.0:
        warn_above_extent_fraction = 0.5
    warn_shape_size = False

    # work on a copy with a clean positional index
    shapes = shapes.reset_index(drop=True).copy()

    def _circle_to_hexagon(center: shapely.Point, radius: float) -> tuple[shapely.Polygon, None]:
        verts = [
            (
                center.x + radius * math.cos(math.radians(a)),
                center.y + radius * math.sin(math.radians(a)),
            )
            for a in range(30, 390, 60)
        ]
        return shapely.Polygon(verts), None

    def _circle_to_square(center: shapely.Point, radius: float) -> tuple[shapely.Polygon, None]:
        verts = [
            (
                center.x + radius * math.cos(math.radians(a)),
                center.y + radius * math.sin(math.radians(a)),
            )
            for a in range(45, 360, 90)
        ]
        return shapely.Polygon(verts), None

    def _circle_to_circle(center: shapely.Point, radius: float) -> tuple[shapely.Point, float]:
        return center, radius

    def _polygon_to_circle(polygon: shapely.Polygon) -> tuple[shapely.Point, float]:
        coords = np.array(polygon.exterior.coords)
        hull_pts = coords[ConvexHull(coords).vertices]
        center = np.mean(hull_pts, axis=0)
        radius = float(np.max(np.linalg.norm(hull_pts - center, axis=1)))
        nonlocal warn_shape_size
        if 2 * radius > max_extent * warn_above_extent_fraction:
            warn_shape_size = True
        return shapely.Point(center), radius

    def _polygon_to_hexagon(polygon: shapely.Polygon) -> tuple[shapely.Polygon, None]:
        c, r = _polygon_to_circle(polygon)
        return _circle_to_hexagon(c, r)

    def _polygon_to_square(polygon: shapely.Polygon) -> tuple[shapely.Polygon, None]:
        c, r = _polygon_to_circle(polygon)
        return _circle_to_square(c, r)

    def _multipolygon_to_circle(multipolygon: shapely.MultiPolygon) -> tuple[shapely.Point, float]:
        pts = []
        for poly in multipolygon.geoms:
            pts.extend(poly.exterior.coords)
        pts_array = np.array(pts)
        hull_pts = pts_array[ConvexHull(pts_array).vertices]
        center = np.mean(hull_pts, axis=0)
        radius = float(np.max(np.linalg.norm(hull_pts - center, axis=1)))
        nonlocal warn_shape_size
        if 2 * radius > max_extent * warn_above_extent_fraction:
            warn_shape_size = True
        return shapely.Point(center), radius

    def _multipolygon_to_hexagon(multipolygon: shapely.MultiPolygon) -> tuple[shapely.Polygon, None]:
        c, r = _multipolygon_to_circle(multipolygon)
        return _circle_to_hexagon(c, r)

    def _multipolygon_to_square(multipolygon: shapely.MultiPolygon) -> tuple[shapely.Polygon, None]:
        c, r = _multipolygon_to_circle(multipolygon)
        return _circle_to_square(c, r)

    # choose conversion methods
    conversion_methods: dict[str, Any]
    if target_shape == "circle":
        conversion_methods = {
            "Point": _circle_to_circle,
            "Polygon": _polygon_to_circle,
            "MultiPolygon": _multipolygon_to_circle,
        }
    elif target_shape == "hex":
        conversion_methods = {
            "Point": _circle_to_hexagon,
            "Polygon": _polygon_to_hexagon,
            "MultiPolygon": _multipolygon_to_hexagon,
        }
    elif target_shape == "visium_hex":
        # estimate hex radius from point spacing when possible
        point_centers = []
        non_point_count = 0
        for geom in shapes.geometry:
            if geom.geom_type == "Point":
                point_centers.append((geom.x, geom.y))
            else:
                non_point_count += 1
        if non_point_count > 0:
            warnings.warn(
                "visium_hex supports Points best. Non-Point geometries will use regular hex conversion.",
                UserWarning,
                stacklevel=2,
            )
        if len(point_centers) >= 2:
            centers = np.array(point_centers, dtype=float)
            # pairwise min distance
            dmin = np.inf
            for i in range(len(centers)):
                diffs = centers[i + 1 :] - centers[i]
                if diffs.size:
                    d = np.min(np.linalg.norm(diffs, axis=1))
                    dmin = min(dmin, d)
            if not np.isfinite(dmin) or dmin <= 0:
                # fallback
                conversion_methods = {
                    "Point": _circle_to_hexagon,
                    "Polygon": _polygon_to_hexagon,
                    "MultiPolygon": _multipolygon_to_hexagon,
                }
            else:
                hex_radius = dmin / math.sqrt(3.0)

                def _circle_to_visium_hex(center: shapely.Point, radius: float) -> tuple[shapely.Polygon, None]:
                    return _circle_to_hexagon(center, hex_radius)

                def _polygon_to_visium_hex(polygon: shapely.Polygon) -> tuple[shapely.Polygon, None]:
                    return _polygon_to_hexagon(polygon)

                def _multipolygon_to_visium_hex(multipolygon: shapely.MultiPolygon) -> tuple[shapely.Polygon, None]:
                    return _multipolygon_to_hexagon(multipolygon)

                conversion_methods = {
                    "Point": _circle_to_visium_hex,
                    "Polygon": _polygon_to_visium_hex,
                    "MultiPolygon": _multipolygon_to_visium_hex,
                }
        else:
            conversion_methods = {
                "Point": _circle_to_hexagon,
                "Polygon": _polygon_to_hexagon,
                "MultiPolygon": _multipolygon_to_hexagon,
            }
    else:
        conversion_methods = {
            "Point": _circle_to_square,
            "Polygon": _polygon_to_square,
            "MultiPolygon": _multipolygon_to_square,
        }

    # ensure radius column exists if needed
    if "radius" not in shapes.columns:
        shapes["radius"] = np.nan

    # convert all geometries using positional indexing
    for i in range(len(shapes)):
        geom = shapes.geometry.iloc[i]
        gtype = geom.geom_type
        if gtype == "Point":
            r = shapes["radius"].iloc[i]
            r = float(r) if np.isfinite(r) else 0.0
            converted, radius = conversion_methods["Point"](geom, r)  # type: ignore[arg-type]
        elif gtype == "Polygon":
            converted, radius = conversion_methods["Polygon"](geom)  # type: ignore[arg-type]
        elif gtype == "MultiPolygon":
            converted, radius = conversion_methods["MultiPolygon"](geom)  # type: ignore[arg-type]
        else:
            raise ValueError(f"Converting shape {gtype} to {target_shape} is not supported.")
        shapes.at[i, "geometry"] = converted
        if radius is not None:
            shapes.at[i, "radius"] = radius

    if warn_shape_size:
        logger.info(
            f"At least one converted shape spans >= {warn_above_extent_fraction * 100:.0f}% of the "
            "original total bound. Results may be suboptimal."
        )

    return shapes


def _convert_alpha_to_datashader_range(alpha: float) -> float:
    """Convert alpha from the range [0, 1] to the range [0, 255] used in datashader."""
    # prevent a value of 255, bc that led to fully colored test plots instead of just colored points/shapes
    return min([254, alpha * 255])<|MERGE_RESOLUTION|>--- conflicted
+++ resolved
@@ -851,7 +851,6 @@
 
         color_source_vector = pd.Categorical(color_source_vector)  # convert, e.g., `pd.Series`
 
-<<<<<<< HEAD
         # Use the provided table_name parameter, fall back to only one present
         if table_name is not None:
             table_to_use = table_name
@@ -896,19 +895,6 @@
                 na_color=na_color,
                 render_type=render_type,
             )
-=======
-        color_mapping = _get_categorical_color_mapping(
-            adata=sdata.get(table_name, None),
-            cluster_key=value_to_plot,
-            color_source_vector=color_source_vector,
-            cmap_params=cmap_params,
-            alpha=alpha,
-            groups=groups,
-            palette=palette,
-            na_color=na_color,
-            render_type=render_type,
-        )
->>>>>>> e256b849
 
         color_source_vector = color_source_vector.set_categories(color_mapping.keys())
         if color_mapping is None:
