from __future__ import annotations

import os
import warnings
from collections.abc import Iterable, Mapping, Sequence
from copy import copy
from functools import partial
from pathlib import Path
from types import MappingProxyType
from typing import Any, Literal, Union

import matplotlib
import matplotlib.patches as mpatches
import matplotlib.patches as mplp
import matplotlib.path as mpath
import matplotlib.pyplot as plt
import multiscale_spatial_image as msi
import numpy as np
import pandas as pd
import shapely
import spatial_image
import spatialdata as sd
import xarray as xr
from anndata import AnnData
from cycler import Cycler, cycler
from geopandas import GeoDataFrame
from matplotlib import colors, patheffects, rcParams
from matplotlib.axes import Axes
from matplotlib.collections import PatchCollection
from matplotlib.colors import (
    ColorConverter,
    Colormap,
    LinearSegmentedColormap,
    ListedColormap,
    Normalize,
    TwoSlopeNorm,
    to_rgba,
)
from matplotlib.figure import Figure
from matplotlib.gridspec import GridSpec
from matplotlib.transforms import CompositeGenericTransform
from matplotlib_scalebar.scalebar import ScaleBar
from multiscale_spatial_image.multiscale_spatial_image import MultiscaleSpatialImage
from numpy.ma.core import MaskedArray
from numpy.random import default_rng
from pandas.api.types import CategoricalDtype
from scanpy import settings
from scanpy.plotting._tools.scatterplots import _add_categorical_legend
from scanpy.plotting.palettes import default_20, default_28, default_102
from shapely.geometry import LineString, Polygon
from skimage.color import label2rgb
from skimage.morphology import erosion, square
from skimage.segmentation import find_boundaries
from skimage.util import map_array
from spatial_image import SpatialImage
from spatialdata import SpatialData
from spatialdata._core.operations.rasterize import rasterize
from spatialdata._core.query.relational_query import _get_element_annotators, _locate_value, _ValueOrigin, get_values
from spatialdata._types import ArrayLike
from spatialdata.models import Image2DModel, Labels2DModel, PointsModel, SpatialElement, get_model
from spatialdata.transformations.operations import get_transformation

from spatialdata_plot._logging import logger
from spatialdata_plot.pl.render_params import (
    CmapParams,
    FigParams,
    ImageRenderParams,
    LabelsRenderParams,
    OutlineParams,
    PointsRenderParams,
    ScalebarParams,
    ShapesRenderParams,
    _FontSize,
    _FontWeight,
)
from spatialdata_plot.pp.utils import _get_coordinate_system_mapping

to_hex = partial(colors.to_hex, keep_alpha=True)

ColorLike = Union[tuple[float, ...], str]


def _prepare_params_plot(
    # this param is inferred when `pl.show`` is called
    num_panels: int,
    # this args are passed at `pl.show``
    figsize: tuple[float, float] | None = None,
    dpi: int | None = None,
    fig: Figure | None = None,
    ax: Axes | Sequence[Axes] | None = None,
    wspace: float | None = None,
    hspace: float = 0.25,
    ncols: int = 4,
    frameon: bool | None = None,
    # this args will be inferred from coordinate system
    scalebar_dx: float | Sequence[float] | None = None,
    scalebar_units: str | Sequence[str] | None = None,
) -> tuple[FigParams, ScalebarParams]:
    # handle axes and size
    wspace = 0.75 / rcParams["figure.figsize"][0] + 0.02 if wspace is None else wspace
    figsize = rcParams["figure.figsize"] if figsize is None else figsize
    dpi = rcParams["figure.dpi"] if dpi is None else dpi
    if num_panels > 1 and ax is None:
        fig, grid = _panel_grid(
            num_panels=num_panels, hspace=hspace, wspace=wspace, ncols=ncols, dpi=dpi, figsize=figsize
        )
        axs: None | Sequence[Axes] = [plt.subplot(grid[c]) for c in range(num_panels)]
    elif num_panels > 1:
        if not isinstance(ax, Sequence):
            raise TypeError(f"Expected `ax` to be a `Sequence`, but got {type(ax).__name__}")
        if ax is not None and len(ax) != num_panels:
            raise ValueError(f"Len of `ax`: {len(ax)} is not equal to number of panels: {num_panels}.")
        if fig is None:
            raise ValueError(
                f"Invalid value of `fig`: {fig}. If a list of `Axes` is passed, a `Figure` must also be specified."
            )
        assert ax is None or isinstance(ax, Sequence), f"Invalid type of `ax`: {type(ax)}, expected `Sequence`."
        axs = ax
    else:
        axs = None
        if ax is None:
            fig, ax = plt.subplots(figsize=figsize, dpi=dpi, constrained_layout=True)
        elif isinstance(ax, Axes):
            # needed for rasterization if user provides Axes object
            fig = ax.get_figure()
            fig.set_dpi(dpi)

    # set scalebar
    if scalebar_dx is not None:
        scalebar_dx, scalebar_units = _get_scalebar(scalebar_dx, scalebar_units, num_panels)

    fig_params = FigParams(
        fig=fig,
        ax=ax,
        axs=axs,
        num_panels=num_panels,
        frameon=frameon,
    )
    scalebar_params = ScalebarParams(scalebar_dx=scalebar_dx, scalebar_units=scalebar_units)

    return fig_params, scalebar_params


def _get_cs_contents(sdata: sd.SpatialData) -> pd.DataFrame:
    """Check which coordinate systems contain which elements and return that info."""
    cs_mapping = _get_coordinate_system_mapping(sdata)
    content_flags = ["has_images", "has_labels", "has_points", "has_shapes"]
    cs_contents = pd.DataFrame(columns=["cs"] + content_flags)

    for cs_name, element_ids in cs_mapping.items():
        # determine if coordinate system has the respective elements
        cs_has_images = any(e in sdata.images for e in element_ids)
        cs_has_labels = any(e in sdata.labels for e in element_ids)
        cs_has_points = any(e in sdata.points for e in element_ids)
        cs_has_shapes = any(e in sdata.shapes for e in element_ids)

        cs_contents = pd.concat(
            [
                cs_contents,
                pd.DataFrame(
                    {
                        "cs": cs_name,
                        "has_images": [cs_has_images],
                        "has_labels": [cs_has_labels],
                        "has_points": [cs_has_points],
                        "has_shapes": [cs_has_shapes],
                    }
                ),
            ]
        )

        cs_contents["has_images"] = cs_contents["has_images"].astype("bool")
        cs_contents["has_labels"] = cs_contents["has_labels"].astype("bool")
        cs_contents["has_points"] = cs_contents["has_points"].astype("bool")
        cs_contents["has_shapes"] = cs_contents["has_shapes"].astype("bool")

    return cs_contents


def _get_collection_shape(
    shapes: list[GeoDataFrame],
    c: Any,
    s: float,
    norm: Any,
    render_params: ShapesRenderParams,
    fill_alpha: None | float = None,
    outline_alpha: None | float = None,
    **kwargs: Any,
) -> PatchCollection:
    """
    Get a PatchCollection for rendering given geometries with specified colors and outlines.

    Args:
    - shapes (list[GeoDataFrame]): List of geometrical shapes.
    - c: Color parameter.
    - s (float): Scale of the shape.
    - norm: Normalization for the color map.
    - fill_alpha (float, optional): Opacity for the fill color.
    - outline_alpha (float, optional): Opacity for the outline.
    - **kwargs: Additional keyword arguments.

    Returns
    -------
    - PatchCollection: Collection of patches for rendering.
    """
    cmap = kwargs["cmap"]

    try:
        # fails when numeric
        if len(c.shape) == 1 and c.shape[0] in [3, 4] and c.shape[0] == len(shapes) and c.dtype == float:
            if norm is None:
                c = cmap(c)
            else:
                try:
                    norm = colors.Normalize(vmin=min(c), vmax=max(c))
                except ValueError as e:
                    raise ValueError(
                        "Could not convert values in the `color` column to float, if `color` column represents"
                        " categories, set the column to categorical dtype."
                    ) from e
                c = cmap(norm(c))
        else:
            fill_c = ColorConverter().to_rgba_array(c)
    except ValueError:
        if norm is None:
            c = cmap(c)
        else:
            try:
                norm = colors.Normalize(vmin=min(c), vmax=max(c))
            except ValueError as e:
                raise ValueError(
                    "Could not convert values in the `color` column to float, if `color` column represents"
                    " categories, set the column to categorical dtype."
                ) from e
            c = cmap(norm(c))

    fill_c = ColorConverter().to_rgba_array(c)
    fill_c[..., -1] *= render_params.fill_alpha

    if render_params.outline_params.outline:
        outline_c = ColorConverter().to_rgba_array(render_params.outline_params.outline_color)
        outline_c[..., -1] = render_params.outline_alpha
        outline_c = outline_c.tolist()
    else:
        outline_c = [None]
    outline_c = outline_c * fill_c.shape[0]

    shapes_df = pd.DataFrame(shapes, copy=True)

    # remove empty points/polygons
    shapes_df = shapes_df[shapes_df["geometry"].apply(lambda geom: not geom.is_empty)]

    # reset index of shapes_df for case of spatial query
    shapes_df = shapes_df.reset_index(drop=True)

    rows = []

    def assign_fill_and_outline_to_row(
        shapes: list[GeoDataFrame], fill_c: list[Any], outline_c: list[Any], row: pd.Series, idx: int
    ) -> None:
        if len(shapes) > 1 and len(fill_c) == 1:
            row["fill_c"] = fill_c
            row["outline_c"] = outline_c
        else:
            row["fill_c"] = fill_c[idx]
            row["outline_c"] = outline_c[idx]

    # Match colors to the geometry, potentially expanding the row in case of
    # multipolygons
    for idx, row in shapes_df.iterrows():
        geom = row["geometry"]
        if geom.geom_type == "Polygon":
            row = row.to_dict()
            coords = np.array(geom.exterior.coords)
            centroid = np.mean(coords, axis=0)
            scaled_coords = [(centroid + (np.array(coord) - centroid) * s).tolist() for coord in geom.exterior.coords]
            row["geometry"] = mplp.Polygon(scaled_coords, closed=True)
            assign_fill_and_outline_to_row(shapes, fill_c, outline_c, row, idx)
            rows.append(row)

        elif geom.geom_type == "MultiPolygon":
            # mp = _make_patch_from_multipolygon(geom)
            for polygon in geom.geoms:
                mp_copy = row.to_dict()
                coords = np.array(polygon.exterior.coords)
                centroid = np.mean(coords, axis=0)
                scaled_coords = [(centroid + (coord - centroid) * s).tolist() for coord in coords]
                mp_copy["geometry"] = mplp.Polygon(scaled_coords, closed=True)
                assign_fill_and_outline_to_row(shapes, fill_c, outline_c, mp_copy, idx)
                rows.append(mp_copy)

        elif geom.geom_type == "Point":
            row = row.to_dict()
            scaled_radius = row["radius"] * s
            row["geometry"] = mplp.Circle(
                (geom.x, geom.y), radius=scaled_radius
            )  # Circle is always scaled from its center
            assign_fill_and_outline_to_row(shapes, fill_c, outline_c, row, idx)
            rows.append(row)

    patches = pd.DataFrame(rows)

    return PatchCollection(
        patches["geometry"].values.tolist(),
        snap=False,
        lw=render_params.outline_params.linewidth,
        facecolor=patches["fill_c"],
        edgecolor=None if all(outline is None for outline in outline_c) else outline_c,
        **kwargs,
    )


def _panel_grid(
    num_panels: int,
    hspace: float,
    wspace: float,
    ncols: int,
    figsize: tuple[float, float],
    dpi: int | None = None,
) -> tuple[Figure, GridSpec]:
    n_panels_x = min(ncols, num_panels)
    n_panels_y = np.ceil(num_panels / n_panels_x).astype(int)

    fig = plt.figure(
        figsize=(figsize[0] * n_panels_x * (1 + wspace), figsize[1] * n_panels_y),
        dpi=dpi,
    )
    left = 0.2 / n_panels_x
    bottom = 0.13 / n_panels_y
    gs = GridSpec(
        nrows=n_panels_y,
        ncols=n_panels_x,
        left=left,
        right=1 - (n_panels_x - 1) * left - 0.01 / n_panels_x,
        bottom=bottom,
        top=1 - (n_panels_y - 1) * bottom - 0.1 / n_panels_y,
        hspace=hspace,
        wspace=wspace,
    )
    return fig, gs


def _get_scalebar(
    scalebar_dx: float | Sequence[float] | None = None,
    scalebar_units: str | Sequence[str] | None = None,
    len_lib: int | None = None,
) -> tuple[Sequence[float] | None, Sequence[str] | None]:
    if scalebar_dx is not None:
        _scalebar_dx = _get_list(scalebar_dx, _type=float, ref_len=len_lib, name="scalebar_dx")
        scalebar_units = "um" if scalebar_units is None else scalebar_units
        _scalebar_units = _get_list(scalebar_units, _type=str, ref_len=len_lib, name="scalebar_units")
    else:
        _scalebar_dx = None
        _scalebar_units = None

    return _scalebar_dx, _scalebar_units


def _prepare_cmap_norm(
    cmap: Colormap | str | None = None,
    norm: Normalize | bool = False,
    na_color: str | tuple[float, ...] = (0.0, 0.0, 0.0, 0.0),
    vmin: float | None = None,
    vmax: float | None = None,
    vcenter: float | None = None,
    **kwargs: Any,
) -> CmapParams:
    is_default = cmap is None
    if cmap is None:
        cmap = rcParams["image.cmap"]
    if isinstance(cmap, str):
        cmap = matplotlib.colormaps[cmap]

    cmap = copy(cmap)

    cmap.set_bad("lightgray" if na_color is None else na_color)

    if norm is None:
        norm = Normalize(vmin=vmin, vmax=vmax)
    elif isinstance(norm, Normalize) or not norm:
        pass  # TODO
    elif vcenter is None:
        norm = Normalize(vmin=vmin, vmax=vmax)
    else:
        norm = TwoSlopeNorm(vmin=vmin, vmax=vmax, vcenter=vcenter)

    return CmapParams(cmap, norm, na_color, is_default)


def _set_outline(
    outline: bool = False,
    outline_width: float = 1.5,
    outline_color: str | list[float] = "#0000000ff",  # black, white
    **kwargs: Any,
) -> OutlineParams:
    # Type checks for outline_width
    if isinstance(outline_width, int):
        outline_width = outline_width
    if not isinstance(outline_width, float):
        raise TypeError(f"Invalid type of `outline_width`: {type(outline_width)}, expected `float`.")
    if outline_width == 0.0:
        outline = False
    if outline_width < 0.0:
        logger.warning(f"Negative line widths are not allowed, changing {outline_width} to {(-1) * outline_width}")
        outline_width *= -1

    # the default black and white colors can be changed using the contour_config parameter
    if len(outline_color) in {3, 4} and all(isinstance(c, float) for c in outline_color):
        outline_color = matplotlib.colors.to_hex(outline_color)

    if outline:
        kwargs.pop("edgecolor", None)  # remove edge from kwargs if present
        kwargs.pop("alpha", None)  # remove alpha from kwargs if present

    return OutlineParams(outline, outline_color, outline_width)


def _get_subplots(num_images: int, ncols: int = 4, width: int = 4, height: int = 3) -> plt.Figure | plt.Axes:
    """Set up the axs objects.

    Parameters
    ----------
    num_images
        Number of images to plot. Must be greater than 1.
    ncols
        Number of columns in the subplot grid, by default 4
    width
        Width of each subplot, by default 4

    Returns
    -------
    Union[plt.Figure, plt.Axes]
        Matplotlib figure and axes object.
    """
    # if num_images <= 1:
    # raise ValueError("Number of images must be greater than 1.")

    if num_images < ncols:
        nrows = 1
        ncols = num_images
    else:
        nrows, reminder = divmod(num_images, ncols)

        if nrows == 0:
            nrows = 1
        if reminder > 0:
            nrows += 1

    fig, axes = plt.subplots(nrows, ncols, figsize=(width * ncols, height * nrows))

    if not isinstance(axes, Iterable):
        axes = np.array([axes])

    # get rid of the empty axes
    _ = [ax.axis("off") for ax in axes.flatten()[num_images:]]
    return fig, axes


def _get_random_hex_colors(num_colors: int, seed: int | None = None) -> set[str]:
    """Return a list of random hex-color.

    Parameters
    ----------
    num_colors
        Number of colors to generate.

    Returns
    -------
    list
        List of random colors.
    """
    rng = default_rng(seed)
    colors: set[str] = set()
    while len(colors) < num_colors:
        r, g, b = rng.integers(0, 255), rng.integers(0, 255), rng.integers(0, 255)
        color = f"#{r:02x}{g:02x}{b:02x}"
        colors.add(color)

    return colors


def _get_hex_colors_for_continous_values(values: pd.Series, cmap_name: str = "viridis") -> list[str]:
    """Convert a series of continuous numerical values to hex color values using a colormap.

    Parameters
    ----------
    values
        The values to be converted to colors.
    cmap_name
        The name of the colormap to be used, by default 'viridis'.

    Returns
    -------
    pd.Series
        The converted color values as hex strings.
    """
    cmap = plt.get_cmap(cmap_name)
    norm = plt.Normalize(vmin=values.min(), vmax=values.max())
    colors = cmap(norm(values))

    return [colors.to_hex(color) for color in colors]


def _normalize(
    img: xr.DataArray,
    pmin: float | None = None,
    pmax: float | None = None,
    eps: float = 1e-20,
    clip: bool = False,
    name: str = "normed",
) -> xr.DataArray:
    """Perform a min max normalisation on the xr.DataArray.

    This function was adapted from the csbdeep package.

    Parameters
    ----------
    dataarray
        A xarray DataArray with an image field.
    pmin
        Lower quantile (min value) used to perform quantile normalization.
    pmax
        Upper quantile (max value) used to perform quantile normalization.
    eps
        Epsilon float added to prevent 0 division.
    clip
        Ensures that normed image array contains no values greater than 1.

    Returns
    -------
    xr.DataArray
        A min-max normalized image.
    """
    pmin = pmin or 0.0
    pmax = pmax or 100.0

    perc = np.percentile(img, [pmin, pmax])

    norm = (img - perc[0]) / (perc[1] - perc[0] + eps)

    if clip:
        norm = np.clip(norm, 0, 1)

    return norm


def _get_colors_for_categorical_obs(
    categories: Sequence[str | int],
    palette: ListedColormap | str | list[str] | None = None,
    alpha: float = 1.0,
    cmap_params: CmapParams | None = None,
) -> list[str]:
    """
    Return a list of colors for a categorical observation.

    Parameters
    ----------
    adata
        AnnData object
    value_to_plot
        Name of a valid categorical observation
    categories
        categories of the categorical observation.

    Returns
    -------
    None
    """
    len_cat = len(categories)

    # check if default matplotlib palette has enough colors
    if palette is None:
        if cmap_params is not None and not cmap_params.is_default:
            palette = cmap_params.cmap
        elif len(rcParams["axes.prop_cycle"].by_key()["color"]) >= len_cat:
            cc = rcParams["axes.prop_cycle"]()
            palette = [next(cc)["color"] for _ in range(len_cat)]
        elif len_cat <= 20:
            palette = default_20
        elif len_cat <= 28:
            palette = default_28
        elif len_cat <= len(default_102):  # 103 colors
            palette = default_102
        else:
            palette = ["grey" for _ in range(len_cat)]
            logger.info("input has more than 103 categories. Uniform " "'grey' color will be used for all categories.")
    else:
        # raise error when user didn't provide the right number of colors in palette
        if isinstance(palette, list) and len(palette) != len(categories):
            raise ValueError(
                f"The number of provided values in the palette ({len(palette)}) doesn't agree with the number of "
                f"categories that should be colored ({categories})."
            )

    # otherwise, single channels turn out grey
    color_idx = np.linspace(0, 1, len_cat) if len_cat > 1 else [0.7]

    if isinstance(palette, str):
        palette = [to_hex(palette)]
    elif isinstance(palette, list):
        palette = [to_hex(x) for x in palette]
    elif isinstance(palette, ListedColormap):
        palette = [to_hex(x) for x in palette(color_idx, alpha=alpha)]
    elif isinstance(palette, LinearSegmentedColormap):
        palette = [to_hex(palette(x, alpha=alpha)) for x in color_idx]  # type: ignore[attr-defined]
    else:
        raise TypeError(f"Palette is {type(palette)} but should be string or list.")

    return palette[:len_cat]  # type: ignore[return-value]


def _locate_points_value_in_table(value_key: str, sdata: SpatialData, table_name: str) -> _ValueOrigin:
    table = sdata[table_name]

    if value_key in table.obs.columns:
        value = table.obs[value_key]
        is_categorical = isinstance(value.dtype, CategoricalDtype)
        return _ValueOrigin(origin="obs", is_categorical=is_categorical, value_key=value_key)

    is_categorical = False
    return _ValueOrigin(origin="var", is_categorical=is_categorical, value_key=value_key)


# TODO consider move to relational query in spatialdata
def get_values_point_table(sdata: SpatialData, origin: _ValueOrigin, table_name: str) -> pd.Series:
    """Get a particular column stored in _ValueOrigin from the table in the spatialdata object."""
    table = sdata[table_name]
    if origin.origin == "obs":
        return table.obs[origin.value_key]
    if origin.origin == "var":
        return table[:, table.var_names.isin([origin.value_key])].X.copy()
    raise ValueError(f"Color column `{origin.value_key}` not found in table {table_name}")


def _set_color_source_vec(
    sdata: sd.SpatialData,
    element: SpatialElement | None,
    value_to_plot: str | None,
    element_name: list[str] | str | None = None,
    groups: Sequence[str | None] | str | None = None,
    palette: list[str | None] | list[str] | None = None,
    na_color: str | tuple[float, ...] | None = None,
    cmap_params: CmapParams | None = None,
    table_name: str | None = None,
) -> tuple[ArrayLike | pd.Series | None, ArrayLike, bool]:
    if value_to_plot is None:
        color = np.full(len(element), to_hex(na_color))  # type: ignore[arg-type]
        return color, color, False

    model = get_model(sdata[element_name])

    # Figure out where to get the color from
    origins = _locate_value(value_key=value_to_plot, sdata=sdata, element_name=element_name, table_name=table_name)
    if model == PointsModel and table_name is not None:
        origin = _locate_points_value_in_table(value_key=value_to_plot, sdata=sdata, table_name=table_name)
        if origin is not None:
            origins.append(origin)

    if len(origins) > 1:
        raise ValueError(
            f"Color key '{value_to_plot}' for element '{element_name}' been found in multiple locations: {origins}."
        )

    if len(origins) == 1:
        if model == PointsModel and table_name is not None:
            color_source_vector = get_values_point_table(sdata=sdata, origin=origin, table_name=table_name)
        else:
            vals = get_values(value_key=value_to_plot, sdata=sdata, element_name=element_name, table_name=table_name)
            color_source_vector = vals[value_to_plot]

        # numerical case, return early
        # TODO temporary split until refactor is complete
        if color_source_vector is not None and not isinstance(color_source_vector.dtype, pd.CategoricalDtype):
            if (
                not isinstance(element, GeoDataFrame)
                and isinstance(palette, list)
                and palette[0] is not None
                or isinstance(element, GeoDataFrame)
                and isinstance(palette, list)
            ):
                logger.warning(
                    "Ignoring categorical palette which is given for a continuous variable. "
                    "Consider using `cmap` to pass a ColorMap."
                )
            return None, color_source_vector, False

        color_source_vector = pd.Categorical(color_source_vector)  # convert, e.g., `pd.Series`
        categories = color_source_vector.categories

        if (
            groups is not None
            and not isinstance(element, GeoDataFrame)
            and groups[0] is not None
            or groups is not None
            and isinstance(element, GeoDataFrame)
        ):
            color_source_vector = color_source_vector.remove_categories(categories.difference(groups))
            categories = groups

        palette_input: list[str] | str | None
        if not isinstance(element, GeoDataFrame):
            if groups is not None and groups[0] is not None:
                if isinstance(palette, list):
                    palette_input = (
                        palette[0]
                        if palette[0] is None
                        else [color_palette for color_palette in palette if isinstance(color_palette, str)]
                    )
            elif palette is not None and isinstance(palette, list):
                palette_input = palette[0]

            else:
                palette_input = palette

        if isinstance(element, GeoDataFrame):
            if groups is not None:
                if isinstance(palette, list):
                    palette_input = (
                        palette[0]
                        if palette[0] is None
                        else [color_palette for color_palette in palette if isinstance(color_palette, str)]
                    )
            elif palette is not None and isinstance(palette, list):
                palette_input = palette[0]
            else:
                palette_input = palette

        color_map = dict(
            zip(categories, _get_colors_for_categorical_obs(categories, palette_input, cmap_params=cmap_params))
        )

        if color_map is None:
            raise ValueError("Unable to create color palette.")

        # do not rename categories, as colors need not be unique
        color_vector = color_source_vector.map(color_map)
        if color_vector.isna().any():
            if (na_cat_color := to_hex(na_color)) not in color_vector.categories:
                color_vector = color_vector.add_categories([na_cat_color])
            color_vector = color_vector.fillna(to_hex(na_color))

        return color_source_vector, color_vector, True

    logger.warning(f"Color key '{value_to_plot}' for element '{element_name}' not been found, using default colors.")
    color = np.full(sdata[table_name].n_obs, to_hex(na_color))
    return color, color, False


def _map_color_seg(
    seg: ArrayLike,
    cell_id: ArrayLike,
    color_vector: ArrayLike | pd.Series[CategoricalDtype],
    color_source_vector: pd.Series[CategoricalDtype],
    cmap_params: CmapParams,
    seg_erosionpx: int | None = None,
    seg_boundaries: bool = False,
    na_color: str | tuple[float, ...] = (0, 0, 0, 0),
) -> ArrayLike:
    cell_id = np.array(cell_id)

    if color_vector is not None and isinstance(color_vector.dtype, pd.CategoricalDtype):
        if isinstance(na_color, tuple) and len(na_color) == 4 and np.any(color_source_vector.isna()):
            cell_id[color_source_vector.isna()] = 0
        val_im: ArrayLike = map_array(seg, cell_id, color_vector.codes + 1)
        cols = colors.to_rgba_array(color_vector.categories)

    else:
        val_im = map_array(seg, cell_id, cell_id)  # replace with same seg id to remove missing segs

        try:
            cols = cmap_params.cmap(cmap_params.norm(color_vector))
        except TypeError:
            assert all(colors.is_color_like(c) for c in color_vector), "Not all values are color-like."
            cols = colors.to_rgba_array(color_vector)

    if seg_erosionpx is not None:
        val_im[val_im == erosion(val_im, square(seg_erosionpx))] = 0

    # check if no color is assigned, compute random colors
    unique_cols = np.unique(cols)
    if len(unique_cols) == 1 and unique_cols == 0:
        RNG = default_rng(42)
        cols = RNG.random((len(cols), 3))

    seg_im: ArrayLike = label2rgb(
        label=val_im,
        colors=cols,
        bg_label=0,
        bg_color=(1, 1, 1),  # transparency doesn't really work
    )

    if seg_boundaries:
        seg_bound: ArrayLike = np.clip(seg_im - find_boundaries(seg)[:, :, None], 0, 1)
        return np.dstack((seg_bound, np.where(val_im > 0, 1, 0)))  # add transparency here

    return np.dstack((seg_im, np.where(val_im > 0, 1, 0)))


def _get_palette(
    categories: Sequence[Any],
    adata: AnnData | None = None,
    cluster_key: None | str = None,
    palette: ListedColormap | str | list[str] | None = None,
    alpha: float = 1.0,
) -> Mapping[str, str] | None:
    palette = None if isinstance(palette, list) and palette[0] is None else palette
    if adata is not None and palette is None:
        try:
            palette = adata.uns[f"{cluster_key}_colors"]  # type: ignore[arg-type]
            if len(palette) != len(categories):
                raise ValueError(
                    f"Expected palette to be of length `{len(categories)}`, found `{len(palette)}`. "
                    + f"Removing the colors in `adata.uns` with `adata.uns.pop('{cluster_key}_colors')` may help."
                )
            return {cat: to_hex(to_rgba(col)[:3]) for cat, col in zip(categories, palette)}
        except KeyError as e:
            logger.warning(e)
            return None

    len_cat = len(categories)

    if palette is None:
        if len_cat <= 20:
            palette = default_20
        elif len_cat <= 28:
            palette = default_28
        elif len_cat <= len(default_102):  # 103 colors
            palette = default_102
        else:
            palette = ["grey" for _ in range(len_cat)]
            logger.info("input has more than 103 categories. Uniform " "'grey' color will be used for all categories.")
        return {cat: to_hex(to_rgba(col)[:3]) for cat, col in zip(categories, palette[:len_cat])}

    if isinstance(palette, str):
        cmap = ListedColormap([palette])
    elif isinstance(palette, list):
        cmap = ListedColormap(palette)
    elif isinstance(palette, ListedColormap):
        cmap = palette
    else:
        raise TypeError(f"Palette is {type(palette)} but should be string or list.")
    palette = [to_hex(np.round(x, 5)) for x in cmap(np.linspace(0, 1, len_cat), alpha=alpha)]

    return dict(zip(categories, palette))


def _maybe_set_colors(
    source: AnnData, target: AnnData, key: str, palette: str | ListedColormap | Cycler | Sequence[Any] | None = None
) -> None:
    from scanpy.plotting._utils import add_colors_for_categorical_sample_annotation

    color_key = f"{key}_colors"
    try:
        if palette is not None:
            raise KeyError("Unable to copy the palette when there was other explicitly specified.")
        target.uns[color_key] = source.uns[color_key]
    except KeyError:
        if isinstance(palette, str):
            palette = ListedColormap([palette])
        if isinstance(palette, ListedColormap):  # `scanpy` requires it
            palette = cycler(color=palette.colors)
        palette = None
        add_colors_for_categorical_sample_annotation(target, key=key, force_update_colors=True, palette=palette)


def _decorate_axs(
    ax: Axes,
    cax: PatchCollection,
    fig_params: FigParams,
    value_to_plot: str | None,
    color_source_vector: pd.Series[CategoricalDtype],
    adata: AnnData | None = None,
    palette: ListedColormap | str | list[str] | None = None,
    alpha: float = 1.0,
    na_color: str | tuple[float, ...] = (0.0, 0.0, 0.0, 0.0),
    legend_fontsize: int | float | _FontSize | None = None,
    legend_fontweight: int | _FontWeight = "bold",
    legend_loc: str | None = "right margin",
    legend_fontoutline: int | None = None,
    na_in_legend: bool = True,
    colorbar: bool = True,
    scalebar_dx: Sequence[float] | None = None,
    scalebar_units: Sequence[str] | None = None,
    scalebar_kwargs: Mapping[str, Any] = MappingProxyType({}),
) -> Axes:
    if value_to_plot is not None:
        # if only dots were plotted without an associated value
        # there is not need to plot a legend or a colorbar

        if legend_fontoutline is not None:
            path_effect = [patheffects.withStroke(linewidth=legend_fontoutline, foreground="w")]
        else:
            path_effect = []

        # Adding legends
        if color_source_vector is not None and isinstance(color_source_vector.dtype, pd.CategoricalDtype):
            # order of clusters should agree to palette order
            clusters = color_source_vector.unique()
            clusters = clusters[~clusters.isnull()]
            palette = None if isinstance(palette, list) and palette[0] else palette
            palette = _get_palette(
                adata=adata, cluster_key=value_to_plot, categories=clusters, palette=palette, alpha=alpha
            )
            _add_categorical_legend(
                ax,
                color_source_vector,
                palette=palette,
                legend_loc=legend_loc,
                legend_fontweight=legend_fontweight,
                legend_fontsize=legend_fontsize,
                legend_fontoutline=path_effect,
                na_color=[na_color],
                na_in_legend=na_in_legend,
                multi_panel=fig_params.axs is not None,
            )
        elif colorbar:
            # TODO: na_in_legend should have some effect here
            plt.colorbar(cax, ax=ax, pad=0.01, fraction=0.08, aspect=30)

    if isinstance(scalebar_dx, list) and isinstance(scalebar_units, list):
        scalebar = ScaleBar(scalebar_dx, units=scalebar_units, **scalebar_kwargs)
        ax.add_artist(scalebar)

    return ax


def _get_list(
    var: Any,
    _type: type[Any] | tuple[type[Any], ...],
    ref_len: int | None = None,
    name: str | None = None,
) -> list[Any]:
    """
    Get a list from a variable.

    Parameters
    ----------
    var
        Variable to convert to a list.
    _type
        Type of the elements in the list.
    ref_len
        Reference length of the list.
    name
        Name of the variable.

    Returns
    -------
    List
    """
    if isinstance(var, _type):
        return [var] if ref_len is None else ([var] * ref_len)
    if isinstance(var, list):
        if ref_len is not None and ref_len != len(var):
            raise ValueError(
                f"Variable: `{name}` has length: {len(var)}, which is not equal to reference length: {ref_len}."
            )
        for v in var:
            if not isinstance(v, _type):
                raise ValueError(f"Variable: `{name}` has invalid type: {type(v)}, expected: {_type}.")
        return var

    raise ValueError(f"Can't make a list from variable: `{var}`")


def save_fig(fig: Figure, path: str | Path, make_dir: bool = True, ext: str = "png", **kwargs: Any) -> None:
    """
    Save a figure.

    Parameters
    ----------
    fig
        Figure to save.
    path
        Path where to save the figure. If path is relative, save it under :attr:`scanpy.settings.figdir`.
    make_dir
        Whether to try making the directory if it does not exist.
    ext
        Extension to use if none is provided.
    kwargs
        Keyword arguments for :func:`matplotlib.figure.Figure.savefig`.

    Returns
    -------
    None
        Just saves the plot.
    """
    if os.path.splitext(path)[1] == "":
        path = f"{path}.{ext}"

    path = Path(path)

    if not path.is_absolute():
        path = Path(settings.figdir) / path

    if make_dir:
        try:
            path.parent.mkdir(parents=True, exist_ok=True)
        except OSError as e:
            logger.debug(f"Unable to create directory `{path.parent}`. Reason: `{e}`")

    logger.debug(f"Saving figure to `{path!r}`")

    kwargs.setdefault("bbox_inches", "tight")
    kwargs.setdefault("transparent", True)

    fig.savefig(path, **kwargs)


def _get_cs_element_map(
    element: str | Sequence[str] | None,
    element_map: Mapping[str, Any],
) -> Mapping[str, str]:
    """Get the mapping between the coordinate system and the class."""
    # from spatialdata.models import Image2DModel, Image3DModel, Labels2DModel, Labels3DModel, PointsModel, ShapesModel
    element = list(element_map.keys())[0] if element is None else element
    element = [element] if isinstance(element, str) else element
    d = {}
    for e in element:
        cs = list(element_map[e].attrs["transform"].keys())[0]
        d[cs] = e
        # model = get_model(element_map["blobs_labels"])
        # if model in [Image2DModel, Image3DModel, Labels2DModel, Labels3DModel]
    return d


def _multiscale_to_image(sdata: sd.SpatialData) -> sd.SpatialData:
    if sdata.images is None:
        raise ValueError("No images found in the SpatialData object.")

    for k, v in sdata.images.items():
        if isinstance(v, msi.multiscale_spatial_image.MultiscaleSpatialImage):
            sdata.images[k] = Image2DModel.parse(v["scale0"].ds.to_array().squeeze(axis=0))

    return sdata


def _get_linear_colormap(colors: list[str], background: str) -> list[LinearSegmentedColormap]:
    return [LinearSegmentedColormap.from_list(c, [background, c], N=256) for c in colors]


def _get_listed_colormap(color_dict: dict[str, str]) -> ListedColormap:
    sorted_labels = sorted(color_dict.keys())
    colors = [color_dict[k] for k in sorted_labels]

    return ListedColormap(["black"] + colors, N=len(colors) + 1)


def _translate_image(
    image: spatial_image.SpatialImage,
    translation: sd.transformations.transformations.Translation,
) -> spatial_image.SpatialImage:
    shifts: dict[str, int] = {axis: int(translation.translation[idx]) for idx, axis in enumerate(translation.axes)}
    img = image.values.copy()
    # for yx images (important for rasterized MultiscaleImages as labels)
    expanded_dims = False
    if len(img.shape) == 2:
        img = np.expand_dims(img, axis=0)
        expanded_dims = True

    shifted_channels = []

    # split channels, shift axes individually, them recombine
    if len(img.shape) == 3:
        for c in range(img.shape[0]):
            channel = img[c, :, :]

            # iterates over [x, y]
            for axis, shift in shifts.items():
                pad_x, pad_y = (0, 0), (0, 0)
                if axis == "x" and shift > 0:
                    pad_x = (abs(shift), 0)
                elif axis == "x" and shift < 0:
                    pad_x = (0, abs(shift))

                if axis == "y" and shift > 0:
                    pad_y = (abs(shift), 0)
                elif axis == "y" and shift < 0:
                    pad_y = (0, abs(shift))

                channel = np.pad(channel, (pad_y, pad_x), mode="constant")

            shifted_channels.append(channel)

    if expanded_dims:
        return Labels2DModel.parse(
            np.array(shifted_channels[0]),
            dims=["y", "x"],
            transformations=image.attrs["transform"],
        )
    return Image2DModel.parse(
        np.array(shifted_channels),
        dims=["c", "y", "x"],
        transformations=image.attrs["transform"],
    )


def _convert_polygon_to_linestrings(polygon: Polygon) -> list[LineString]:
    b = polygon.boundary.coords
    linestrings = [LineString(b[k : k + 2]) for k in range(len(b) - 1)]

    return [list(ls.coords) for ls in linestrings]


def _split_multipolygon_into_outer_and_inner(mp: shapely.MultiPolygon):  # type: ignore
    # https://stackoverflow.com/a/21922058

    for geom in mp.geoms:
        if geom.geom_type == "MultiPolygon":
            exterior_coords = []
            interior_coords = []
            for part in geom:
                epc = _split_multipolygon_into_outer_and_inner(part)  # Recursive call
                exterior_coords += epc["exterior_coords"]
                interior_coords += epc["interior_coords"]
        elif geom.geom_type == "Polygon":
            exterior_coords = geom.exterior.coords[:]
            interior_coords = []
            for interior in geom.interiors:
                interior_coords += interior.coords[:]
        else:
            raise ValueError(f"Unhandled geometry type: {repr(geom.type)}")

    return interior_coords, exterior_coords


def _make_patch_from_multipolygon(mp: shapely.MultiPolygon) -> mpatches.PathPatch:
    # https://matplotlib.org/stable/gallery/shapes_and_collections/donut.html

    patches = []
    for geom in mp.geoms:
        if len(geom.interiors) == 0:
            # polygon has no holes
            patches += [mpatches.Polygon(geom.exterior.coords, closed=True)]
        else:
            inside, outside = _split_multipolygon_into_outer_and_inner(mp)
            if len(inside) > 0:
                codes = np.ones(len(inside), dtype=mpath.Path.code_type) * mpath.Path.LINETO
                codes[0] = mpath.Path.MOVETO
                all_codes = np.concatenate((codes, codes))
                vertices = np.concatenate((outside, inside[::-1]))
            else:
                all_codes = []
                vertices = np.concatenate(outside)
            patches += [mpatches.PathPatch(mpath.Path(vertices, all_codes))]

    return patches


def _mpl_ax_contains_elements(ax: Axes) -> bool:
    """Check if any objects have been plotted on the axes object.

    While extracting the extent, we need to know if the axes object has just been
    initialised and therefore has extent (0, 1), (0,1) or if it has been plotted on
    and therefore has a different extent.

    Based on: https://stackoverflow.com/a/71966295
    """
    return (
        len(ax.lines) > 0 or len(ax.collections) > 0 or len(ax.images) > 0 or len(ax.patches) > 0 or len(ax.tables) > 0
    )


def _get_valid_cs(
    sdata: sd.SpatialData,
    coordinate_systems: list[str],
    render_images: bool,
    render_labels: bool,
    render_points: bool,
    render_shapes: bool,
    elements: list[str],
) -> list[str]:
    """Get names of the valid coordinate systems.

    Valid cs are cs that contain elements to be rendered:
    1. In case the user specified elements:
        all cs that contain at least one of those elements
    2. Else:
        all cs that contain at least one element that should
        be rendered (depending on whether images/points/labels/...
        should be rendered)
    """
    cs_mapping = _get_coordinate_system_mapping(sdata)
    valid_cs = []
    for cs in coordinate_systems:
        if (
            elements
            and any(e in elements for e in cs_mapping[cs])
            or not elements
            and (
                (len(sdata.images.keys()) > 0 and render_images)
                or (len(sdata.labels.keys()) > 0 and render_labels)
                or (len(sdata.points.keys()) > 0 and render_points)
                or (len(sdata.shapes.keys()) > 0 and render_shapes)
            )
        ):  # not nice, but ruff wants it (SIM114)
            valid_cs.append(cs)
        else:
            logger.info(f"Dropping coordinate system '{cs}' since it doesn't have relevant elements.")
    return valid_cs


def _rasterize_if_necessary(
    image: SpatialImage,
    dpi: float,
    width: float,
    height: float,
    coordinate_system: str,
    extent: dict[str, tuple[float, float]],
) -> SpatialImage:
    """Ensure fast rendering by adapting the resolution if necessary.

    A SpatialImage is prepared for plotting. To improve performance, large images are rasterized.

    Parameters
    ----------
    image
        Input spatial image that should be rendered
    dpi
        Resolution of the figure
    width
        Width (in inches) of the figure
    height
        Height (in inches) of the figure
    coordinate_system
        name of the coordinate system the image belongs to
    extent
        extent of the (full size) image. Must be a dict containing a tuple with min and
        max extent for the keys "x" and "y".

    Returns
    -------
    SpatialImage
        Spatial image ready for rendering
    """
    has_c_dim = len(image.shape) == 3
    if has_c_dim:
        y_dims = image.shape[1]
        x_dims = image.shape[2]
    else:
        y_dims = image.shape[0]
        x_dims = image.shape[1]

    target_y_dims = dpi * height
    target_x_dims = dpi * width

    # TODO: when exactly do we want to rasterize?
    do_rasterization = y_dims > target_y_dims + 100 or x_dims > target_x_dims + 100
    if x_dims < 2000 and y_dims < 2000:
        do_rasterization = False

    if do_rasterization:
        # TODO: do we want min here?
        target_unit_to_pixels = min(target_y_dims / y_dims, target_x_dims / x_dims)
        image = rasterize(
            image,
            ("y", "x"),
            [extent["y"][0], extent["x"][0]],
            [extent["y"][1], extent["x"][1]],
            coordinate_system,
            target_unit_to_pixels=target_unit_to_pixels,
        )

    return image


def _multiscale_to_spatial_image(
    multiscale_image: MultiscaleSpatialImage,
    dpi: float,
    width: float,
    height: float,
    scale: str | None = None,
    is_label: bool = False,
) -> SpatialImage:
    """Extract the SpatialImage to be rendered from a multiscale image.

    From the `MultiscaleSpatialImage`, the scale that fits the given image size and dpi most is selected
    and returned. In case the lowest resolution is still too high, a rasterization step is added.

    Parameters
    ----------
    multiscale_image
        `MultiscaleSpatialImage` that should be rendered
    dpi
        dpi of the target image
    width
        width of the target image in inches
    height
        height of the target image in inches
    scale
        specific scale that the user chose, if None the heuristic is used
    is_label
        When True, the multiscale image contains labels which don't contain the `c` dimension

    Returns
    -------
    SpatialImage
        To be rendered, extracted from the MultiscaleSpatialImage respecting the dpi and size of the target image.
    """
    scales = [leaf.name for leaf in multiscale_image.leaves]
    x_dims = [multiscale_image[scale].dims["x"] for scale in scales]
    y_dims = [multiscale_image[scale].dims["y"] for scale in scales]

    if isinstance(scale, str):
        if scale not in scales and scale != "full":
            raise ValueError(f'Scale {scale} does not exist. Please select one of {scales} or set scale = "full"!')
        optimal_scale = scale
        if scale == "full":
            # use scale with highest resolution
            optimal_scale = scales[np.argmax(x_dims)]
    else:
        # ensure that lists are sorted
        order = np.argsort(x_dims)
        scales = [scales[i] for i in order]
        x_dims = [x_dims[i] for i in order]
        y_dims = [y_dims[i] for i in order]

        optimal_x = width * dpi
        optimal_y = height * dpi

        # get scale where the dimensions are close to the optimal values
        # when possible, pick higher resolution (worst case: downscaled afterwards)
        optimal_index_y = np.searchsorted(y_dims, optimal_y)
        if optimal_index_y == len(y_dims):
            optimal_index_y -= 1
        optimal_index_x = np.searchsorted(x_dims, optimal_x)
        if optimal_index_x == len(x_dims):
            optimal_index_x -= 1

        # pick the scale with higher resolution (worst case: downscaled afterwards)
        optimal_scale = scales[min(optimal_index_x, optimal_index_y)]

    # NOTE: problematic if there are cases with > 1 data variable
    data_var_keys = list(multiscale_image[optimal_scale].data_vars)
    image = multiscale_image[optimal_scale][data_var_keys[0]]

    return Labels2DModel.parse(image) if is_label else Image2DModel.parse(image, c_coords=image.coords["c"].values)


def _get_elements_to_be_rendered(
    render_cmds: list[tuple[str, ImageRenderParams | LabelsRenderParams | PointsRenderParams | ShapesRenderParams]],
    cs_contents: pd.DataFrame,
    cs: str,
) -> list[str]:
    """
    Get the names of the elements to be rendered in the plot.

    Parameters
    ----------
    render_cmds
        List of tuples containing the commands and their respective parameters.
    cs_contents
        The dataframe indicating for each coordinate system which SpatialElements it contains.
    cs
        The name of the coordinate system to query cs_contents for.

    Returns
    -------
    List of names of the SpatialElements to be rendered in the plot.
    """
    elements_to_be_rendered: list[str] = []
    render_cmds_map = {
        "render_images": "has_images",
        "render_shapes": "has_shapes",
        "render_points": "has_points",
        "render_labels": "has_labels",
    }

    cs_query = cs_contents.query(f"cs == '{cs}'")

    for cmd, params in render_cmds:
        key = render_cmds_map.get(cmd)
<<<<<<< HEAD
        if key and cs_query[key][0]:
            elements_to_be_rendered += [params.element]

    return elements_to_be_rendered
=======
        # TODO: change after completion of refactor to single element configs
        if (cmd in ["render_images", "render_shapes", "render_points"]) and isinstance(
            params, (ImageRenderParams, ShapesRenderParams, PointsRenderParams)
        ):
            elements_to_be_rendered += [params.element]
        if (
            key
            and cs_query[key][0]
            and not isinstance(params, (ImageRenderParams, ShapesRenderParams, PointsRenderParams))
            and params.elements is not None
        ):
            elements_to_be_rendered += [params.elements] if isinstance(params.elements, str) else params.elements
    return elements_to_be_rendered


def _create_initial_element_table_mapping(
    sdata: sd.SpatialData,
    params: LabelsRenderParams,
    render_elements: list[str],
) -> LabelsRenderParams:
    """
    Create the initial element to tables mapping based on what elements are rendered and table names are specified.

    Parameters
    ----------
    sdata
        The SpatialData object
    params
        The render parameters for rendering elements.
    render_elements
        The list of names of SpatialElements to be rendered.

    Returns
    -------
    The updated render parameters.
    """
    element_table_mapping: dict[str, set[str | None] | str | None] = defaultdict(set)

    if not params.element_table_mapping:
        for element_name in render_elements:
            if isinstance(mapping := element_table_mapping[element_name], set):
                mapping.update(_get_element_annotators(sdata, element_name))
    elif isinstance(params.element_table_mapping, (list, str)):
        table_names: list[str] = (
            [params.element_table_mapping]
            if isinstance(params.element_table_mapping, str)
            else params.element_table_mapping
        )
        if len(table_names) == 1:
            for element_name in render_elements:
                if element_name in sdata[table_names[0]].uns[TableModel.ATTRS_KEY][TableModel.REGION_KEY]:
                    element_table_mapping[element_name] = {table_names[0]}
                else:
                    element_table_mapping[element_name] = set()
                    warnings.warn(f"{element_name} is not annotated by {table_names[0]}.", UserWarning, stacklevel=2)

        if len(table_names) != 1:
            assert len(render_elements) == len(
                table_names
            ), "If specifying a list of table names, the length must be equal to number of elements to be plotted"
            for index, table_name in enumerate(table_names):
                element = render_elements[index]
                if element not in sdata[table_name].uns[TableModel.ATTRS_KEY][TableModel.REGION_KEY]:
                    warnings.warn(
                        f"The element '{element}' is not annotated by table '{table_name}'", UserWarning, stacklevel=2
                    )
                if isinstance(mapping := element_table_mapping[element], set):
                    mapping.add(table_name)
    assert isinstance(element_table_mapping, dict)
    params.element_table_mapping = element_table_mapping
    return params


def _update_element_table_mapping_label_colors(
    sdata: SpatialData, params: LabelsRenderParams, render_elements: list[str]
) -> LabelsRenderParams:
    element_table_mapping: dict[str, set[str | None] | str | None] | str | list[str] | None = (
        params.element_table_mapping
    )

    assert isinstance(element_table_mapping, dict)

    # If one color column check presence for each table annotating the specific element
    if isinstance(params.color, list) and len(params.color) == 1:
        params.color = params.color * len(render_elements)
        for element_name in render_elements:
            if isinstance(mapping := element_table_mapping[element_name], set):
                table_names = mapping.copy()
                for table_name in table_names:
                    if (
                        params.color[0] not in sdata[table_name].obs.columns
                        and params.color[0] not in sdata[table_name].var_names
                    ):
                        mapping.remove(table_name)
    if isinstance(params.color, list) and len(params.color) > 1:
        assert len(params.color) == len(
            render_elements
        ), "Either one color should be given or the length should be equal to the number of elements being plotted."
        for index, element_name in enumerate(render_elements):
            if isinstance(mapping := element_table_mapping[element_name], set) and len(mapping) != 0:
                for table_name in mapping.copy():
                    if (
                        params.color[index] not in sdata[table_name].obs.columns
                        and params.color[index] not in sdata[table_name].var_names
                    ):
                        mapping.remove(table_name)
            else:
                params.color[index] = None

    # We only want one table containing the color column per element
    # table_set: set[str | None]
    for element_name, table_set in element_table_mapping.items():
        if isinstance(table_set, set) and len(table_set) > 1:
            raise ValueError(f"Multiple tables with color columns found for the element {element_name}")
        if isinstance(table_set, set):
            element_table_mapping[element_name] = next(iter(table_set)) if len(table_set) != 0 else None

    params.element_table_mapping = element_table_mapping
    return params
>>>>>>> 61589c73


def _validate_show_parameters(
    coordinate_systems: list[str] | str | None,
    legend_fontsize: int | float | _FontSize | None,
    legend_fontweight: int | _FontWeight,
    legend_loc: str | None,
    legend_fontoutline: int | None,
    na_in_legend: bool,
    colorbar: bool,
    wspace: float | None,
    hspace: float,
    ncols: int,
    frameon: bool | None,
    figsize: tuple[float, float] | None,
    dpi: int | None,
    fig: Figure | None,
    title: list[str] | str | None,
    share_extent: bool,
    pad_extent: int | float,
    ax: list[Axes] | Axes | None,
    return_ax: bool,
    save: str | Path | None,
) -> None:
    if coordinate_systems is not None and not isinstance(coordinate_systems, (list, str)):
        raise TypeError("Parameter 'coordinate_systems' must be a string or a list of strings.")

    font_weights = ["light", "normal", "medium", "semibold", "bold", "heavy", "black"]
    if legend_fontweight is not None and (
        not isinstance(legend_fontweight, (int, str))
        or (isinstance(legend_fontweight, str) and legend_fontweight not in font_weights)
    ):
        readable_font_weights = ", ".join(font_weights[:-1]) + ", or " + font_weights[-1]
        raise TypeError(
            "Parameter 'legend_fontweight' must be an integer or one of",
            f"the following strings: {readable_font_weights}.",
        )

    font_sizes = ["xx-small", "x-small", "small", "medium", "large", "x-large", "xx-large"]

    if legend_fontsize is not None and (
        not isinstance(legend_fontsize, (int, float, str))
        or (isinstance(legend_fontsize, str) and legend_fontsize not in font_sizes)
    ):
        readable_font_sizes = ", ".join(font_sizes[:-1]) + ", or " + font_sizes[-1]
        raise TypeError(
            "Parameter 'legend_fontsize' must be an integer, a float, or ",
            f"one of the following strings: {readable_font_sizes}.",
        )

    if legend_loc is not None and not isinstance(legend_loc, str):
        raise TypeError("Parameter 'legend_loc' must be a string.")

    if legend_fontoutline is not None and not isinstance(legend_fontoutline, int):
        raise TypeError("Parameter 'legend_fontoutline' must be an integer.")

    if not isinstance(na_in_legend, bool):
        raise TypeError("Parameter 'na_in_legend' must be a boolean.")

    if not isinstance(colorbar, bool):
        raise TypeError("Parameter 'colorbar' must be a boolean.")

    if wspace is not None and not isinstance(wspace, float):
        raise TypeError("Parameter 'wspace' must be a float.")

    if not isinstance(hspace, float):
        raise TypeError("Parameter 'hspace' must be a float.")

    if not isinstance(ncols, int):
        raise TypeError("Parameter 'ncols' must be an integer.")

    if frameon is not None and not isinstance(frameon, bool):
        raise TypeError("Parameter 'frameon' must be a boolean.")

    if figsize is not None and not isinstance(figsize, tuple):
        raise TypeError("Parameter 'figsize' must be a tuple of two floats.")

    if dpi is not None and not isinstance(dpi, int):
        raise TypeError("Parameter 'dpi' must be an integer.")

    if fig is not None and not isinstance(fig, Figure):
        raise TypeError("Parameter 'fig' must be a matplotlib.figure.Figure.")

    if title is not None and not isinstance(title, (list, str)):
        raise TypeError("Parameter 'title' must be a string or a list of strings.")

    if not isinstance(share_extent, bool):
        raise TypeError("Parameter 'share_extent' must be a boolean.")

    if not isinstance(pad_extent, (int, float)):
        raise TypeError("Parameter 'pad_extent' must be numeric.")

    if ax is not None and not isinstance(ax, (Axes, list)):
        raise TypeError("Parameter 'ax' must be a matplotlib.axes.Axes or a list of Axes.")

    if not isinstance(return_ax, bool):
        raise TypeError("Parameter 'return_ax' must be a boolean.")

    if save is not None and not isinstance(save, (str, Path)):
        raise TypeError("Parameter 'save' must be a string or a pathlib.Path.")


def _type_check_params(param_dict: dict[str, Any], element_type: str) -> dict[str, Any]:
    if (element := param_dict.get("element")) is not None and not isinstance(element, str):
        raise ValueError(
            "Parameter 'element' must be a string. If you want to display more elements, pass `element` "
            "as `None` or chain pl.render(...).pl.render(...).pl.show()"
        )

    if element_type == "images":
        param_dict["element"] = [element] if element is not None else list(param_dict["sdata"].images.keys())
<<<<<<< HEAD
    if element_type == "labels":
        param_dict["element"] = [element] if element is not None else list(param_dict["sdata"].labels.keys())
=======
>>>>>>> 61589c73
    if element_type == "shapes":
        param_dict["element"] = [element] if element is not None else list(param_dict["sdata"].shapes.keys())
    if element_type == "points":
        param_dict["element"] = [element] if element is not None else list(param_dict["sdata"].points.keys())

    if (channel := param_dict.get("channel")) is not None and not isinstance(channel, (list, str, int)):
        raise TypeError("Parameter 'channel' must be a string, an integer, or a list of strings or integers.")
    if isinstance(channel, list):
        if not all(isinstance(c, (str, int)) for c in channel):
            raise TypeError("Each item in 'channel' list must be a string or an integer.")
        if not all(isinstance(c, type(channel[0])) for c in channel):
            raise TypeError("Each item in 'channel' list must be of the same type, either string or integer.")

    elif "channel" in param_dict:
        param_dict["channel"] = [channel] if channel is not None else None

<<<<<<< HEAD
    if (contour_px := param_dict.get("contour_px")) and not isinstance(contour_px, int):
        raise TypeError("Parameter 'contour_px' must be an integer.")

    if (color := param_dict.get("color")) and element_type in ["shapes", "points", "labels"]:
        if not isinstance(color, str):
            raise TypeError("Parameter 'color' must be a string.")
        if element_type in ["shapes", "points"]:
            if colors.is_color_like(color):
                logger.info("Value for parameter 'color' appears to be a color, using it as such.")
                param_dict["col_for_color"] = None
            else:
                param_dict["col_for_color"] = color
                param_dict["color"] = None
    elif "color" in param_dict and element_type != "labels":
=======
    if (color := param_dict.get("color")) and element_type in ["shapes", "points"]:
        if not isinstance(color, str):
            raise TypeError("Parameter 'color' must be a string.")

        if colors.is_color_like(color):
            logger.info("Value for parameter 'color' appears to be a color, using it as such.")
            param_dict["col_for_color"] = None
        else:
            param_dict["col_for_color"] = color
            param_dict["color"] = None
    elif "color" in param_dict:
>>>>>>> 61589c73
        param_dict["col_for_color"] = None

    if (outline := param_dict.get("outline")) is not None and not isinstance(outline, bool):
        raise TypeError("Parameter 'outline' must be a boolean.")

    if outline_width := param_dict.get("outline_width"):
        if not isinstance(outline_width, (float, int)):
            raise TypeError("Parameter 'outline_width' must be numeric.")
        if outline_width < 0:
            raise ValueError("Parameter 'outline_width' cannot be negative.")

    if (outline_alpha := param_dict.get("outline_alpha")) and (
        not isinstance(outline_alpha, (float, int)) or not 0 <= outline_alpha <= 1
    ):
        raise TypeError("Parameter 'outline_alpha' must be numeric and between 0 and 1.")

    if (alpha := param_dict.get("alpha")) is not None:
        if not isinstance(alpha, (float, int)):
            raise TypeError("Parameter 'alpha' must be numeric.")
        if not 0 <= alpha <= 1:
            raise ValueError("Parameter 'alpha' must be between 0 and 1.")

    if (fill_alpha := param_dict.get("fill_alpha")) is not None:
        if not isinstance(fill_alpha, (float, int)):
            raise TypeError("Parameter 'fill_alpha' must be numeric.")
        if fill_alpha < 0:
            raise ValueError("Parameter 'fill_alpha' cannot be negative.")

    if (cmap := param_dict.get("cmap")) is not None and (palette := param_dict.get("palette")) is not None:
        raise ValueError("Both `palette` and `cmap` are specified. Please specify only one of them.")

    if (groups := param_dict.get("groups")) is not None:
        if not isinstance(groups, (list, str)):
            raise TypeError("Parameter 'groups' must be a string or a list of strings.")
        if isinstance(groups, str):
            param_dict["groups"] = [groups]
        elif not all(isinstance(g, str) for g in groups):
            raise TypeError("Each item in 'groups' must be a string.")

    palette = param_dict["palette"]

    if (groups := param_dict.get("groups")) is not None and palette is None:
        warnings.warn(
            "Groups is specified but palette is not. Setting palette to default 'lightgray'", UserWarning, stacklevel=2
        )
        param_dict["palette"] = ["lightgray" for _ in range(len(groups))]

    if isinstance((palette := param_dict["palette"]), list):
        if not all(isinstance(p, str) for p in palette):
            raise ValueError("If specified, parameter 'palette' must contain only strings.")
    elif isinstance(palette, (str, type(None))) and "palette" in param_dict:
        param_dict["palette"] = [palette] if palette is not None else None

    if element_type in ["shapes", "points", "labels"] and (palette := param_dict.get("palette")) is not None:
        if groups is None:
            raise ValueError("When specifying 'palette', 'groups' must also be specified.")
        if len(groups) != len(palette):
            raise ValueError(
                f"The length of 'palette' and 'groups' must be the same, length is {len(palette)} and"
                f"{len(groups)} respectively."
            )

    if isinstance(cmap, list):
        if not all(isinstance(c, (Colormap, str)) for c in cmap):
            raise TypeError("Each item in 'cmap' list must be a string or a Colormap.")
    elif isinstance(cmap, (Colormap, str, type(None))):
        if "cmap" in param_dict:
            param_dict["cmap"] = [cmap] if cmap is not None else None
    else:
        raise TypeError("Parameter 'cmap' must be a string, a Colormap, or a list of these types.")

    if (na_color := param_dict.get("na_color")) is not None and not colors.is_color_like(na_color):
        raise ValueError("Parameter 'na_color' must be color-like.")

    if (norm := param_dict.get("norm")) is not None:
        if element_type in ["images", "labels"] and not isinstance(norm, Normalize):
            raise TypeError("Parameter 'norm' must be of type Normalize.")
        if element_type in ["shapes", "points"] and not isinstance(norm, (bool, Normalize)):
            raise TypeError("Parameter 'norm' must be a boolean or a mpl.Normalize.")

    if (scale := param_dict.get("scale")) is not None:
<<<<<<< HEAD
        if element_type in ["images", "labels"] and not isinstance(scale, str):
=======
        if element_type == "images" and not isinstance(scale, str):
>>>>>>> 61589c73
            raise TypeError("Parameter 'scale' must be a string if specified.")
        if element_type == "shapes":
            if not isinstance(scale, (float, int)):
                raise TypeError("Parameter 'scale' must be numeric.")
            if scale < 0:
                raise ValueError("Parameter 'scale' must be a positive number.")

    if (percentiles_for_norm := param_dict.get("percentiles_for_norm")) is None:
        percentiles_for_norm = (None, None)
    elif not (isinstance(percentiles_for_norm, (list, tuple)) or len(percentiles_for_norm) != 2):
        raise TypeError("Parameter 'percentiles_for_norm' must be a list or tuple of exactly two floats or None.")
    elif not all(
        isinstance(p, (float, int, type(None)))
        and isinstance(p, type(percentiles_for_norm[0]))
        and (p is None or 0 <= p <= 100)
        for p in percentiles_for_norm
    ):
        raise TypeError(
            "Each item in 'percentiles_for_norm' must be of the same dtype and must be a float or int within [0, 100], "
            "or None"
        )
    elif (
        percentiles_for_norm[0] is not None
        and percentiles_for_norm[1] is not None
        and percentiles_for_norm[0] > percentiles_for_norm[1]
    ):
        raise ValueError("The first number in 'percentiles_for_norm' must not be smaller than the second.")
    if "percentiles_for_norm" in param_dict:
        param_dict["percentiles_for_norm"] = percentiles_for_norm

    if size := param_dict.get("size"):
        if not isinstance(size, (float, int)):
            raise TypeError("Parameter 'size' must be numeric.")
        if size < 0:
            raise ValueError("Parameter 'size' must be a positive number.")

    if param_dict.get("table_name") and not isinstance(param_dict["table_name"], str):
        raise TypeError("Parameter 'table_name' must be a string .")

    return param_dict


<<<<<<< HEAD
def _validate_label_render_params(
    sdata: sd.SpatialData,
    element: str | None,
    cmap: list[Colormap | str] | Colormap | str | None,
    color: str | None,
    fill_alpha: float | int,
    contour_px: int,
    outline: bool,
    groups: list[str] | str | None,
    palette: list[str] | str | None,
    na_color: ColorLike | None,
    norm: Normalize | None,
    outline_alpha: float | int,
    scale: str | None,
    table_name: str | None,
) -> dict[str, dict[str, Any]]:
    param_dict: dict[str, Any] = {
        "sdata": sdata,
        "element": element,
        "fill_alpha": fill_alpha,
        "contour_px": contour_px,
        "groups": groups,
        "palette": palette,
        "color": color,
        "na_color": na_color,
        "outline": outline,
        "outline_alpha": outline_alpha,
        "cmap": cmap,
        "norm": norm,
        "scale": scale,
        "table_name": table_name,
    }
    param_dict = _type_check_params(param_dict, "labels")

    element_params: dict[str, dict[str, Any]] = {}
    for el in param_dict["element"]:
        element_params[el] = {}
        element_params[el]["na_color"] = param_dict["na_color"]
        element_params[el]["cmap"] = param_dict["cmap"]
        element_params[el]["norm"] = param_dict["norm"]
        element_params[el]["color"] = param_dict["color"]
        element_params[el]["fill_alpha"] = param_dict["fill_alpha"]
        element_params[el]["scale"] = param_dict["scale"]
        element_params[el]["outline"] = param_dict["outline"]
        element_params[el]["outline_alpha"] = param_dict["outline_alpha"]
        element_params[el]["contour_px"] = param_dict["contour_px"]

        element_params[el]["table_name"] = None
        element_params[el]["color"] = None
        if (color := param_dict["color"]) is not None:
            color, table_name = _validate_col_for_column_table(sdata, el, color, param_dict["table_name"], labels=True)
            element_params[el]["table_name"] = table_name
            element_params[el]["color"] = color

        element_params[el]["palette"] = param_dict["palette"] if element_params[el]["table_name"] is not None else None
        element_params[el]["groups"] = param_dict["groups"] if element_params[el]["table_name"] is not None else None

    return element_params


=======
>>>>>>> 61589c73
def _validate_points_render_params(
    sdata: sd.SpatialData,
    element: str | None,
    alpha: float | int,
    color: str | None,
    groups: list[str] | str | None,
    palette: list[str] | str | None,
    na_color: ColorLike | None,
    cmap: list[Colormap | str] | Colormap | str | None,
    norm: Normalize | None,
    size: float | int,
    table_name: str | None,
) -> dict[str, dict[str, Any]]:
    param_dict: dict[str, Any] = {
        "sdata": sdata,
        "element": element,
        "alpha": alpha,
        "color": color,
        "groups": groups,
        "palette": palette,
        "na_color": na_color,
        "cmap": cmap,
        "norm": norm,
        "size": size,
        "table_name": table_name,
    }
    param_dict = _type_check_params(param_dict, "points")

    element_params: dict[str, dict[str, Any]] = {}
    for el in param_dict["element"]:
        element_params[el] = {}
        element_params[el]["na_color"] = param_dict["na_color"]
        element_params[el]["cmap"] = param_dict["cmap"]
        element_params[el]["norm"] = param_dict["norm"]
        element_params[el]["color"] = param_dict["color"]
        element_params[el]["size"] = param_dict["size"]
        element_params[el]["alpha"] = param_dict["alpha"]

        element_params[el]["table_name"] = None
        element_params[el]["col_for_color"] = None
        if (col_for_color := param_dict["col_for_color"]) is not None:
            col_for_color, table_name = _validate_col_for_column_table(
                sdata, el, col_for_color, param_dict["table_name"]
            )
            element_params[el]["table_name"] = table_name
            element_params[el]["col_for_color"] = col_for_color

        element_params[el]["palette"] = param_dict["palette"] if param_dict["col_for_color"] is not None else None
        element_params[el]["groups"] = param_dict["groups"] if param_dict["col_for_color"] is not None else None

    return element_params


def _validate_shape_render_params(
    sdata: sd.SpatialData,
    element: str | None,
    fill_alpha: float | int,
    groups: list[str] | str | None,
    palette: list[str] | str | None,
    color: list[str] | str | None,
    na_color: ColorLike | None,
    outline: bool,
    outline_width: float | int,
    outline_color: str | list[float],
    outline_alpha: float | int,
    cmap: list[Colormap | str] | Colormap | str | None,
    norm: Normalize | None,
    scale: float | int,
    table_name: str | None,
) -> dict[str, dict[str, Any]]:
    param_dict: dict[str, Any] = {
        "sdata": sdata,
        "element": element,
        "fill_alpha": fill_alpha,
        "groups": groups,
        "palette": palette,
        "color": color,
        "na_color": na_color,
        "outline": outline,
        "outline_width": outline_width,
        "outline_color": outline_color,
        "outline_alpha": outline_alpha,
        "cmap": cmap,
        "norm": norm,
        "scale": scale,
        "table_name": table_name,
    }
    param_dict = _type_check_params(param_dict, "shapes")

    element_params: dict[str, dict[str, Any]] = {}
    for el in param_dict["element"]:
        element_params[el] = {}
        element_params[el]["fill_alpha"] = param_dict["fill_alpha"]
        element_params[el]["na_color"] = param_dict["na_color"]
        element_params[el]["outline"] = param_dict["outline"]
        element_params[el]["outline_width"] = param_dict["outline_width"]
        element_params[el]["outline_color"] = param_dict["outline_color"]
        element_params[el]["outline_alpha"] = param_dict["outline_alpha"]
        element_params[el]["cmap"] = param_dict["cmap"]
        element_params[el]["norm"] = param_dict["norm"]
        element_params[el]["scale"] = param_dict["scale"]

        element_params[el]["color"] = param_dict["color"]

        element_params[el]["table_name"] = None
        element_params[el]["col_for_color"] = None
        if (col_for_color := param_dict["col_for_color"]) is not None:
            col_for_color, table_name = _validate_col_for_column_table(
                sdata, el, col_for_color, param_dict["table_name"]
            )
            element_params[el]["table_name"] = table_name
            element_params[el]["col_for_color"] = col_for_color

        element_params[el]["palette"] = param_dict["palette"] if param_dict["col_for_color"] is not None else None
        element_params[el]["groups"] = param_dict["groups"] if param_dict["col_for_color"] is not None else None

    return element_params


def _validate_col_for_column_table(
<<<<<<< HEAD
    sdata: SpatialData, element_name: str, col_for_color: str | None, table_name: str | None, labels: bool = False
) -> tuple[str | None, str | None]:

    if not labels and col_for_color in sdata[element_name].columns:
=======
    sdata: SpatialData, element_name: str, col_for_color: str | None, table_name: str | None
) -> tuple[str | None, str | None]:

    if col_for_color in sdata[element_name].columns:
>>>>>>> 61589c73
        table_name = None
    elif table_name is not None:
        tables = _get_element_annotators(sdata, element_name)
        if table_name not in tables or (
            col_for_color not in sdata[table_name].obs.columns and col_for_color not in sdata[table_name].var_names
        ):
            table_name = None
            col_for_color = None
    else:
        tables = _get_element_annotators(sdata, element_name)
        for table_name in tables.copy():
            if col_for_color not in sdata[table_name].obs.columns and col_for_color not in sdata[table_name].var_names:
                tables.remove(table_name)
        if len(tables) == 0:
            col_for_color = None
        elif len(tables) >= 1:
            table_name = next(iter(tables))
            if len(tables) > 1:
                warnings.warn(f"Multiple tables contain color column, using {table_name}", UserWarning, stacklevel=2)
    return col_for_color, table_name


def _validate_image_render_params(
    sdata: sd.SpatialData,
    element: str | None,
    channel: list[str] | list[int] | str | int | None,
    alpha: float | int | None,
    palette: list[str] | str | None,
    na_color: ColorLike | None,
    cmap: list[Colormap | str] | Colormap | str | None,
    norm: Normalize | None,
    scale: str | None,
    percentiles_for_norm: tuple[float | None, float | None] | None,
) -> dict[str, dict[str, Any]]:
    param_dict: dict[str, Any] = {
        "sdata": sdata,
        "element": element,
        "channel": channel,
        "alpha": alpha,
        "palette": palette,
        "na_color": na_color,
        "cmap": cmap,
        "norm": norm,
        "scale": scale,
        "percentiles_for_norm": percentiles_for_norm,
    }
    param_dict = _type_check_params(param_dict, "images")

    element_params: dict[str, dict[str, Any]] = {}
    for el in param_dict["element"]:
        element_params[el] = {}
        spatial_element = param_dict["sdata"][el]

        spatial_element_ch = (
            spatial_element.c if isinstance(spatial_element, SpatialImage) else spatial_element["scale0"].c
        )
        if (channel := param_dict["channel"]) is not None and (
            (isinstance(channel[0], int) and max([abs(ch) for ch in channel]) <= len(spatial_element_ch))
            or all(ch in spatial_element_ch for ch in channel)
        ):
            element_params[el]["channel"] = channel
        else:
            element_params[el]["channel"] = None

        element_params[el]["alpha"] = param_dict["alpha"]

        if isinstance(palette := param_dict["palette"], list):
            if len(palette) == 1:
                palette_length = len(channel) if channel is not None else len(spatial_element.c)
                palette = palette * palette_length
            if (channel is not None and len(palette) != len(channel)) and len(palette) != len(spatial_element.c):
                palette = None
        element_params[el]["palette"] = palette
        element_params[el]["na_color"] = param_dict["na_color"]

        if (cmap := param_dict["cmap"]) is not None:
            if len(cmap) == 1:
                cmap_length = len(channel) if channel is not None else len(spatial_element.c)
                cmap = cmap * cmap_length
            if (channel is not None and len(cmap) != len(channel)) or len(cmap) != len(spatial_element.c):
                cmap = None
        element_params[el]["cmap"] = cmap
        element_params[el]["norm"] = param_dict["norm"]
        if (scale := param_dict["scale"]) and isinstance(sdata[el], MultiscaleSpatialImage):
            if scale not in list(sdata[el].keys()) and scale != "full":
                element_params[el]["scale"] = None
            else:
                element_params[el]["scale"] = scale
        else:
            element_params[el]["scale"] = None

        element_params[el]["percentiles_for_norm"] = param_dict["percentiles_for_norm"]

    return element_params


<<<<<<< HEAD
=======
def _validate_render_params(
    element_type: str,
    sdata: sd.SpatialData,
    alpha: float | int | None = None,
    channel: list[str] | list[int] | str | int | None = None,
    cmap: list[Colormap] | Colormap | str | None = None,
    color: list[str | None] | str | None = None,
    contour_px: int | None = None,
    elements: list[str] | str | None = None,
    fill_alpha: float | int | None = None,
    groups: str | list[list[str | None]] | list[str | None] | None = None,
    na_color: ColorLike | None = None,
    norm: Normalize | bool | None = None,
    outline: bool | None = None,
    outline_alpha: float | int | None = None,
    outline_color: str | list[float] | None = None,
    outline_width: float | int | None = None,
    palette: list[list[str | None]] | list[str | None] | str | None = None,
    quantiles_for_norm: tuple[float | None, float | None] | None = None,
    scale: float | int | list[str] | str | None = None,
    size: float | int | None = None,
) -> dict[str, Any]:
    params_dict: dict[str, Any] = {}
    if elements is not None:
        if not isinstance(elements, (list, str)):
            raise TypeError("Parameter 'elements' must be a string or a list of strings.")

        elements = [elements] if isinstance(elements, str) else elements
        sdata_elements = getattr(sdata, element_type)
        if any(e not in sdata_elements for e in elements):
            raise ValueError(
                f"Not all specified {element_type} elements were found. Available elements are: "
                f"`{'`, `'.join(sdata_elements.keys())}`"
            )
    params_dict["elements"] = elements

    groups_overwrite: list[list[str]] | None = None
    if groups is not None and element_type != "images":
        if not isinstance(groups, (list, str)):
            raise TypeError("Parameter 'groups' must be a string or a list of strings.")
        if isinstance(groups, str):
            groups_overwrite = [[groups]]
        elif not isinstance(groups[0], list):
            if all(isinstance(g, str) for g in groups):
                groups_overwrite = [[group for group in groups if isinstance(group, str)]]
            else:
                raise TypeError("All items in single 'groups' list must be strings.")

        else:
            if not all(
                (
                    isinstance(group, list) and all(isinstance(g, (str, type(None))) for g in group)
                    if group is not None
                    else True
                )
                for group in groups
            ):
                raise TypeError("All items in lists within lists of 'groups' must be strings or None.")

    params_dict["groups"] = groups_overwrite

    palette_overwrite: list[list[str]] | None = None
    if groups_overwrite is not None and palette is None:
        warnings.warn(
            "Groups is specified but palette is not. Setting palette to default 'lightgray'", UserWarning, stacklevel=2
        )
        palette_overwrite = [["lightgray" for _ in range(len(groups_sublist))] for groups_sublist in groups_overwrite]

    if palette is not None:
        if not isinstance(palette, (list, str)):
            raise TypeError("Parameter 'palette' must be a string or a list of strings.")
        if isinstance(palette, str):
            palette_overwrite = [[palette]]
        elif not isinstance(palette[0], list):
            if not all(isinstance(pal, str) for pal in palette):
                raise TypeError("All items in single 'palette' list must be strings.")
            palette_overwrite = [[pal for pal in palette if isinstance(pal, str)]]
        else:
            if not all(
                (
                    isinstance(pal, list) and all(isinstance(p, (str, type(None))) for p in pal)
                    if pal is not None
                    else True
                )
                for pal in palette
            ):
                raise TypeError("All items in lists within lists of 'groups' must be strings.")

        if element_type in ["shapes", "points", "labels"]:
            if groups_overwrite is None:
                raise ValueError("When specifying 'palette', 'groups' must also be specified.")
            if (
                groups_overwrite is not None
                and palette_overwrite is not None
                and len(groups_overwrite) != len(palette_overwrite)
            ):
                raise ValueError(
                    f"The length of 'palette' and 'groups' must be the same, length is {len(palette_overwrite)} and"
                    f"{len(groups_overwrite)} respectively."
                )
            if palette_overwrite is not None:
                for index, sublist in enumerate(groups_overwrite):
                    if not len(sublist) == len(palette_overwrite[index]):
                        raise ValueError("Not all nested lists in `groups` and `palette` are of equal length.")
                    if (
                        not len(g_set := {type(el) for el in sublist})
                        == len(p_set := {type(pal) for pal in palette_overwrite[index]})
                        == 1
                    ):
                        raise ValueError(
                            "Mixed dtypes found in sublists of `groups` and/or `palette`. Must be either all"
                            "`str` or `None`."
                        )
                    if g_set != p_set:
                        raise ValueError(
                            "Sublists with same index in `groups` and `palette` must contain elements of the "
                            "same dtype, either both `str` or `None`."
                        )

    params_dict["palette"] = palette_overwrite

    if cmap is not None:
        if element_type == "images":
            if not isinstance(cmap, (list, Colormap, str)):
                raise TypeError("Parameter 'cmap' must be a string, a Colormap, or a list of these types.")
            if isinstance(cmap, list) and not all(isinstance(c, (Colormap, str)) for c in cmap):
                raise TypeError("Each item in 'cmap' list must be a string or a Colormap.")
        else:
            if not isinstance(cmap, (str, Colormap)):
                raise TypeError("Parameter 'cmap' must be a mpl.Colormap or the name of one.")

    if norm is not None:
        if element_type in ["shapes", "points"] and not isinstance(norm, (bool, Normalize)):
            raise TypeError("Parameter 'norm' must be a boolean or a mpl.Normalize.")
        if element_type in ["images", "labels"] and not isinstance(norm, Normalize):
            raise TypeError("Parameter 'norm' must be of type Normalize.")

    if scale is not None:
        if element_type in ["images", "labels"]:
            if not isinstance(scale, (list, str)):
                raise TypeError("If specified, parameter 'scale' must be a string or a list of strings.")
            scale = [scale] if isinstance(scale, str) else scale
            if not all(isinstance(s, str) for s in scale):
                raise TypeError("All items in 'scale' list must be strings.")
        elif element_type == "shapes":
            if not isinstance(scale, (float, int)):
                raise TypeError("Parameter 'scale' must be numeric.")
            if scale < 0:
                raise ValueError("Parameter 'scale' must be a positive number.")
    params_dict["scale"] = scale

    if na_color is not None and not colors.is_color_like(na_color):
        raise ValueError("Parameter 'na_color' must be color-like.")

    if element_type in ["labels", "shapes"]:
        if not isinstance(outline, bool):
            raise TypeError("Parameter 'outline' must be a boolean.")

        if not isinstance(fill_alpha, (float, int)):
            raise TypeError("Parameter 'fill_alpha' must be numeric.")
        if fill_alpha < 0:
            raise ValueError("Parameter 'fill_alpha' cannot be negative.")

    if element_type == "shapes":
        if not isinstance(outline_width, (float, int)):
            raise TypeError("Parameter 'outline_width' must be numeric.")
        if outline_width < 0:
            raise ValueError("Parameter 'outline_width' cannot be negative.")

        if not colors.is_color_like(outline_color):
            raise TypeError("Parameter 'outline_color' must be color-like.")

    color_overwrite: list[str | None] = []
    col_for_color: list[str | None]
    if element_type in ["points", "shapes"]:
        if isinstance(color, (str, list)):
            if not isinstance(color, list):
                if colors.is_color_like(color):
                    logger.info("Value for parameter 'color' appears to be a color, using it as such.")
                    color_overwrite = [color]
                    col_for_color = [None]
                else:
                    if not isinstance(color, str):
                        raise TypeError(
                            "Parameter 'color' must be a string indicating which color "
                            + "in sdata.table to use for coloring the shapes."
                        )
                    col_for_color = [color]
                    color_overwrite = [None]
            else:
                col_for_color = []
                for c in color:
                    if colors.is_color_like(c):
                        logger.info(f"Value `{c}` in list 'color' appears to be a color, using it as such.")
                        color_overwrite.append(c)
                        col_for_color.append(None)
                    else:
                        if not isinstance(c, str):
                            raise TypeError(
                                f"Value `{c}` in list Parameter 'color' must be a string indicating which color "
                                + "in sdata.table to use for coloring the shapes or should be color-like."
                            )
                        col_for_color.append(c)
                        color_overwrite.append(None)
        else:
            color_overwrite = [color]
            col_for_color = [None]

        params_dict["color"] = color_overwrite
        params_dict["col_for_color"] = col_for_color

    if element_type == "points":
        if not isinstance(size, (float, int)):
            raise TypeError("Parameter 'size' must be numeric.")
        if size < 0:
            raise ValueError("Parameter 'size' must be a positive number.")

    if element_type == "labels":
        if not isinstance(contour_px, int):
            raise TypeError("Parameter 'contour_px' must be an integer.")
        if not isinstance(outline_alpha, (float, int)):
            raise TypeError("Parameter 'outline_alpha' must be numeric.")
        if color is not None and not isinstance(color, (str, list)):
            raise TypeError("Parameter 'color' must be a string or list of strings.")
        if isinstance(color, list):
            if not all(isinstance(c, str) for c in color):
                raise TypeError("Each item in 'color' must be a string")
            if elements is not None and (len(color) != 1 or len(color) != len(elements)):
                raise TypeError(
                    f"Only provide 1 value for color or provide 1 color for each `{element_type}` being"
                    "tried to plot in a list"
                )
        if color is None or isinstance(color, str):
            color = [color]
        params_dict["color"] = color

    if alpha is not None and element_type in ["images", "points"]:
        if not isinstance(alpha, (float, int)):
            raise TypeError("Parameter 'alpha' must be numeric.")
        if alpha < 0:
            raise ValueError("Parameter 'alpha' cannot be negative.")

    if element_type == "images":
        if channel is not None and not isinstance(channel, (list, str, int)):
            raise TypeError("Parameter 'channel' must be a string, an integer, or a list of strings or integers.")
        if isinstance(channel, list) and not all(isinstance(c, (str, int)) for c in channel):
            raise TypeError("Each item in 'channel' list must be a string or an integer.")

        if quantiles_for_norm is None:
            quantiles_for_norm = (None, None)
        elif not isinstance(quantiles_for_norm, (list, tuple)):
            raise TypeError("Parameter 'quantiles_for_norm' must be a list or tuple of floats, or None.")
        elif len(quantiles_for_norm) != 2:
            raise ValueError("Parameter 'quantiles_for_norm' must contain exactly two elements.")
        else:
            if not all(
                isinstance(p, (float, int, type(None))) and (p is None or 0 <= p <= 100) for p in quantiles_for_norm
            ):
                raise TypeError("Each item in 'quantiles_for_norm' must be a float or int within [0, 100], or None.")

            pmin, pmax = quantiles_for_norm
            if pmin is not None and pmax is not None and pmin > pmax:
                raise ValueError("The first number in 'quantiles_for_norm' must not be smaller than the second.")
        params_dict["quantiles_for_norm"] = quantiles_for_norm
    return params_dict


def _match_length_elements_groups_palette(
    params: LabelsRenderParams,
    render_elements: list[str],
    image: bool = False,
) -> LabelsRenderParams:

    groups = params.groups
    palette = params.palette

    groups_elements: list[list[str | None]] | None = None
    palette_elements: list[list[str | None]] | None = None
    # We already checked before that length of groups and palette is the same
    if groups is not None:
        if len(groups) == 1:
            groups_elements = [groups[0] for _ in range(len(render_elements)) if isinstance(groups[0], list)]
            if palette is not None:
                palette_elements = [palette[0] for _ in range(len(render_elements)) if isinstance(palette[0], list)]
            else:
                palette_elements = [[None] for _ in range(len(render_elements))]
        else:
            if len(groups) != len(render_elements):
                raise ValueError(
                    "Multiple groups and palettes are given but the number is not the same as the number "
                    "of elements to be rendered."
                )
    else:
        groups_elements = [[None] for _ in range(len(render_elements))]
        palette_elements = [[None] for _ in range(len(render_elements))]
    params.palette = palette_elements
    params.groups = groups_elements

    return params


>>>>>>> 61589c73
def _get_wanted_render_elements(
    sdata: SpatialData,
    sdata_wanted_elements: list[str],
    params: ImageRenderParams | LabelsRenderParams | PointsRenderParams | ShapesRenderParams,
    cs: str,
    element_type: Literal["images", "labels", "points", "shapes"],
) -> tuple[list[str], list[str], bool]:
    wants_elements = True
    if element_type in ["images", "labels", "points", "shapes"]:  # Prevents eval security risk
<<<<<<< HEAD
        wanted_elements: list[str] = [params.element]
=======
        # TODO: Remove this when the refactor to single element configs is completed
        if isinstance(params, (ImageRenderParams, ShapesRenderParams, PointsRenderParams)):
            wanted_elements: list[str] = [params.element]
        else:
            if isinstance(params.elements, str):
                wanted_elements = [params.elements]
            elif isinstance(params.elements, list):
                wanted_elements = params.elements
            else:
                wanted_elements = list(getattr(sdata, element_type).keys())
>>>>>>> 61589c73

        wanted_elements_on_cs = [
            element for element in wanted_elements if cs in set(get_transformation(sdata[element], get_all=True).keys())
        ]

        sdata_wanted_elements.extend(wanted_elements_on_cs)
        return sdata_wanted_elements, wanted_elements_on_cs, wants_elements

    raise ValueError(f"Unknown element type {element_type}")


<<<<<<< HEAD
# def _update_params(
#     sdata: SpatialData,
#     params: ImageRenderParams | LabelsRenderParams,
#     wanted_elements_on_cs: list[str],
#     element_type: Literal["images", "labels", "points", "shapes"],
# ) -> ImageRenderParams | LabelsRenderParams:
#     if isinstance(params, LabelsRenderParams) and wanted_elements_on_cs:
#         params = _create_initial_element_table_mapping(sdata, params, wanted_elements_on_cs)
#         if isinstance(params, LabelsRenderParams):
#             params = _update_element_table_mapping_label_colors(sdata, params, wanted_elements_on_cs)
#
#     # TODO change after completion refactor
#     if isinstance(params, ImageRenderParams):
#         return params
#
#     return _match_length_elements_groups_palette(params, wanted_elements_on_cs)
=======
def _update_params(
    sdata: SpatialData,
    params: ImageRenderParams | LabelsRenderParams,
    wanted_elements_on_cs: list[str],
    element_type: Literal["images", "labels", "points", "shapes"],
) -> ImageRenderParams | LabelsRenderParams:
    if isinstance(params, LabelsRenderParams) and wanted_elements_on_cs:
        params = _create_initial_element_table_mapping(sdata, params, wanted_elements_on_cs)
        if isinstance(params, LabelsRenderParams):
            params = _update_element_table_mapping_label_colors(sdata, params, wanted_elements_on_cs)

    # TODO change after completion refactor
    if isinstance(params, ImageRenderParams):
        return params

    return _match_length_elements_groups_palette(params, wanted_elements_on_cs)
>>>>>>> 61589c73


def _is_coercable_to_float(series: pd.Series) -> bool:
    numeric_series = pd.to_numeric(series, errors="coerce")
    return not numeric_series.isnull().any()


def _ax_show_and_transform(
    array: MaskedArray[np.float64, Any],
    trans_data: CompositeGenericTransform,
    ax: Axes,
    alpha: float | None = None,
    cmap: ListedColormap | LinearSegmentedColormap | None = None,
) -> None:
    if not cmap and alpha is not None:
        im = ax.imshow(
            array,
            alpha=alpha,
        )
        im.set_transform(trans_data)
    else:
        im = ax.imshow(
            array,
            cmap=cmap,
        )
        im.set_transform(trans_data)<|MERGE_RESOLUTION|>--- conflicted
+++ resolved
@@ -1370,132 +1370,10 @@
 
     for cmd, params in render_cmds:
         key = render_cmds_map.get(cmd)
-<<<<<<< HEAD
         if key and cs_query[key][0]:
             elements_to_be_rendered += [params.element]
 
     return elements_to_be_rendered
-=======
-        # TODO: change after completion of refactor to single element configs
-        if (cmd in ["render_images", "render_shapes", "render_points"]) and isinstance(
-            params, (ImageRenderParams, ShapesRenderParams, PointsRenderParams)
-        ):
-            elements_to_be_rendered += [params.element]
-        if (
-            key
-            and cs_query[key][0]
-            and not isinstance(params, (ImageRenderParams, ShapesRenderParams, PointsRenderParams))
-            and params.elements is not None
-        ):
-            elements_to_be_rendered += [params.elements] if isinstance(params.elements, str) else params.elements
-    return elements_to_be_rendered
-
-
-def _create_initial_element_table_mapping(
-    sdata: sd.SpatialData,
-    params: LabelsRenderParams,
-    render_elements: list[str],
-) -> LabelsRenderParams:
-    """
-    Create the initial element to tables mapping based on what elements are rendered and table names are specified.
-
-    Parameters
-    ----------
-    sdata
-        The SpatialData object
-    params
-        The render parameters for rendering elements.
-    render_elements
-        The list of names of SpatialElements to be rendered.
-
-    Returns
-    -------
-    The updated render parameters.
-    """
-    element_table_mapping: dict[str, set[str | None] | str | None] = defaultdict(set)
-
-    if not params.element_table_mapping:
-        for element_name in render_elements:
-            if isinstance(mapping := element_table_mapping[element_name], set):
-                mapping.update(_get_element_annotators(sdata, element_name))
-    elif isinstance(params.element_table_mapping, (list, str)):
-        table_names: list[str] = (
-            [params.element_table_mapping]
-            if isinstance(params.element_table_mapping, str)
-            else params.element_table_mapping
-        )
-        if len(table_names) == 1:
-            for element_name in render_elements:
-                if element_name in sdata[table_names[0]].uns[TableModel.ATTRS_KEY][TableModel.REGION_KEY]:
-                    element_table_mapping[element_name] = {table_names[0]}
-                else:
-                    element_table_mapping[element_name] = set()
-                    warnings.warn(f"{element_name} is not annotated by {table_names[0]}.", UserWarning, stacklevel=2)
-
-        if len(table_names) != 1:
-            assert len(render_elements) == len(
-                table_names
-            ), "If specifying a list of table names, the length must be equal to number of elements to be plotted"
-            for index, table_name in enumerate(table_names):
-                element = render_elements[index]
-                if element not in sdata[table_name].uns[TableModel.ATTRS_KEY][TableModel.REGION_KEY]:
-                    warnings.warn(
-                        f"The element '{element}' is not annotated by table '{table_name}'", UserWarning, stacklevel=2
-                    )
-                if isinstance(mapping := element_table_mapping[element], set):
-                    mapping.add(table_name)
-    assert isinstance(element_table_mapping, dict)
-    params.element_table_mapping = element_table_mapping
-    return params
-
-
-def _update_element_table_mapping_label_colors(
-    sdata: SpatialData, params: LabelsRenderParams, render_elements: list[str]
-) -> LabelsRenderParams:
-    element_table_mapping: dict[str, set[str | None] | str | None] | str | list[str] | None = (
-        params.element_table_mapping
-    )
-
-    assert isinstance(element_table_mapping, dict)
-
-    # If one color column check presence for each table annotating the specific element
-    if isinstance(params.color, list) and len(params.color) == 1:
-        params.color = params.color * len(render_elements)
-        for element_name in render_elements:
-            if isinstance(mapping := element_table_mapping[element_name], set):
-                table_names = mapping.copy()
-                for table_name in table_names:
-                    if (
-                        params.color[0] not in sdata[table_name].obs.columns
-                        and params.color[0] not in sdata[table_name].var_names
-                    ):
-                        mapping.remove(table_name)
-    if isinstance(params.color, list) and len(params.color) > 1:
-        assert len(params.color) == len(
-            render_elements
-        ), "Either one color should be given or the length should be equal to the number of elements being plotted."
-        for index, element_name in enumerate(render_elements):
-            if isinstance(mapping := element_table_mapping[element_name], set) and len(mapping) != 0:
-                for table_name in mapping.copy():
-                    if (
-                        params.color[index] not in sdata[table_name].obs.columns
-                        and params.color[index] not in sdata[table_name].var_names
-                    ):
-                        mapping.remove(table_name)
-            else:
-                params.color[index] = None
-
-    # We only want one table containing the color column per element
-    # table_set: set[str | None]
-    for element_name, table_set in element_table_mapping.items():
-        if isinstance(table_set, set) and len(table_set) > 1:
-            raise ValueError(f"Multiple tables with color columns found for the element {element_name}")
-        if isinstance(table_set, set):
-            element_table_mapping[element_name] = next(iter(table_set)) if len(table_set) != 0 else None
-
-    params.element_table_mapping = element_table_mapping
-    return params
->>>>>>> 61589c73
 
 
 def _validate_show_parameters(
@@ -1607,11 +1485,8 @@
 
     if element_type == "images":
         param_dict["element"] = [element] if element is not None else list(param_dict["sdata"].images.keys())
-<<<<<<< HEAD
     if element_type == "labels":
         param_dict["element"] = [element] if element is not None else list(param_dict["sdata"].labels.keys())
-=======
->>>>>>> 61589c73
     if element_type == "shapes":
         param_dict["element"] = [element] if element is not None else list(param_dict["sdata"].shapes.keys())
     if element_type == "points":
@@ -1628,7 +1503,6 @@
     elif "channel" in param_dict:
         param_dict["channel"] = [channel] if channel is not None else None
 
-<<<<<<< HEAD
     if (contour_px := param_dict.get("contour_px")) and not isinstance(contour_px, int):
         raise TypeError("Parameter 'contour_px' must be an integer.")
 
@@ -1643,19 +1517,6 @@
                 param_dict["col_for_color"] = color
                 param_dict["color"] = None
     elif "color" in param_dict and element_type != "labels":
-=======
-    if (color := param_dict.get("color")) and element_type in ["shapes", "points"]:
-        if not isinstance(color, str):
-            raise TypeError("Parameter 'color' must be a string.")
-
-        if colors.is_color_like(color):
-            logger.info("Value for parameter 'color' appears to be a color, using it as such.")
-            param_dict["col_for_color"] = None
-        else:
-            param_dict["col_for_color"] = color
-            param_dict["color"] = None
-    elif "color" in param_dict:
->>>>>>> 61589c73
         param_dict["col_for_color"] = None
 
     if (outline := param_dict.get("outline")) is not None and not isinstance(outline, bool):
@@ -1737,11 +1598,7 @@
             raise TypeError("Parameter 'norm' must be a boolean or a mpl.Normalize.")
 
     if (scale := param_dict.get("scale")) is not None:
-<<<<<<< HEAD
         if element_type in ["images", "labels"] and not isinstance(scale, str):
-=======
-        if element_type == "images" and not isinstance(scale, str):
->>>>>>> 61589c73
             raise TypeError("Parameter 'scale' must be a string if specified.")
         if element_type == "shapes":
             if not isinstance(scale, (float, int)):
@@ -1784,7 +1641,6 @@
     return param_dict
 
 
-<<<<<<< HEAD
 def _validate_label_render_params(
     sdata: sd.SpatialData,
     element: str | None,
@@ -1844,9 +1700,7 @@
 
     return element_params
 
-
-=======
->>>>>>> 61589c73
+  
 def _validate_points_render_params(
     sdata: sd.SpatialData,
     element: str | None,
@@ -1967,17 +1821,10 @@
 
 
 def _validate_col_for_column_table(
-<<<<<<< HEAD
     sdata: SpatialData, element_name: str, col_for_color: str | None, table_name: str | None, labels: bool = False
 ) -> tuple[str | None, str | None]:
 
     if not labels and col_for_color in sdata[element_name].columns:
-=======
-    sdata: SpatialData, element_name: str, col_for_color: str | None, table_name: str | None
-) -> tuple[str | None, str | None]:
-
-    if col_for_color in sdata[element_name].columns:
->>>>>>> 61589c73
         table_name = None
     elif table_name is not None:
         tables = _get_element_annotators(sdata, element_name)
@@ -2074,310 +1921,6 @@
     return element_params
 
 
-<<<<<<< HEAD
-=======
-def _validate_render_params(
-    element_type: str,
-    sdata: sd.SpatialData,
-    alpha: float | int | None = None,
-    channel: list[str] | list[int] | str | int | None = None,
-    cmap: list[Colormap] | Colormap | str | None = None,
-    color: list[str | None] | str | None = None,
-    contour_px: int | None = None,
-    elements: list[str] | str | None = None,
-    fill_alpha: float | int | None = None,
-    groups: str | list[list[str | None]] | list[str | None] | None = None,
-    na_color: ColorLike | None = None,
-    norm: Normalize | bool | None = None,
-    outline: bool | None = None,
-    outline_alpha: float | int | None = None,
-    outline_color: str | list[float] | None = None,
-    outline_width: float | int | None = None,
-    palette: list[list[str | None]] | list[str | None] | str | None = None,
-    quantiles_for_norm: tuple[float | None, float | None] | None = None,
-    scale: float | int | list[str] | str | None = None,
-    size: float | int | None = None,
-) -> dict[str, Any]:
-    params_dict: dict[str, Any] = {}
-    if elements is not None:
-        if not isinstance(elements, (list, str)):
-            raise TypeError("Parameter 'elements' must be a string or a list of strings.")
-
-        elements = [elements] if isinstance(elements, str) else elements
-        sdata_elements = getattr(sdata, element_type)
-        if any(e not in sdata_elements for e in elements):
-            raise ValueError(
-                f"Not all specified {element_type} elements were found. Available elements are: "
-                f"`{'`, `'.join(sdata_elements.keys())}`"
-            )
-    params_dict["elements"] = elements
-
-    groups_overwrite: list[list[str]] | None = None
-    if groups is not None and element_type != "images":
-        if not isinstance(groups, (list, str)):
-            raise TypeError("Parameter 'groups' must be a string or a list of strings.")
-        if isinstance(groups, str):
-            groups_overwrite = [[groups]]
-        elif not isinstance(groups[0], list):
-            if all(isinstance(g, str) for g in groups):
-                groups_overwrite = [[group for group in groups if isinstance(group, str)]]
-            else:
-                raise TypeError("All items in single 'groups' list must be strings.")
-
-        else:
-            if not all(
-                (
-                    isinstance(group, list) and all(isinstance(g, (str, type(None))) for g in group)
-                    if group is not None
-                    else True
-                )
-                for group in groups
-            ):
-                raise TypeError("All items in lists within lists of 'groups' must be strings or None.")
-
-    params_dict["groups"] = groups_overwrite
-
-    palette_overwrite: list[list[str]] | None = None
-    if groups_overwrite is not None and palette is None:
-        warnings.warn(
-            "Groups is specified but palette is not. Setting palette to default 'lightgray'", UserWarning, stacklevel=2
-        )
-        palette_overwrite = [["lightgray" for _ in range(len(groups_sublist))] for groups_sublist in groups_overwrite]
-
-    if palette is not None:
-        if not isinstance(palette, (list, str)):
-            raise TypeError("Parameter 'palette' must be a string or a list of strings.")
-        if isinstance(palette, str):
-            palette_overwrite = [[palette]]
-        elif not isinstance(palette[0], list):
-            if not all(isinstance(pal, str) for pal in palette):
-                raise TypeError("All items in single 'palette' list must be strings.")
-            palette_overwrite = [[pal for pal in palette if isinstance(pal, str)]]
-        else:
-            if not all(
-                (
-                    isinstance(pal, list) and all(isinstance(p, (str, type(None))) for p in pal)
-                    if pal is not None
-                    else True
-                )
-                for pal in palette
-            ):
-                raise TypeError("All items in lists within lists of 'groups' must be strings.")
-
-        if element_type in ["shapes", "points", "labels"]:
-            if groups_overwrite is None:
-                raise ValueError("When specifying 'palette', 'groups' must also be specified.")
-            if (
-                groups_overwrite is not None
-                and palette_overwrite is not None
-                and len(groups_overwrite) != len(palette_overwrite)
-            ):
-                raise ValueError(
-                    f"The length of 'palette' and 'groups' must be the same, length is {len(palette_overwrite)} and"
-                    f"{len(groups_overwrite)} respectively."
-                )
-            if palette_overwrite is not None:
-                for index, sublist in enumerate(groups_overwrite):
-                    if not len(sublist) == len(palette_overwrite[index]):
-                        raise ValueError("Not all nested lists in `groups` and `palette` are of equal length.")
-                    if (
-                        not len(g_set := {type(el) for el in sublist})
-                        == len(p_set := {type(pal) for pal in palette_overwrite[index]})
-                        == 1
-                    ):
-                        raise ValueError(
-                            "Mixed dtypes found in sublists of `groups` and/or `palette`. Must be either all"
-                            "`str` or `None`."
-                        )
-                    if g_set != p_set:
-                        raise ValueError(
-                            "Sublists with same index in `groups` and `palette` must contain elements of the "
-                            "same dtype, either both `str` or `None`."
-                        )
-
-    params_dict["palette"] = palette_overwrite
-
-    if cmap is not None:
-        if element_type == "images":
-            if not isinstance(cmap, (list, Colormap, str)):
-                raise TypeError("Parameter 'cmap' must be a string, a Colormap, or a list of these types.")
-            if isinstance(cmap, list) and not all(isinstance(c, (Colormap, str)) for c in cmap):
-                raise TypeError("Each item in 'cmap' list must be a string or a Colormap.")
-        else:
-            if not isinstance(cmap, (str, Colormap)):
-                raise TypeError("Parameter 'cmap' must be a mpl.Colormap or the name of one.")
-
-    if norm is not None:
-        if element_type in ["shapes", "points"] and not isinstance(norm, (bool, Normalize)):
-            raise TypeError("Parameter 'norm' must be a boolean or a mpl.Normalize.")
-        if element_type in ["images", "labels"] and not isinstance(norm, Normalize):
-            raise TypeError("Parameter 'norm' must be of type Normalize.")
-
-    if scale is not None:
-        if element_type in ["images", "labels"]:
-            if not isinstance(scale, (list, str)):
-                raise TypeError("If specified, parameter 'scale' must be a string or a list of strings.")
-            scale = [scale] if isinstance(scale, str) else scale
-            if not all(isinstance(s, str) for s in scale):
-                raise TypeError("All items in 'scale' list must be strings.")
-        elif element_type == "shapes":
-            if not isinstance(scale, (float, int)):
-                raise TypeError("Parameter 'scale' must be numeric.")
-            if scale < 0:
-                raise ValueError("Parameter 'scale' must be a positive number.")
-    params_dict["scale"] = scale
-
-    if na_color is not None and not colors.is_color_like(na_color):
-        raise ValueError("Parameter 'na_color' must be color-like.")
-
-    if element_type in ["labels", "shapes"]:
-        if not isinstance(outline, bool):
-            raise TypeError("Parameter 'outline' must be a boolean.")
-
-        if not isinstance(fill_alpha, (float, int)):
-            raise TypeError("Parameter 'fill_alpha' must be numeric.")
-        if fill_alpha < 0:
-            raise ValueError("Parameter 'fill_alpha' cannot be negative.")
-
-    if element_type == "shapes":
-        if not isinstance(outline_width, (float, int)):
-            raise TypeError("Parameter 'outline_width' must be numeric.")
-        if outline_width < 0:
-            raise ValueError("Parameter 'outline_width' cannot be negative.")
-
-        if not colors.is_color_like(outline_color):
-            raise TypeError("Parameter 'outline_color' must be color-like.")
-
-    color_overwrite: list[str | None] = []
-    col_for_color: list[str | None]
-    if element_type in ["points", "shapes"]:
-        if isinstance(color, (str, list)):
-            if not isinstance(color, list):
-                if colors.is_color_like(color):
-                    logger.info("Value for parameter 'color' appears to be a color, using it as such.")
-                    color_overwrite = [color]
-                    col_for_color = [None]
-                else:
-                    if not isinstance(color, str):
-                        raise TypeError(
-                            "Parameter 'color' must be a string indicating which color "
-                            + "in sdata.table to use for coloring the shapes."
-                        )
-                    col_for_color = [color]
-                    color_overwrite = [None]
-            else:
-                col_for_color = []
-                for c in color:
-                    if colors.is_color_like(c):
-                        logger.info(f"Value `{c}` in list 'color' appears to be a color, using it as such.")
-                        color_overwrite.append(c)
-                        col_for_color.append(None)
-                    else:
-                        if not isinstance(c, str):
-                            raise TypeError(
-                                f"Value `{c}` in list Parameter 'color' must be a string indicating which color "
-                                + "in sdata.table to use for coloring the shapes or should be color-like."
-                            )
-                        col_for_color.append(c)
-                        color_overwrite.append(None)
-        else:
-            color_overwrite = [color]
-            col_for_color = [None]
-
-        params_dict["color"] = color_overwrite
-        params_dict["col_for_color"] = col_for_color
-
-    if element_type == "points":
-        if not isinstance(size, (float, int)):
-            raise TypeError("Parameter 'size' must be numeric.")
-        if size < 0:
-            raise ValueError("Parameter 'size' must be a positive number.")
-
-    if element_type == "labels":
-        if not isinstance(contour_px, int):
-            raise TypeError("Parameter 'contour_px' must be an integer.")
-        if not isinstance(outline_alpha, (float, int)):
-            raise TypeError("Parameter 'outline_alpha' must be numeric.")
-        if color is not None and not isinstance(color, (str, list)):
-            raise TypeError("Parameter 'color' must be a string or list of strings.")
-        if isinstance(color, list):
-            if not all(isinstance(c, str) for c in color):
-                raise TypeError("Each item in 'color' must be a string")
-            if elements is not None and (len(color) != 1 or len(color) != len(elements)):
-                raise TypeError(
-                    f"Only provide 1 value for color or provide 1 color for each `{element_type}` being"
-                    "tried to plot in a list"
-                )
-        if color is None or isinstance(color, str):
-            color = [color]
-        params_dict["color"] = color
-
-    if alpha is not None and element_type in ["images", "points"]:
-        if not isinstance(alpha, (float, int)):
-            raise TypeError("Parameter 'alpha' must be numeric.")
-        if alpha < 0:
-            raise ValueError("Parameter 'alpha' cannot be negative.")
-
-    if element_type == "images":
-        if channel is not None and not isinstance(channel, (list, str, int)):
-            raise TypeError("Parameter 'channel' must be a string, an integer, or a list of strings or integers.")
-        if isinstance(channel, list) and not all(isinstance(c, (str, int)) for c in channel):
-            raise TypeError("Each item in 'channel' list must be a string or an integer.")
-
-        if quantiles_for_norm is None:
-            quantiles_for_norm = (None, None)
-        elif not isinstance(quantiles_for_norm, (list, tuple)):
-            raise TypeError("Parameter 'quantiles_for_norm' must be a list or tuple of floats, or None.")
-        elif len(quantiles_for_norm) != 2:
-            raise ValueError("Parameter 'quantiles_for_norm' must contain exactly two elements.")
-        else:
-            if not all(
-                isinstance(p, (float, int, type(None))) and (p is None or 0 <= p <= 100) for p in quantiles_for_norm
-            ):
-                raise TypeError("Each item in 'quantiles_for_norm' must be a float or int within [0, 100], or None.")
-
-            pmin, pmax = quantiles_for_norm
-            if pmin is not None and pmax is not None and pmin > pmax:
-                raise ValueError("The first number in 'quantiles_for_norm' must not be smaller than the second.")
-        params_dict["quantiles_for_norm"] = quantiles_for_norm
-    return params_dict
-
-
-def _match_length_elements_groups_palette(
-    params: LabelsRenderParams,
-    render_elements: list[str],
-    image: bool = False,
-) -> LabelsRenderParams:
-
-    groups = params.groups
-    palette = params.palette
-
-    groups_elements: list[list[str | None]] | None = None
-    palette_elements: list[list[str | None]] | None = None
-    # We already checked before that length of groups and palette is the same
-    if groups is not None:
-        if len(groups) == 1:
-            groups_elements = [groups[0] for _ in range(len(render_elements)) if isinstance(groups[0], list)]
-            if palette is not None:
-                palette_elements = [palette[0] for _ in range(len(render_elements)) if isinstance(palette[0], list)]
-            else:
-                palette_elements = [[None] for _ in range(len(render_elements))]
-        else:
-            if len(groups) != len(render_elements):
-                raise ValueError(
-                    "Multiple groups and palettes are given but the number is not the same as the number "
-                    "of elements to be rendered."
-                )
-    else:
-        groups_elements = [[None] for _ in range(len(render_elements))]
-        palette_elements = [[None] for _ in range(len(render_elements))]
-    params.palette = palette_elements
-    params.groups = groups_elements
-
-    return params
-
-
->>>>>>> 61589c73
 def _get_wanted_render_elements(
     sdata: SpatialData,
     sdata_wanted_elements: list[str],
@@ -2387,21 +1930,7 @@
 ) -> tuple[list[str], list[str], bool]:
     wants_elements = True
     if element_type in ["images", "labels", "points", "shapes"]:  # Prevents eval security risk
-<<<<<<< HEAD
         wanted_elements: list[str] = [params.element]
-=======
-        # TODO: Remove this when the refactor to single element configs is completed
-        if isinstance(params, (ImageRenderParams, ShapesRenderParams, PointsRenderParams)):
-            wanted_elements: list[str] = [params.element]
-        else:
-            if isinstance(params.elements, str):
-                wanted_elements = [params.elements]
-            elif isinstance(params.elements, list):
-                wanted_elements = params.elements
-            else:
-                wanted_elements = list(getattr(sdata, element_type).keys())
->>>>>>> 61589c73
-
         wanted_elements_on_cs = [
             element for element in wanted_elements if cs in set(get_transformation(sdata[element], get_all=True).keys())
         ]
@@ -2410,43 +1939,6 @@
         return sdata_wanted_elements, wanted_elements_on_cs, wants_elements
 
     raise ValueError(f"Unknown element type {element_type}")
-
-
-<<<<<<< HEAD
-# def _update_params(
-#     sdata: SpatialData,
-#     params: ImageRenderParams | LabelsRenderParams,
-#     wanted_elements_on_cs: list[str],
-#     element_type: Literal["images", "labels", "points", "shapes"],
-# ) -> ImageRenderParams | LabelsRenderParams:
-#     if isinstance(params, LabelsRenderParams) and wanted_elements_on_cs:
-#         params = _create_initial_element_table_mapping(sdata, params, wanted_elements_on_cs)
-#         if isinstance(params, LabelsRenderParams):
-#             params = _update_element_table_mapping_label_colors(sdata, params, wanted_elements_on_cs)
-#
-#     # TODO change after completion refactor
-#     if isinstance(params, ImageRenderParams):
-#         return params
-#
-#     return _match_length_elements_groups_palette(params, wanted_elements_on_cs)
-=======
-def _update_params(
-    sdata: SpatialData,
-    params: ImageRenderParams | LabelsRenderParams,
-    wanted_elements_on_cs: list[str],
-    element_type: Literal["images", "labels", "points", "shapes"],
-) -> ImageRenderParams | LabelsRenderParams:
-    if isinstance(params, LabelsRenderParams) and wanted_elements_on_cs:
-        params = _create_initial_element_table_mapping(sdata, params, wanted_elements_on_cs)
-        if isinstance(params, LabelsRenderParams):
-            params = _update_element_table_mapping_label_colors(sdata, params, wanted_elements_on_cs)
-
-    # TODO change after completion refactor
-    if isinstance(params, ImageRenderParams):
-        return params
-
-    return _match_length_elements_groups_palette(params, wanted_elements_on_cs)
->>>>>>> 61589c73
 
 
 def _is_coercable_to_float(series: pd.Series) -> bool:
