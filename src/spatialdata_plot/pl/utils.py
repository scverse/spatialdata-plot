from __future__ import annotations

import os
from collections.abc import Iterable, Mapping, Sequence
from copy import copy
from functools import partial
from pathlib import Path
from types import MappingProxyType
from typing import Any

import matplotlib
import matplotlib.patches as mpatches
import matplotlib.patches as mplp
import matplotlib.path as mpath
import matplotlib.pyplot as plt
import multiscale_spatial_image as msi
import numpy as np
import pandas as pd
import shapely
import spatial_image
import spatialdata as sd
import xarray as xr
from anndata import AnnData
from cycler import Cycler, cycler
from geopandas import GeoDataFrame
from matplotlib import colors, patheffects, rcParams
from matplotlib.axes import Axes
from matplotlib.collections import PatchCollection
from matplotlib.colors import (
    ColorConverter,
    Colormap,
    LinearSegmentedColormap,
    ListedColormap,
    Normalize,
    TwoSlopeNorm,
    to_rgba,
)
from matplotlib.figure import Figure
from matplotlib.gridspec import GridSpec
from matplotlib_scalebar.scalebar import ScaleBar
from multiscale_spatial_image.multiscale_spatial_image import MultiscaleSpatialImage
from numpy.random import default_rng
from pandas.api.types import CategoricalDtype, is_categorical_dtype
from scanpy import settings
from scanpy.plotting._tools.scatterplots import _add_categorical_legend
from scanpy.plotting.palettes import default_20, default_28, default_102
from shapely.geometry import LineString, Polygon
from skimage.color import label2rgb
from skimage.morphology import erosion, square
from skimage.segmentation import find_boundaries
from skimage.util import map_array
<<<<<<< HEAD
from spatial_image import SpatialImage
from spatialdata import transform
from spatialdata._core.operations.rasterize import rasterize
=======
>>>>>>> c1cc849e
from spatialdata._core.query.relational_query import _locate_value, get_values
from spatialdata._logging import logger as logging
from spatialdata._types import ArrayLike
from spatialdata.models import Image2DModel, SpatialElement

from spatialdata_plot.pl.render_params import (
    CmapParams,
    FigParams,
    OutlineParams,
    ScalebarParams,
    ShapesRenderParams,
    _FontSize,
    _FontWeight,
)
from spatialdata_plot.pp.utils import _get_coordinate_system_mapping

to_hex = partial(colors.to_hex, keep_alpha=True)


def _prepare_params_plot(
    # this param is inferred when `pl.show`` is called
    num_panels: int,
    # this args are passed at `pl.show``
    figsize: tuple[float, float] | None = None,
    dpi: int | None = None,
    fig: Figure | None = None,
    ax: Axes | Sequence[Axes] | None = None,
    wspace: float | None = None,
    hspace: float = 0.25,
    ncols: int = 4,
    frameon: bool | None = None,
    # this is passed at `render_*`
    cmap: Colormap | str | None = None,
    norm: Normalize | Sequence[Normalize] | None = None,
    na_color: str | tuple[float, ...] | None = (0.0, 0.0, 0.0, 0.0),
    vmin: float | None = None,
    vmax: float | None = None,
    vcenter: float | None = None,
    # this args will be inferred from coordinate system
    scalebar_dx: float | Sequence[float] | None = None,
    scalebar_units: str | Sequence[str] | None = None,
) -> tuple[FigParams, ScalebarParams]:
    # handle axes and size
    wspace = 0.75 / rcParams["figure.figsize"][0] + 0.02 if wspace is None else wspace
    figsize = rcParams["figure.figsize"] if figsize is None else figsize
    dpi = rcParams["figure.dpi"] if dpi is None else dpi
    if num_panels > 1 and ax is None:
        fig, grid = _panel_grid(
            num_panels=num_panels, hspace=hspace, wspace=wspace, ncols=ncols, dpi=dpi, figsize=figsize
        )
        axs: None | Sequence[Axes] = [plt.subplot(grid[c]) for c in range(num_panels)]
    elif num_panels > 1:
        if not isinstance(ax, Sequence):
            raise TypeError(f"Expected `ax` to be a `Sequence`, but got {type(ax).__name__}")
        if ax is not None and len(ax) != num_panels:
            raise ValueError(f"Len of `ax`: {len(ax)} is not equal to number of panels: {num_panels}.")
        if fig is None:
            raise ValueError(
                f"Invalid value of `fig`: {fig}. If a list of `Axes` is passed, a `Figure` must also be specified."
            )
        assert ax is None or isinstance(ax, Sequence), f"Invalid type of `ax`: {type(ax)}, expected `Sequence`."
        axs = ax
    else:
        axs = None
        if ax is None:
            fig, ax = plt.subplots(figsize=figsize, dpi=dpi, constrained_layout=True)
<<<<<<< HEAD
        elif isinstance(ax, Axes):
            fig = ax.get_figure()
            fig.set_dpi(dpi)
            fig.set_size_inches(figsize)

=======
>>>>>>> c1cc849e
    # set scalebar
    if scalebar_dx is not None:
        scalebar_dx, scalebar_units = _get_scalebar(scalebar_dx, scalebar_units, num_panels)

    fig_params = FigParams(
        fig=fig,
        ax=ax,
        axs=axs,
        num_panels=num_panels,
        frameon=frameon,
    )
    scalebar_params = ScalebarParams(scalebar_dx=scalebar_dx, scalebar_units=scalebar_units)

    return fig_params, scalebar_params


def _get_cs_contents(sdata: sd.SpatialData) -> pd.DataFrame:
    """Check which coordinate systems contain which elements and return that info."""
    cs_mapping = _get_coordinate_system_mapping(sdata)
    content_flags = ["has_images", "has_labels", "has_points", "has_shapes"]
    cs_contents = pd.DataFrame(columns=["cs"] + content_flags)

    for cs_name, element_ids in cs_mapping.items():
        # determine if coordinate system has the respective elements
        cs_has_images = any(e in sdata.images for e in element_ids)
        cs_has_labels = any(e in sdata.labels for e in element_ids)
        cs_has_points = any(e in sdata.points for e in element_ids)
        cs_has_shapes = any(e in sdata.shapes for e in element_ids)

        cs_contents = pd.concat(
            [
                cs_contents,
                pd.DataFrame(
                    {
                        "cs": cs_name,
                        "has_images": [cs_has_images],
                        "has_labels": [cs_has_labels],
                        "has_points": [cs_has_points],
                        "has_shapes": [cs_has_shapes],
                    }
                ),
            ]
        )

        cs_contents["has_images"] = cs_contents["has_images"].astype("bool")
        cs_contents["has_labels"] = cs_contents["has_labels"].astype("bool")
        cs_contents["has_points"] = cs_contents["has_points"].astype("bool")
        cs_contents["has_shapes"] = cs_contents["has_shapes"].astype("bool")

    return cs_contents


def _get_collection_shape(
    shapes: list[GeoDataFrame],
    c: Any,
    s: float,
    norm: Any,
    render_params: ShapesRenderParams,
    fill_alpha: None | float = None,
    outline_alpha: None | float = None,
    **kwargs: Any,
) -> PatchCollection:
    """
    Get a PatchCollection for rendering given geometries with specified colors and outlines.

    Args:
    - shapes (list[GeoDataFrame]): List of geometrical shapes.
    - c: Color parameter.
    - s (float): Scale of the shape.
    - norm: Normalization for the color map.
    - fill_alpha (float, optional): Opacity for the fill color.
    - outline_alpha (float, optional): Opacity for the outline.
    - **kwargs: Additional keyword arguments.

    Returns
    -------
    - PatchCollection: Collection of patches for rendering.
    """
    cmap = kwargs["cmap"]

    try:
        # fails when numeric
        fill_c = ColorConverter().to_rgba_array(c)
    except ValueError:
        if norm is None:
            c = cmap(c)
        else:
            norm = colors.Normalize(vmin=min(c), vmax=max(c))
            c = cmap(norm(c))

    fill_c = ColorConverter().to_rgba_array(c)
    fill_c[..., -1] = render_params.fill_alpha

    if render_params.outline_params.outline:
        outline_c = ColorConverter().to_rgba_array(render_params.outline_params.outline_color)
        outline_c[..., -1] = render_params.outline_alpha
        outline_c = outline_c.tolist()
    else:
        outline_c = [None]
    outline_c = outline_c * fill_c.shape[0]

    shapes_df = pd.DataFrame(shapes, copy=True)

    # remove empty points/polygons
    shapes_df = shapes_df[shapes_df["geometry"].apply(lambda geom: not geom.is_empty)]

    # reset index of shapes_df for case of spatial query
    shapes_df = shapes_df.reset_index()

    rows = []

    def assign_fill_and_outline_to_row(
        shapes: list[GeoDataFrame], fill_c: list[Any], outline_c: list[Any], row: pd.Series, idx: int
    ) -> None:
        if len(shapes) > 1 and len(fill_c) == 1:
            row["fill_c"] = fill_c
            row["outline_c"] = outline_c
        else:
            row["fill_c"] = fill_c[idx]
            row["outline_c"] = outline_c[idx]

    # Match colors to the geometry, potentially expanding the row in case of
    # multipolygons
    for idx, row in shapes_df.iterrows():
        geom = row["geometry"]
        if geom.geom_type == "Polygon":
            row = row.to_dict()
            coords = np.array(geom.exterior.coords)
            centroid = np.mean(coords, axis=0)
            scaled_coords = [(centroid + (np.array(coord) - centroid) * s).tolist() for coord in geom.exterior.coords]
            row["geometry"] = mplp.Polygon(scaled_coords, closed=True)
            assign_fill_and_outline_to_row(shapes, fill_c, outline_c, row, idx)
            rows.append(row)

        elif geom.geom_type == "MultiPolygon":
            # mp = _make_patch_from_multipolygon(geom)
            for polygon in geom.geoms:
                mp_copy = row.to_dict()
                coords = np.array(polygon.exterior.coords)
                centroid = np.mean(coords, axis=0)
                scaled_coords = [(centroid + (coord - centroid) * s).tolist() for coord in coords]
                mp_copy["geometry"] = mplp.Polygon(scaled_coords, closed=True)
                assign_fill_and_outline_to_row(shapes, fill_c, outline_c, mp_copy, idx)
                rows.append(mp_copy)

        elif geom.geom_type == "Point":
            row = row.to_dict()
            scaled_radius = row["radius"] * s
            row["geometry"] = mplp.Circle(
                (geom.x, geom.y), radius=scaled_radius
            )  # Circle is always scaled from its center
            assign_fill_and_outline_to_row(shapes, fill_c, outline_c, row, idx)
            rows.append(row)

    patches = pd.DataFrame(rows)

    return PatchCollection(
        patches["geometry"].values.tolist(),
        snap=False,
        lw=render_params.outline_params.linewidth,
        facecolor=patches["fill_c"],
        edgecolor=None if all(outline is None for outline in outline_c) else outline_c,
        **kwargs,
    )


def _panel_grid(
    num_panels: int,
    hspace: float,
    wspace: float,
    ncols: int,
    figsize: tuple[float, float],
    dpi: int | None = None,
) -> tuple[Figure, GridSpec]:
    n_panels_x = min(ncols, num_panels)
    n_panels_y = np.ceil(num_panels / n_panels_x).astype(int)

    fig = plt.figure(
        figsize=(figsize[0] * n_panels_x * (1 + wspace), figsize[1] * n_panels_y),
        dpi=dpi,
    )
    left = 0.2 / n_panels_x
    bottom = 0.13 / n_panels_y
    gs = GridSpec(
        nrows=n_panels_y,
        ncols=n_panels_x,
        left=left,
        right=1 - (n_panels_x - 1) * left - 0.01 / n_panels_x,
        bottom=bottom,
        top=1 - (n_panels_y - 1) * bottom - 0.1 / n_panels_y,
        hspace=hspace,
        wspace=wspace,
    )
    return fig, gs


def _get_scalebar(
    scalebar_dx: float | Sequence[float] | None = None,
    scalebar_units: str | Sequence[str] | None = None,
    len_lib: int | None = None,
) -> tuple[Sequence[float] | None, Sequence[str] | None]:
    if scalebar_dx is not None:
        _scalebar_dx = _get_list(scalebar_dx, _type=float, ref_len=len_lib, name="scalebar_dx")
        scalebar_units = "um" if scalebar_units is None else scalebar_units
        _scalebar_units = _get_list(scalebar_units, _type=str, ref_len=len_lib, name="scalebar_units")
    else:
        _scalebar_dx = None
        _scalebar_units = None

    return _scalebar_dx, _scalebar_units


def _prepare_cmap_norm(
    cmap: Colormap | str | None = None,
    norm: Normalize | bool = False,
    na_color: str | tuple[float, ...] = (0.0, 0.0, 0.0, 0.0),
    vmin: float | None = None,
    vmax: float | None = None,
    vcenter: float | None = None,
    **kwargs: Any,
) -> CmapParams:
    is_default = cmap is None
    cmap = copy(matplotlib.colormaps[rcParams["image.cmap"] if cmap is None else cmap])
    cmap.set_bad("lightgray" if na_color is None else na_color)

    if isinstance(norm, Normalize) or not norm:
        pass  # TODO
    elif vcenter is None:
        norm = Normalize(vmin=vmin, vmax=vmax)
    else:
        norm = TwoSlopeNorm(vmin=vmin, vmax=vmax, vcenter=vcenter)

    return CmapParams(cmap, norm, na_color, is_default)


def _set_outline(
    outline: bool = False,
    outline_width: float = 1.5,
    outline_color: str | list[float] = "#0000000ff",  # black, white
    **kwargs: Any,
) -> OutlineParams:
    # Type checks for outline_width
    if isinstance(outline_width, int):
        outline_width = outline_width
    if not isinstance(outline_width, float):
        raise TypeError(f"Invalid type of `outline_width`: {type(outline_width)}, expected `float`.")
    if outline_width == 0.0:
        outline = False
    if outline_width < 0.0:
        logging.warning(f"Negative line widths are not allowed, changing {outline_width} to {(-1)*outline_width}")
        outline_width *= -1

    # the default black and white colors can be changed using the contour_config parameter
    if len(outline_color) in {3, 4} and all(isinstance(c, float) for c in outline_color):
        outline_color = matplotlib.colors.to_hex(outline_color)

    if outline:
        kwargs.pop("edgecolor", None)  # remove edge from kwargs if present
        kwargs.pop("alpha", None)  # remove alpha from kwargs if present

    return OutlineParams(outline, outline_color, outline_width)


def _get_subplots(num_images: int, ncols: int = 4, width: int = 4, height: int = 3) -> plt.Figure | plt.Axes:
    """Set up the axs objects.

    Parameters
    ----------
    num_images
        Number of images to plot. Must be greater than 1.
    ncols
        Number of columns in the subplot grid, by default 4
    width
        Width of each subplot, by default 4

    Returns
    -------
    Union[plt.Figure, plt.Axes]
        Matplotlib figure and axes object.
    """
    # if num_images <= 1:
    # raise ValueError("Number of images must be greater than 1.")

    if num_images < ncols:
        nrows = 1
        ncols = num_images
    else:
        nrows, reminder = divmod(num_images, ncols)

        if nrows == 0:
            nrows = 1
        if reminder > 0:
            nrows += 1

    fig, axes = plt.subplots(nrows, ncols, figsize=(width * ncols, height * nrows))

    if not isinstance(axes, Iterable):
        axes = np.array([axes])

    # get rid of the empty axes
    _ = [ax.axis("off") for ax in axes.flatten()[num_images:]]
    return fig, axes


def _get_random_hex_colors(num_colors: int, seed: int | None = None) -> set[str]:
    """Return a list of random hex-color.

    Parameters
    ----------
    num_colors
        Number of colors to generate.

    Returns
    -------
    list
        List of random colors.
    """
    rng = default_rng(seed)
    colors: set[str] = set()
    while len(colors) < num_colors:
        r, g, b = rng.integers(0, 255), rng.integers(0, 255), rng.integers(0, 255)
        color = f"#{r:02x}{g:02x}{b:02x}"
        colors.add(color)

    return colors


def _get_hex_colors_for_continous_values(values: pd.Series, cmap_name: str = "viridis") -> list[str]:
    """Convert a series of continuous numerical values to hex color values using a colormap.

    Parameters
    ----------
    values
        The values to be converted to colors.
    cmap_name
        The name of the colormap to be used, by default 'viridis'.

    Returns
    -------
    pd.Series
        The converted color values as hex strings.
    """
    cmap = plt.get_cmap(cmap_name)
    norm = plt.Normalize(vmin=values.min(), vmax=values.max())
    colors = cmap(norm(values))

    return [colors.to_hex(color) for color in colors]


def _normalize(
    img: xr.DataArray,
    pmin: float | None = None,
    pmax: float | None = None,
    eps: float = 1e-20,
    clip: bool = False,
    name: str = "normed",
) -> xr.DataArray:
    """Perform a min max normalisation on the xr.DataArray.

    This function was adapted from the csbdeep package.

    Parameters
    ----------
    dataarray
        A xarray DataArray with an image field.
    pmin
        Lower quantile (min value) used to perform quantile normalization.
    pmax
        Upper quantile (max value) used to perform quantile normalization.
    eps
        Epsilon float added to prevent 0 division.
    clip
        Ensures that normed image array contains no values greater than 1.

    Returns
    -------
    xr.DataArray
        A min-max normalized image.
    """
    pmin = pmin or 0.0
    pmax = pmax or 100.0

    perc = np.percentile(img, [pmin, pmax])

    norm = (img - perc[0]) / (perc[1] - perc[0] + eps)

    if clip:
        norm = np.clip(norm, 0, 1)

    return norm


def _get_colors_for_categorical_obs(
    categories: Sequence[str | int],
    palette: ListedColormap | str | list[str] | None = None,
    alpha: float = 1.0,
    cmap_params: CmapParams | None = None,
) -> list[str]:
    """
    Return a list of colors for a categorical observation.

    Parameters
    ----------
    adata
        AnnData object
    value_to_plot
        Name of a valid categorical observation
    categories
        categories of the categorical observation.

    Returns
    -------
    None
    """
    len_cat = len(categories)

    # check if default matplotlib palette has enough colors
    if palette is None:
        if cmap_params is not None and not cmap_params.is_default:
            palette = cmap_params.cmap
        elif len(rcParams["axes.prop_cycle"].by_key()["color"]) >= len_cat:
            cc = rcParams["axes.prop_cycle"]()
            palette = [next(cc)["color"] for _ in range(len_cat)]
        elif len_cat <= 20:
            palette = default_20
        elif len_cat <= 28:
            palette = default_28
        elif len_cat <= len(default_102):  # 103 colors
            palette = default_102
        else:
            palette = ["grey" for _ in range(len_cat)]
            logging.info("input has more than 103 categories. Uniform " "'grey' color will be used for all categories.")

    # otherwise, single channels turn out grey
    color_idx = np.linspace(0, 1, len_cat) if len_cat > 1 else [0.7]

    if isinstance(palette, str):
        palette = [to_hex(palette)]
    elif isinstance(palette, list):
        palette = [to_hex(x) for x in palette]
    elif isinstance(palette, ListedColormap):
        palette = [to_hex(x) for x in palette(color_idx, alpha=alpha)]
    elif isinstance(palette, LinearSegmentedColormap):
        palette = [to_hex(palette(x, alpha=alpha)) for x in color_idx]  # type: ignore[attr-defined]
    else:
        raise TypeError(f"Palette is {type(palette)} but should be string or list.")

    return palette[:len_cat]  # type: ignore[return-value]


def _set_color_source_vec(
    sdata: sd.SpatialData,
    element: SpatialElement | None,
    value_to_plot: str | None,
    element_name: list[str] | str | None = None,
    layer: str | None = None,
    groups: Sequence[str] | str | None = None,
    palette: str | list[str] | None = None,
    na_color: str | tuple[float, ...] | None = None,
    alpha: float = 1.0,
    cmap_params: CmapParams | None = None,
) -> tuple[ArrayLike | pd.Series | None, ArrayLike, bool]:
    if value_to_plot is None:
        color = np.full(len(element), to_hex(na_color))  # type: ignore[arg-type]
        return color, color, False

    # Figure out where to get the color from
    origins = _locate_value(value_key=value_to_plot, sdata=sdata, element_name=element_name)
    if len(origins) > 1:
        raise ValueError(
            f"Color key '{value_to_plot}' for element '{element_name}' been found in multiple locations: {origins}."
        )

    if len(origins) == 1:
        vals = get_values(value_key=value_to_plot, sdata=sdata, element_name=element_name)
        color_source_vector = vals[value_to_plot]

        # if all([isinstance(x, str) for x in color_source_vector]):
        #     raise TypeError(
        #         f"Color key '{value_to_plot}' for element '{element_name}' has string values, "
        #         f"but should be numerical or categorical."
        #     )

        # numerical case, return early
        if not is_categorical_dtype(color_source_vector):
            if palette is not None:
                logging.warning(
                    "Ignoring categorical palette which is given for a continuous variable. "
                    "Consider using `cmap` to pass a ColorMap."
                )
            return None, color_source_vector, False

        color_source_vector = pd.Categorical(color_source_vector)  # convert, e.g., `pd.Series`
        categories = color_source_vector.categories

        if groups is not None:
            color_source_vector = color_source_vector.remove_categories(categories.difference(groups))
            categories = groups

        color_map = dict(zip(categories, _get_colors_for_categorical_obs(categories, palette, cmap_params=cmap_params)))
        # color_map = _get_palette(
        #     adata=adata, cluster_key=value_to_plot, categories=categories, palette=palette, alpha=alpha
        # )
        if color_map is None:
            raise ValueError("Unable to create color palette.")

        # do not rename categories, as colors need not be unique
        color_vector = color_source_vector.map(color_map)
        if color_vector.isna().any():
            color_vector = color_vector.add_categories([to_hex(na_color)])
            color_vector = color_vector.fillna(to_hex(na_color))

        return color_source_vector, color_vector, True

    logging.warning(f"Color key '{value_to_plot}' for element '{element_name}' not been found, using default colors.")
    color = np.full(sdata.table.n_obs, to_hex(na_color))
    return color, color, False


def _map_color_seg(
    seg: ArrayLike,
    cell_id: ArrayLike,
    color_vector: ArrayLike | pd.Series[CategoricalDtype],
    color_source_vector: pd.Series[CategoricalDtype],
    cmap_params: CmapParams,
    seg_erosionpx: int | None = None,
    seg_boundaries: bool = False,
    na_color: str | tuple[float, ...] = (0, 0, 0, 0),
) -> ArrayLike:
    cell_id = np.array(cell_id)

    if is_categorical_dtype(color_vector):
        if isinstance(na_color, tuple) and len(na_color) == 4 and np.any(color_source_vector.isna()):
            cell_id[color_source_vector.isna()] = 0
        val_im: ArrayLike = map_array(seg, cell_id, color_vector.codes + 1)
        cols = colors.to_rgba_array(color_vector.categories)

    else:
        val_im = map_array(seg, cell_id, cell_id)  # replace with same seg id to remove missing segs

        try:
            cols = cmap_params.cmap(cmap_params.norm(color_vector))
        except TypeError:
            assert all(colors.is_color_like(c) for c in color_vector), "Not all values are color-like."
            cols = colors.to_rgba_array(color_vector)

    if seg_erosionpx is not None:
        val_im[val_im == erosion(val_im, square(seg_erosionpx))] = 0

    # check if no color is assigned, compute random colors
    unique_cols = np.unique(cols)
    if len(unique_cols) == 1 and unique_cols == 0:
        RNG = default_rng(42)
        cols = RNG.random((len(cols), 3))

    seg_im: ArrayLike = label2rgb(
        label=val_im,
        colors=cols,
        bg_label=0,
        bg_color=(1, 1, 1),  # transparency doesn't really work
    )

    if seg_boundaries:
        seg_bound: ArrayLike = np.clip(seg_im - find_boundaries(seg)[:, :, None], 0, 1)
        return np.dstack((seg_bound, np.where(val_im > 0, 1, 0)))  # add transparency here

    return np.dstack((seg_im, np.where(val_im > 0, 1, 0)))


def _get_palette(
    categories: Sequence[Any],
    adata: AnnData | None = None,
    cluster_key: None | str = None,
    palette: ListedColormap | str | list[str] | None = None,
    alpha: float = 1.0,
) -> Mapping[str, str] | None:
    if adata is not None and palette is None:
        try:
            palette = adata.uns[f"{cluster_key}_colors"]  # type: ignore[arg-type]
            if len(palette) != len(categories):
                raise ValueError(
                    f"Expected palette to be of length `{len(categories)}`, found `{len(palette)}`. "
                    + f"Removing the colors in `adata.uns` with `adata.uns.pop('{cluster_key}_colors')` may help."
                )
            return {cat: to_hex(to_rgba(col)[:3]) for cat, col in zip(categories, palette)}
        except KeyError as e:
            logging.warning(e)
            return None

    len_cat = len(categories)

    if palette is None:
        if len_cat <= 20:
            palette = default_20
        elif len_cat <= 28:
            palette = default_28
        elif len_cat <= len(default_102):  # 103 colors
            palette = default_102
        else:
            palette = ["grey" for _ in range(len_cat)]
            logging.info("input has more than 103 categories. Uniform " "'grey' color will be used for all categories.")
        return {cat: to_hex(to_rgba(col)[:3]) for cat, col in zip(categories, palette[:len_cat])}

    if isinstance(palette, str):
        cmap = ListedColormap([palette])
    elif isinstance(palette, list):
        cmap = ListedColormap(palette)
    elif isinstance(palette, ListedColormap):
        cmap = palette
    else:
        raise TypeError(f"Palette is {type(palette)} but should be string or list.")
    palette = [to_hex(np.round(x, 5)) for x in cmap(np.linspace(0, 1, len_cat), alpha=alpha)]

    return dict(zip(categories, palette))


def _maybe_set_colors(
    source: AnnData, target: AnnData, key: str, palette: str | ListedColormap | Cycler | Sequence[Any] | None = None
) -> None:
    from scanpy.plotting._utils import add_colors_for_categorical_sample_annotation

    color_key = f"{key}_colors"
    try:
        if palette is not None:
            raise KeyError("Unable to copy the palette when there was other explicitly specified.")
        target.uns[color_key] = source.uns[color_key]
    except KeyError:
        if isinstance(palette, str):
            palette = ListedColormap([palette])
        if isinstance(palette, ListedColormap):  # `scanpy` requires it
            palette = cycler(color=palette.colors)
        add_colors_for_categorical_sample_annotation(target, key=key, force_update_colors=True, palette=palette)


def _decorate_axs(
    ax: Axes,
    cax: PatchCollection,
    fig_params: FigParams,
    adata: AnnData,
    value_to_plot: str | None,
    color_source_vector: pd.Series[CategoricalDtype],
    palette: ListedColormap | str | list[str] | None = None,
    alpha: float = 1.0,
    na_color: str | tuple[float, ...] = (0.0, 0.0, 0.0, 0.0),
    legend_fontsize: int | float | _FontSize | None = None,
    legend_fontweight: int | _FontWeight = "bold",
    legend_loc: str | None = "right margin",
    legend_fontoutline: int | None = None,
    na_in_legend: bool = True,
    colorbar: bool = True,
    scalebar_dx: Sequence[float] | None = None,
    scalebar_units: Sequence[str] | None = None,
    scalebar_kwargs: Mapping[str, Any] = MappingProxyType({}),
) -> Axes:
    if value_to_plot is not None:
        # if only dots were plotted without an associated value
        # there is not need to plot a legend or a colorbar

        if legend_fontoutline is not None:
            path_effect = [patheffects.withStroke(linewidth=legend_fontoutline, foreground="w")]
        else:
            path_effect = []

        # Adding legends
        if is_categorical_dtype(color_source_vector):
            # order of clusters should agree to palette order
            clusters = color_source_vector.unique()
            clusters = clusters[~clusters.isnull()]
            palette = _get_palette(
                adata=adata, cluster_key=value_to_plot, categories=clusters, palette=palette, alpha=alpha
            )
            _add_categorical_legend(
                ax,
                color_source_vector,
                palette=palette,
                legend_loc=legend_loc,
                legend_fontweight=legend_fontweight,
                legend_fontsize=legend_fontsize,
                legend_fontoutline=path_effect,
                na_color=[na_color],
                na_in_legend=na_in_legend,
                multi_panel=fig_params.axs is not None,
            )
        elif colorbar:
            # TODO: na_in_legend should have some effect here
            plt.colorbar(cax, ax=ax, pad=0.01, fraction=0.08, aspect=30)

    if isinstance(scalebar_dx, list) and isinstance(scalebar_units, list):
        scalebar = ScaleBar(scalebar_dx, units=scalebar_units, **scalebar_kwargs)
        ax.add_artist(scalebar)

    return ax


def _get_list(
    var: Any,
    _type: type[Any] | tuple[type[Any], ...],
    ref_len: int | None = None,
    name: str | None = None,
) -> list[Any]:
    """
    Get a list from a variable.

    Parameters
    ----------
    var
        Variable to convert to a list.
    _type
        Type of the elements in the list.
    ref_len
        Reference length of the list.
    name
        Name of the variable.

    Returns
    -------
    List
    """
    if isinstance(var, _type):
        return [var] if ref_len is None else ([var] * ref_len)
    if isinstance(var, list):
        if ref_len is not None and ref_len != len(var):
            raise ValueError(
                f"Variable: `{name}` has length: {len(var)}, which is not equal to reference length: {ref_len}."
            )
        for v in var:
            if not isinstance(v, _type):
                raise ValueError(f"Variable: `{name}` has invalid type: {type(v)}, expected: {_type}.")
        return var

    raise ValueError(f"Can't make a list from variable: `{var}`")


def save_fig(fig: Figure, path: str | Path, make_dir: bool = True, ext: str = "png", **kwargs: Any) -> None:
    """
    Save a figure.

    Parameters
    ----------
    fig
        Figure to save.
    path
        Path where to save the figure. If path is relative, save it under :attr:`scanpy.settings.figdir`.
    make_dir
        Whether to try making the directory if it does not exist.
    ext
        Extension to use if none is provided.
    kwargs
        Keyword arguments for :func:`matplotlib.figure.Figure.savefig`.

    Returns
    -------
    None
        Just saves the plot.
    """
    if os.path.splitext(path)[1] == "":
        path = f"{path}.{ext}"

    path = Path(path)

    if not path.is_absolute():
        path = Path(settings.figdir) / path

    if make_dir:
        try:
            path.parent.mkdir(parents=True, exist_ok=True)
        except OSError as e:
            logging.debug(f"Unable to create directory `{path.parent}`. Reason: `{e}`")

    logging.debug(f"Saving figure to `{path!r}`")

    kwargs.setdefault("bbox_inches", "tight")
    kwargs.setdefault("transparent", True)

    fig.savefig(path, **kwargs)


def _get_cs_element_map(
    element: str | Sequence[str] | None,
    element_map: Mapping[str, Any],
) -> Mapping[str, str]:
    """Get the mapping between the coordinate system and the class."""
    # from spatialdata.models import Image2DModel, Image3DModel, Labels2DModel, Labels3DModel, PointsModel, ShapesModel
    element = list(element_map.keys())[0] if element is None else element
    element = [element] if isinstance(element, str) else element
    d = {}
    for e in element:
        cs = list(element_map[e].attrs["transform"].keys())[0]
        d[cs] = e
        # model = get_model(element_map["blobs_labels"])
        # if model in [Image2DModel, Image3DModel, Labels2DModel, Labels3DModel]
    return d


def _multiscale_to_image(sdata: sd.SpatialData) -> sd.SpatialData:
    if sdata.images is None:
        raise ValueError("No images found in the SpatialData object.")

    for k, v in sdata.images.items():
        if isinstance(v, msi.multiscale_spatial_image.MultiscaleSpatialImage):
            sdata.images[k] = Image2DModel.parse(v["scale0"].ds.to_array().squeeze(axis=0))

    return sdata


def _get_linear_colormap(colors: list[str], background: str) -> list[LinearSegmentedColormap]:
    return [LinearSegmentedColormap.from_list(c, [background, c], N=256) for c in colors]


def _get_listed_colormap(color_dict: dict[str, str]) -> ListedColormap:
    sorted_labels = sorted(color_dict.keys())
    colors = [color_dict[k] for k in sorted_labels]

    return ListedColormap(["black"] + colors, N=len(colors) + 1)


def _translate_image(
    image: spatial_image.SpatialImage,
    translation: sd.transformations.transformations.Translation,
) -> spatial_image.SpatialImage:
    shifts: dict[str, int] = {axis: int(translation.translation[idx]) for idx, axis in enumerate(translation.axes)}
    img = image.values.copy()
    # for yx images (important for rasterized MultiscaleImages as labels)
    # TODO: this doesn't work as it should yet? no errors but blank image in the end
    expanded_dims = False
    if len(img.shape) == 2:
        img = np.expand_dims(img, axis=0)
        expanded_dims = True

    shifted_channels = []

    # split channels, shift axes individually, them recombine
    if len(img.shape) == 3:
        for c in range(img.shape[0]):
            channel = img[c, :, :]

            # iterates over [x, y]
            for axis, shift in shifts.items():
                pad_x, pad_y = (0, 0), (0, 0)
                if axis == "x" and shift > 0:
                    pad_x = (abs(shift), 0)
                elif axis == "x" and shift < 0:
                    pad_x = (0, abs(shift))

                if axis == "y" and shift > 0:
                    pad_y = (abs(shift), 0)
                elif axis == "y" and shift < 0:
                    pad_y = (0, abs(shift))

                channel = np.pad(channel, (pad_y, pad_x), mode="constant")

            shifted_channels.append(channel)

    if expanded_dims:
        return Labels2DModel.parse(
            np.array(shifted_channels[0]),
            dims=["y", "x"],
            transformations=image.attrs["transform"],
        )
    return Image2DModel.parse(
        np.array(shifted_channels),
        dims=["c", "y", "x"],
        transformations=image.attrs["transform"],
    )


def _convert_polygon_to_linestrings(polygon: Polygon) -> list[LineString]:
    b = polygon.boundary.coords
    linestrings = [LineString(b[k : k + 2]) for k in range(len(b) - 1)]

    return [list(ls.coords) for ls in linestrings]


def _split_multipolygon_into_outer_and_inner(mp: shapely.MultiPolygon):  # type: ignore
    # https://stackoverflow.com/a/21922058

    for geom in mp.geoms:
        if geom.geom_type == "MultiPolygon":
            exterior_coords = []
            interior_coords = []
            for part in geom:
                epc = _split_multipolygon_into_outer_and_inner(part)  # Recursive call
                exterior_coords += epc["exterior_coords"]
                interior_coords += epc["interior_coords"]
        elif geom.geom_type == "Polygon":
            exterior_coords = geom.exterior.coords[:]
            interior_coords = []
            for interior in geom.interiors:
                interior_coords += interior.coords[:]
        else:
            raise ValueError(f"Unhandled geometry type: {repr(geom.type)}")

    return interior_coords, exterior_coords


def _make_patch_from_multipolygon(mp: shapely.MultiPolygon) -> mpatches.PathPatch:
    # https://matplotlib.org/stable/gallery/shapes_and_collections/donut.html

    patches = []
    for geom in mp.geoms:
        if len(geom.interiors) == 0:
            # polygon has no holes
            patches += [mpatches.Polygon(geom.exterior.coords, closed=True)]
        else:
            inside, outside = _split_multipolygon_into_outer_and_inner(mp)
            if len(inside) > 0:
                codes = np.ones(len(inside), dtype=mpath.Path.code_type) * mpath.Path.LINETO
                codes[0] = mpath.Path.MOVETO
                all_codes = np.concatenate((codes, codes))
                vertices = np.concatenate((outside, inside[::-1]))
            else:
                all_codes = []
                vertices = np.concatenate(outside)
            patches += [mpatches.PathPatch(mpath.Path(vertices, all_codes))]

    return patches


def _mpl_ax_contains_elements(ax: Axes) -> bool:
    """Check if any objects have been plotted on the axes object.

    While extracting the extent, we need to know if the axes object has just been
    initialised and therefore has extent (0, 1), (0,1) or if it has been plotted on
    and therefore has a different extent.

    Based on: https://stackoverflow.com/a/71966295
    """
    return (
        len(ax.lines) > 0 or len(ax.collections) > 0 or len(ax.images) > 0 or len(ax.patches) > 0 or len(ax.tables) > 0
    )


def _get_valid_cs(
    sdata: sd.SpatialData,
    coordinate_systems: Sequence[str],
    render_images: bool,
    render_labels: bool,
    render_points: bool,
    render_shapes: bool,
    elements: list[str],
) -> Sequence[str]:
    """Get names of the valid coordinate systems.

    Valid cs are cs that contain elements to be rendered:
    1. In case the user specified elements:
        all cs that contain at least one of those elements
    2. Else:
        all cs that contain at least one element that should
        be rendered (depending on whether images/points/labels/...
        should be rendered)
    """
    cs_mapping = _get_coordinate_system_mapping(sdata)
    valid_cs = []
    for cs in coordinate_systems:
        if (len(elements) > 0 and any(e in elements for e in cs_mapping[cs])) or (
            len(elements) == 0
            and (
                (len(sdata.images.keys()) > 0 and render_images)
                or (len(sdata.labels.keys()) > 0 and render_labels)
                or (len(sdata.points.keys()) > 0 and render_points)
                or (len(sdata.shapes.keys()) > 0 and render_shapes)
            )
        ):  # not nice, but ruff wants it (SIM114)
            valid_cs.append(cs)
        else:
            logging.info(f"Dropping coordinate system '{cs}' since it doesn't have relevant elements.")
    return valid_cs


def _rasterize_if_necessary(
    image: SpatialImage, dpi: float, width: float, height: float, coordinate_system: str
) -> SpatialImage:
    """Ensure fast rendering by adapting the resolution if necessary.

    A SpatialImage is prepared for plotting. To improve performance, large images are rasterized.

    Parameters
    ----------
    image
        Input spatial image that should be rendered
    dpi
        Resolution of the figure
    width
        Width (in inches) of the figure
    height
        Height (in inches) of the figure
    coordinate_system
        name of the coordinate system the image belongs to

    Returns
    -------
    SpatialImage
        Spatial image ready for rendering
    """
    has_c_dim = len(image.shape) == 3
    if has_c_dim:
        y_dims = image.shape[1]
        x_dims = image.shape[2]
    else:
        y_dims = image.shape[0]
        x_dims = image.shape[1]

    target_y_dims = dpi * height
    target_x_dims = dpi * width

    # TODO: when do we want to rasterize?
    do_rasterization = y_dims > target_y_dims + 100 or x_dims > target_x_dims + 100
    if x_dims < 2000 and y_dims < 2000:
        do_rasterization = False

    if do_rasterization:
        # TODO: do we want min here?
        target_unit_to_pixels = min(target_y_dims / y_dims, target_x_dims / x_dims)
        image = rasterize(
            image, ("y", "x"), [0, 0], [y_dims, x_dims], coordinate_system, target_unit_to_pixels=target_unit_to_pixels
        )
        image = _robust_transform(image, coordinate_system)
        logging.info(f"Rasterization (target_unit_to_pixels = {target_unit_to_pixels}) to improve performance.")

    return image


def _multiscale_to_spatial_image(
    multiscale_image: MultiscaleSpatialImage,
    dpi: float,
    width: float,
    height: float,
    coordinate_system: str,
    scale: str | None = None,
    is_label: bool = False,
) -> SpatialImage:
    """Extract the SpatialImage to be rendered from a multiscale image.

    From the `MultiscaleSpatialImage`, the scale that fits the given image size and dpi most is selected
    and returned. In case the lowest resolution is still too high, a rasterization step is added.

    Parameters
    ----------
    multiscale_image
        `MultiscaleSpatialImage` that should be rendered
    dpi
        dpi of the target image
    width
        width of the target image in inches
    height
        height of the target image in inches
    coordinate_system
        name of the coordinate system the image belongs to
    scale
        specific scale that the user chose, if None the heuristic is used
    is_label
        When True, the multiscale image contains labels which don't contain the `c` dimension

    Returns
    -------
    SpatialImage
        To be rendered, extracted from the MultiscaleSpatialImage respecting the dpi and size of the target image.
    """
    scales = [leaf.name for leaf in multiscale_image.leaves]

    if isinstance(scale, str):
        if scale not in scales:
            raise ValueError(f"Scale {scale} does not exist. Please select one of {scales}!")
        optimal_scale = scale
    else:
        x_dims = [multiscale_image[scale].dims["x"] for scale in scales]
        y_dims = [multiscale_image[scale].dims["y"] for scale in scales]

        # ensure that lists are sorted
        order = np.argsort(x_dims)
        scales = [scales[i] for i in order]
        x_dims = [x_dims[i] for i in order]
        y_dims = [y_dims[i] for i in order]

        optimal_x = width * dpi
        optimal_y = height * dpi

        # get scale where the dimensions are close to the optimal values
        # when possible, pick higher resolution (worst case: downscaled afterwards)
        optimal_index_y = np.searchsorted(y_dims, optimal_y)
        if optimal_index_y == len(y_dims):
            optimal_index_y -= 1
        optimal_index_x = np.searchsorted(x_dims, optimal_x)
        if optimal_index_x == len(x_dims):
            optimal_index_x -= 1

        # pick the scale with higher resolution (worst case: downscaled afterwards)
        optimal_scale = scales[min(optimal_index_x, optimal_index_y)]

    # TODO: are there cases with > 1 data variable?
    data_var_keys = list(multiscale_image[optimal_scale].data_vars)
    image = multiscale_image[optimal_scale][data_var_keys[0]]
    y_coords = image.coords["y"]
    x_coords = image.coords["x"]
    image = Labels2DModel.parse(image) if is_label else Image2DModel.parse(image)

    image.coords["y"] = y_coords
    image.coords["x"] = x_coords

    # return _robust_transform(image, coordinate_system)
    return image<|MERGE_RESOLUTION|>--- conflicted
+++ resolved
@@ -49,12 +49,9 @@
 from skimage.morphology import erosion, square
 from skimage.segmentation import find_boundaries
 from skimage.util import map_array
-<<<<<<< HEAD
 from spatial_image import SpatialImage
 from spatialdata import transform
 from spatialdata._core.operations.rasterize import rasterize
-=======
->>>>>>> c1cc849e
 from spatialdata._core.query.relational_query import _locate_value, get_values
 from spatialdata._logging import logger as logging
 from spatialdata._types import ArrayLike
@@ -121,14 +118,11 @@
         axs = None
         if ax is None:
             fig, ax = plt.subplots(figsize=figsize, dpi=dpi, constrained_layout=True)
-<<<<<<< HEAD
         elif isinstance(ax, Axes):
             fig = ax.get_figure()
             fig.set_dpi(dpi)
             fig.set_size_inches(figsize)
 
-=======
->>>>>>> c1cc849e
     # set scalebar
     if scalebar_dx is not None:
         scalebar_dx, scalebar_units = _get_scalebar(scalebar_dx, scalebar_units, num_panels)
