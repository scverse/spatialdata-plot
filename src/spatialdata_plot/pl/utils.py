from __future__ import annotations

import os
import warnings
from collections import defaultdict
from collections.abc import Iterable, Mapping, Sequence
from copy import copy
from functools import partial
from pathlib import Path
from types import MappingProxyType
from typing import Any, Literal, Union

import matplotlib
import matplotlib.patches as mpatches
import matplotlib.patches as mplp
import matplotlib.path as mpath
import matplotlib.pyplot as plt
import multiscale_spatial_image as msi
import numpy as np
import pandas as pd
import shapely
import spatial_image
import spatialdata as sd
import xarray as xr
from anndata import AnnData
from cycler import Cycler, cycler
from geopandas import GeoDataFrame
from matplotlib import colors, patheffects, rcParams
from matplotlib.axes import Axes
from matplotlib.collections import PatchCollection
from matplotlib.colors import (
    ColorConverter,
    Colormap,
    LinearSegmentedColormap,
    ListedColormap,
    Normalize,
    TwoSlopeNorm,
    to_rgba,
)
from matplotlib.figure import Figure
from matplotlib.gridspec import GridSpec
from matplotlib.transforms import CompositeGenericTransform
from matplotlib_scalebar.scalebar import ScaleBar
from multiscale_spatial_image.multiscale_spatial_image import MultiscaleSpatialImage
from numpy.ma.core import MaskedArray
from numpy.random import default_rng
from pandas.api.types import CategoricalDtype
from scanpy import settings
from scanpy.plotting._tools.scatterplots import _add_categorical_legend
from scanpy.plotting.palettes import default_20, default_28, default_102
from shapely.geometry import LineString, Polygon
from skimage.color import label2rgb
from skimage.morphology import erosion, square
from skimage.segmentation import find_boundaries
from skimage.util import map_array
from spatial_image import SpatialImage
from spatialdata import SpatialData
from spatialdata._core.operations.rasterize import rasterize
from spatialdata._core.query.relational_query import _get_element_annotators, _locate_value, _ValueOrigin, get_values
from spatialdata._types import ArrayLike
from spatialdata.models import Image2DModel, Labels2DModel, PointsModel, SpatialElement, TableModel, get_model
from spatialdata.transformations.operations import get_transformation

from spatialdata_plot._logging import logger
from spatialdata_plot.pl.render_params import (
    CmapParams,
    FigParams,
    ImageRenderParams,
    LabelsRenderParams,
    OutlineParams,
    PointsRenderParams,
    ScalebarParams,
    ShapesRenderParams,
    _FontSize,
    _FontWeight,
)
from spatialdata_plot.pp.utils import _get_coordinate_system_mapping

to_hex = partial(colors.to_hex, keep_alpha=True)

ColorLike = Union[tuple[float, ...], str]


def _prepare_params_plot(
    # this param is inferred when `pl.show`` is called
    num_panels: int,
    # this args are passed at `pl.show``
    figsize: tuple[float, float] | None = None,
    dpi: int | None = None,
    fig: Figure | None = None,
    ax: Axes | Sequence[Axes] | None = None,
    wspace: float | None = None,
    hspace: float = 0.25,
    ncols: int = 4,
    frameon: bool | None = None,
    # this args will be inferred from coordinate system
    scalebar_dx: float | Sequence[float] | None = None,
    scalebar_units: str | Sequence[str] | None = None,
) -> tuple[FigParams, ScalebarParams]:
    # handle axes and size
    wspace = 0.75 / rcParams["figure.figsize"][0] + 0.02 if wspace is None else wspace
    figsize = rcParams["figure.figsize"] if figsize is None else figsize
    dpi = rcParams["figure.dpi"] if dpi is None else dpi
    if num_panels > 1 and ax is None:
        fig, grid = _panel_grid(
            num_panels=num_panels, hspace=hspace, wspace=wspace, ncols=ncols, dpi=dpi, figsize=figsize
        )
        axs: None | Sequence[Axes] = [plt.subplot(grid[c]) for c in range(num_panels)]
    elif num_panels > 1:
        if not isinstance(ax, Sequence):
            raise TypeError(f"Expected `ax` to be a `Sequence`, but got {type(ax).__name__}")
        if ax is not None and len(ax) != num_panels:
            raise ValueError(f"Len of `ax`: {len(ax)} is not equal to number of panels: {num_panels}.")
        if fig is None:
            raise ValueError(
                f"Invalid value of `fig`: {fig}. If a list of `Axes` is passed, a `Figure` must also be specified."
            )
        assert ax is None or isinstance(ax, Sequence), f"Invalid type of `ax`: {type(ax)}, expected `Sequence`."
        axs = ax
    else:
        axs = None
        if ax is None:
            fig, ax = plt.subplots(figsize=figsize, dpi=dpi, constrained_layout=True)
        elif isinstance(ax, Axes):
            # needed for rasterization if user provides Axes object
            fig = ax.get_figure()
            fig.set_dpi(dpi)

    # set scalebar
    if scalebar_dx is not None:
        scalebar_dx, scalebar_units = _get_scalebar(scalebar_dx, scalebar_units, num_panels)

    fig_params = FigParams(
        fig=fig,
        ax=ax,
        axs=axs,
        num_panels=num_panels,
        frameon=frameon,
    )
    scalebar_params = ScalebarParams(scalebar_dx=scalebar_dx, scalebar_units=scalebar_units)

    return fig_params, scalebar_params


def _get_cs_contents(sdata: sd.SpatialData) -> pd.DataFrame:
    """Check which coordinate systems contain which elements and return that info."""
    cs_mapping = _get_coordinate_system_mapping(sdata)
    content_flags = ["has_images", "has_labels", "has_points", "has_shapes"]
    cs_contents = pd.DataFrame(columns=["cs"] + content_flags)

    for cs_name, element_ids in cs_mapping.items():
        # determine if coordinate system has the respective elements
        cs_has_images = any(e in sdata.images for e in element_ids)
        cs_has_labels = any(e in sdata.labels for e in element_ids)
        cs_has_points = any(e in sdata.points for e in element_ids)
        cs_has_shapes = any(e in sdata.shapes for e in element_ids)

        cs_contents = pd.concat(
            [
                cs_contents,
                pd.DataFrame(
                    {
                        "cs": cs_name,
                        "has_images": [cs_has_images],
                        "has_labels": [cs_has_labels],
                        "has_points": [cs_has_points],
                        "has_shapes": [cs_has_shapes],
                    }
                ),
            ]
        )

        cs_contents["has_images"] = cs_contents["has_images"].astype("bool")
        cs_contents["has_labels"] = cs_contents["has_labels"].astype("bool")
        cs_contents["has_points"] = cs_contents["has_points"].astype("bool")
        cs_contents["has_shapes"] = cs_contents["has_shapes"].astype("bool")

    return cs_contents


def _get_collection_shape(
    shapes: list[GeoDataFrame],
    c: Any,
    s: float,
    norm: Any,
    render_params: ShapesRenderParams,
    fill_alpha: None | float = None,
    outline_alpha: None | float = None,
    **kwargs: Any,
) -> PatchCollection:
    """
    Get a PatchCollection for rendering given geometries with specified colors and outlines.

    Args:
    - shapes (list[GeoDataFrame]): List of geometrical shapes.
    - c: Color parameter.
    - s (float): Scale of the shape.
    - norm: Normalization for the color map.
    - fill_alpha (float, optional): Opacity for the fill color.
    - outline_alpha (float, optional): Opacity for the outline.
    - **kwargs: Additional keyword arguments.

    Returns
    -------
    - PatchCollection: Collection of patches for rendering.
    """
    cmap = kwargs["cmap"]

    try:
        # fails when numeric
        if len(c.shape) == 1 and c.shape[0] in [3, 4] and c.shape[0] == len(shapes) and c.dtype == float:
            if norm is None:
                c = cmap(c)
            else:
                try:
                    norm = colors.Normalize(vmin=min(c), vmax=max(c))
                except ValueError as e:
                    raise ValueError(
                        "Could not convert values in the `color` column to float, if `color` column represents"
                        " categories, set the column to categorical dtype."
                    ) from e
                c = cmap(norm(c))
        else:
            fill_c = ColorConverter().to_rgba_array(c)
    except ValueError:
        if norm is None:
            c = cmap(c)
        else:
            try:
                norm = colors.Normalize(vmin=min(c), vmax=max(c))
            except ValueError as e:
                raise ValueError(
                    "Could not convert values in the `color` column to float, if `color` column represents"
                    " categories, set the column to categorical dtype."
                ) from e
            c = cmap(norm(c))

    fill_c = ColorConverter().to_rgba_array(c)
    fill_c[..., -1] *= render_params.fill_alpha

    if render_params.outline_params.outline:
        outline_c = ColorConverter().to_rgba_array(render_params.outline_params.outline_color)
        outline_c[..., -1] = render_params.outline_alpha
        outline_c = outline_c.tolist()
    else:
        outline_c = [None]
    outline_c = outline_c * fill_c.shape[0]

    shapes_df = pd.DataFrame(shapes, copy=True)

    # remove empty points/polygons
    shapes_df = shapes_df[shapes_df["geometry"].apply(lambda geom: not geom.is_empty)]

    # reset index of shapes_df for case of spatial query
    shapes_df = shapes_df.reset_index(drop=True)

    rows = []

    def assign_fill_and_outline_to_row(
        shapes: list[GeoDataFrame], fill_c: list[Any], outline_c: list[Any], row: pd.Series, idx: int
    ) -> None:
        if len(shapes) > 1 and len(fill_c) == 1:
            row["fill_c"] = fill_c
            row["outline_c"] = outline_c
        else:
            row["fill_c"] = fill_c[idx]
            row["outline_c"] = outline_c[idx]

    # Match colors to the geometry, potentially expanding the row in case of
    # multipolygons
    for idx, row in shapes_df.iterrows():
        geom = row["geometry"]
        if geom.geom_type == "Polygon":
            row = row.to_dict()
            coords = np.array(geom.exterior.coords)
            centroid = np.mean(coords, axis=0)
            scaled_coords = [(centroid + (np.array(coord) - centroid) * s).tolist() for coord in geom.exterior.coords]
            row["geometry"] = mplp.Polygon(scaled_coords, closed=True)
            assign_fill_and_outline_to_row(shapes, fill_c, outline_c, row, idx)
            rows.append(row)

        elif geom.geom_type == "MultiPolygon":
            # mp = _make_patch_from_multipolygon(geom)
            for polygon in geom.geoms:
                mp_copy = row.to_dict()
                coords = np.array(polygon.exterior.coords)
                centroid = np.mean(coords, axis=0)
                scaled_coords = [(centroid + (coord - centroid) * s).tolist() for coord in coords]
                mp_copy["geometry"] = mplp.Polygon(scaled_coords, closed=True)
                assign_fill_and_outline_to_row(shapes, fill_c, outline_c, mp_copy, idx)
                rows.append(mp_copy)

        elif geom.geom_type == "Point":
            row = row.to_dict()
            scaled_radius = row["radius"] * s
            row["geometry"] = mplp.Circle(
                (geom.x, geom.y), radius=scaled_radius
            )  # Circle is always scaled from its center
            assign_fill_and_outline_to_row(shapes, fill_c, outline_c, row, idx)
            rows.append(row)

    patches = pd.DataFrame(rows)

    return PatchCollection(
        patches["geometry"].values.tolist(),
        snap=False,
        lw=render_params.outline_params.linewidth,
        facecolor=patches["fill_c"],
        edgecolor=None if all(outline is None for outline in outline_c) else outline_c,
        **kwargs,
    )


def _panel_grid(
    num_panels: int,
    hspace: float,
    wspace: float,
    ncols: int,
    figsize: tuple[float, float],
    dpi: int | None = None,
) -> tuple[Figure, GridSpec]:
    n_panels_x = min(ncols, num_panels)
    n_panels_y = np.ceil(num_panels / n_panels_x).astype(int)

    fig = plt.figure(
        figsize=(figsize[0] * n_panels_x * (1 + wspace), figsize[1] * n_panels_y),
        dpi=dpi,
    )
    left = 0.2 / n_panels_x
    bottom = 0.13 / n_panels_y
    gs = GridSpec(
        nrows=n_panels_y,
        ncols=n_panels_x,
        left=left,
        right=1 - (n_panels_x - 1) * left - 0.01 / n_panels_x,
        bottom=bottom,
        top=1 - (n_panels_y - 1) * bottom - 0.1 / n_panels_y,
        hspace=hspace,
        wspace=wspace,
    )
    return fig, gs


def _get_scalebar(
    scalebar_dx: float | Sequence[float] | None = None,
    scalebar_units: str | Sequence[str] | None = None,
    len_lib: int | None = None,
) -> tuple[Sequence[float] | None, Sequence[str] | None]:
    if scalebar_dx is not None:
        _scalebar_dx = _get_list(scalebar_dx, _type=float, ref_len=len_lib, name="scalebar_dx")
        scalebar_units = "um" if scalebar_units is None else scalebar_units
        _scalebar_units = _get_list(scalebar_units, _type=str, ref_len=len_lib, name="scalebar_units")
    else:
        _scalebar_dx = None
        _scalebar_units = None

    return _scalebar_dx, _scalebar_units


def _prepare_cmap_norm(
    cmap: Colormap | str | None = None,
    norm: Normalize | bool = False,
    na_color: str | tuple[float, ...] = (0.0, 0.0, 0.0, 0.0),
    vmin: float | None = None,
    vmax: float | None = None,
    vcenter: float | None = None,
    **kwargs: Any,
) -> CmapParams:
    is_default = cmap is None
    if cmap is None:
        cmap = rcParams["image.cmap"]
    if isinstance(cmap, str):
        cmap = matplotlib.colormaps[cmap]

    cmap = copy(cmap)

    cmap.set_bad("lightgray" if na_color is None else na_color)

    if norm is None:
        norm = Normalize(vmin=vmin, vmax=vmax)
    elif isinstance(norm, Normalize) or not norm:
        pass  # TODO
    elif vcenter is None:
        norm = Normalize(vmin=vmin, vmax=vmax)
    else:
        norm = TwoSlopeNorm(vmin=vmin, vmax=vmax, vcenter=vcenter)

    return CmapParams(cmap, norm, na_color, is_default)


def _set_outline(
    outline: bool = False,
    outline_width: float = 1.5,
    outline_color: str | list[float] = "#0000000ff",  # black, white
    **kwargs: Any,
) -> OutlineParams:
    # Type checks for outline_width
    if isinstance(outline_width, int):
        outline_width = outline_width
    if not isinstance(outline_width, float):
        raise TypeError(f"Invalid type of `outline_width`: {type(outline_width)}, expected `float`.")
    if outline_width == 0.0:
        outline = False
    if outline_width < 0.0:
        logger.warning(f"Negative line widths are not allowed, changing {outline_width} to {(-1) * outline_width}")
        outline_width *= -1

    # the default black and white colors can be changed using the contour_config parameter
    if len(outline_color) in {3, 4} and all(isinstance(c, float) for c in outline_color):
        outline_color = matplotlib.colors.to_hex(outline_color)

    if outline:
        kwargs.pop("edgecolor", None)  # remove edge from kwargs if present
        kwargs.pop("alpha", None)  # remove alpha from kwargs if present

    return OutlineParams(outline, outline_color, outline_width)


def _get_subplots(num_images: int, ncols: int = 4, width: int = 4, height: int = 3) -> plt.Figure | plt.Axes:
    """Set up the axs objects.

    Parameters
    ----------
    num_images
        Number of images to plot. Must be greater than 1.
    ncols
        Number of columns in the subplot grid, by default 4
    width
        Width of each subplot, by default 4

    Returns
    -------
    Union[plt.Figure, plt.Axes]
        Matplotlib figure and axes object.
    """
    # if num_images <= 1:
    # raise ValueError("Number of images must be greater than 1.")

    if num_images < ncols:
        nrows = 1
        ncols = num_images
    else:
        nrows, reminder = divmod(num_images, ncols)

        if nrows == 0:
            nrows = 1
        if reminder > 0:
            nrows += 1

    fig, axes = plt.subplots(nrows, ncols, figsize=(width * ncols, height * nrows))

    if not isinstance(axes, Iterable):
        axes = np.array([axes])

    # get rid of the empty axes
    _ = [ax.axis("off") for ax in axes.flatten()[num_images:]]
    return fig, axes


def _get_random_hex_colors(num_colors: int, seed: int | None = None) -> set[str]:
    """Return a list of random hex-color.

    Parameters
    ----------
    num_colors
        Number of colors to generate.

    Returns
    -------
    list
        List of random colors.
    """
    rng = default_rng(seed)
    colors: set[str] = set()
    while len(colors) < num_colors:
        r, g, b = rng.integers(0, 255), rng.integers(0, 255), rng.integers(0, 255)
        color = f"#{r:02x}{g:02x}{b:02x}"
        colors.add(color)

    return colors


def _get_hex_colors_for_continous_values(values: pd.Series, cmap_name: str = "viridis") -> list[str]:
    """Convert a series of continuous numerical values to hex color values using a colormap.

    Parameters
    ----------
    values
        The values to be converted to colors.
    cmap_name
        The name of the colormap to be used, by default 'viridis'.

    Returns
    -------
    pd.Series
        The converted color values as hex strings.
    """
    cmap = plt.get_cmap(cmap_name)
    norm = plt.Normalize(vmin=values.min(), vmax=values.max())
    colors = cmap(norm(values))

    return [colors.to_hex(color) for color in colors]


def _normalize(
    img: xr.DataArray,
    pmin: float | None = None,
    pmax: float | None = None,
    eps: float = 1e-20,
    clip: bool = False,
    name: str = "normed",
) -> xr.DataArray:
    """Perform a min max normalisation on the xr.DataArray.

    This function was adapted from the csbdeep package.

    Parameters
    ----------
    dataarray
        A xarray DataArray with an image field.
    pmin
        Lower quantile (min value) used to perform quantile normalization.
    pmax
        Upper quantile (max value) used to perform quantile normalization.
    eps
        Epsilon float added to prevent 0 division.
    clip
        Ensures that normed image array contains no values greater than 1.

    Returns
    -------
    xr.DataArray
        A min-max normalized image.
    """
    pmin = pmin or 0.0
    pmax = pmax or 100.0

    perc = np.percentile(img, [pmin, pmax])

    norm = (img - perc[0]) / (perc[1] - perc[0] + eps)

    if clip:
        norm = np.clip(norm, 0, 1)

    return norm


def _get_colors_for_categorical_obs(
    categories: Sequence[str | int],
    palette: ListedColormap | str | list[str] | None = None,
    alpha: float = 1.0,
    cmap_params: CmapParams | None = None,
) -> list[str]:
    """
    Return a list of colors for a categorical observation.

    Parameters
    ----------
    adata
        AnnData object
    value_to_plot
        Name of a valid categorical observation
    categories
        categories of the categorical observation.

    Returns
    -------
    None
    """
    len_cat = len(categories)

    # check if default matplotlib palette has enough colors
    if palette is None:
        if cmap_params is not None and not cmap_params.is_default:
            palette = cmap_params.cmap
        elif len(rcParams["axes.prop_cycle"].by_key()["color"]) >= len_cat:
            cc = rcParams["axes.prop_cycle"]()
            palette = [next(cc)["color"] for _ in range(len_cat)]
        elif len_cat <= 20:
            palette = default_20
        elif len_cat <= 28:
            palette = default_28
        elif len_cat <= len(default_102):  # 103 colors
            palette = default_102
        else:
            palette = ["grey" for _ in range(len_cat)]
            logger.info("input has more than 103 categories. Uniform " "'grey' color will be used for all categories.")
    else:
        # raise error when user didn't provide the right number of colors in palette
        if isinstance(palette, list) and len(palette) != len(categories):
            raise ValueError(
                f"The number of provided values in the palette ({len(palette)}) doesn't agree with the number of "
                f"categories that should be colored ({categories})."
            )

    # otherwise, single channels turn out grey
    color_idx = np.linspace(0, 1, len_cat) if len_cat > 1 else [0.7]

    if isinstance(palette, str):
        palette = [to_hex(palette)]
    elif isinstance(palette, list):
        palette = [to_hex(x) for x in palette]
    elif isinstance(palette, ListedColormap):
        palette = [to_hex(x) for x in palette(color_idx, alpha=alpha)]
    elif isinstance(palette, LinearSegmentedColormap):
        palette = [to_hex(palette(x, alpha=alpha)) for x in color_idx]  # type: ignore[attr-defined]
    else:
        raise TypeError(f"Palette is {type(palette)} but should be string or list.")

    return palette[:len_cat]  # type: ignore[return-value]


def _locate_points_value_in_table(value_key: str, sdata: SpatialData, table_name: str) -> _ValueOrigin:
    table = sdata[table_name]

    if value_key in table.obs.columns:
        value = table.obs[value_key]
        is_categorical = isinstance(value.dtype, CategoricalDtype)
        return _ValueOrigin(origin="obs", is_categorical=is_categorical, value_key=value_key)

    is_categorical = False
    return _ValueOrigin(origin="var", is_categorical=is_categorical, value_key=value_key)


# TODO consider move to relational query in spatialdata
def get_values_point_table(sdata: SpatialData, origin: _ValueOrigin, table_name: str) -> pd.Series:
    """Get a particular column stored in _ValueOrigin from the table in the spatialdata object."""
    table = sdata[table_name]
    if origin.origin == "obs":
        return table.obs[origin.value_key]
    if origin.origin == "var":
        return table[:, table.var_names.isin([origin.value_key])].X.copy()
    raise ValueError(f"Color column `{origin.value_key}` not found in table {table_name}")


def _set_color_source_vec(
    sdata: sd.SpatialData,
    element: SpatialElement | None,
    value_to_plot: str | None,
    element_name: list[str] | str | None = None,
    groups: Sequence[str | None] | str | None = None,
    palette: list[str | None] | None = None,
    na_color: str | tuple[float, ...] | None = None,
    cmap_params: CmapParams | None = None,
    table_name: str | None = None,
) -> tuple[ArrayLike | pd.Series | None, ArrayLike, bool]:
    if value_to_plot is None:
        color = np.full(len(element), to_hex(na_color))  # type: ignore[arg-type]
        return color, color, False

    model = get_model(sdata[element_name])

    # Figure out where to get the color from
    origins = _locate_value(value_key=value_to_plot, sdata=sdata, element_name=element_name, table_name=table_name)
    if model == PointsModel and table_name is not None:
        origin = _locate_points_value_in_table(value_key=value_to_plot, sdata=sdata, table_name=table_name)
        if origin is not None:
            origins.append(origin)

    if len(origins) > 1:
        raise ValueError(
            f"Color key '{value_to_plot}' for element '{element_name}' been found in multiple locations: {origins}."
        )

    if len(origins) == 1:
        if model == PointsModel and table_name is not None:
            color_source_vector = get_values_point_table(sdata=sdata, origin=origin, table_name=table_name)
        else:
            vals = get_values(value_key=value_to_plot, sdata=sdata, element_name=element_name, table_name=table_name)
            color_source_vector = vals[value_to_plot]

        # numerical case, return early
        if color_source_vector is not None and not isinstance(color_source_vector.dtype, pd.CategoricalDtype):
            if isinstance(palette, list):
                logger.warning(
                    "Ignoring categorical palette which is given for a continuous variable. "
                    "Consider using `cmap` to pass a ColorMap."
                )
            return None, color_source_vector, False

        color_source_vector = pd.Categorical(color_source_vector)  # convert, e.g., `pd.Series`
        categories = color_source_vector.categories

        if groups is not None:
            color_source_vector = color_source_vector.remove_categories(categories.difference(groups))
            categories = groups

        palette_input: list[str] | str | None
        if groups is not None:
            if isinstance(palette, list):
                palette_input = (
                    palette[0]
                    if palette[0] is None
                    else [color_palette for color_palette in palette if isinstance(color_palette, str)]
                )
        elif palette is not None and isinstance(palette, list):
            palette_input = palette[0]

        else:
            palette_input = palette

        color_map = dict(
            zip(categories, _get_colors_for_categorical_obs(categories, palette_input, cmap_params=cmap_params))
        )

        if color_map is None:
            raise ValueError("Unable to create color palette.")

        # do not rename categories, as colors need not be unique
        color_vector = color_source_vector.map(color_map)
        if color_vector.isna().any():
            if (na_cat_color := to_hex(na_color)) not in color_vector.categories:
                color_vector = color_vector.add_categories([na_cat_color])
            color_vector = color_vector.fillna(to_hex(na_color))

        return color_source_vector, color_vector, True

    logger.warning(f"Color key '{value_to_plot}' for element '{element_name}' not been found, using default colors.")
    color = np.full(sdata[table_name].n_obs, to_hex(na_color))
    return color, color, False


def _map_color_seg(
    seg: ArrayLike,
    cell_id: ArrayLike,
    color_vector: ArrayLike | pd.Series[CategoricalDtype],
    color_source_vector: pd.Series[CategoricalDtype],
    cmap_params: CmapParams,
    seg_erosionpx: int | None = None,
    seg_boundaries: bool = False,
    na_color: str | tuple[float, ...] = (0, 0, 0, 0),
) -> ArrayLike:
    cell_id = np.array(cell_id)

    if color_vector is not None and isinstance(color_vector.dtype, pd.CategoricalDtype):
        if isinstance(na_color, tuple) and len(na_color) == 4 and np.any(color_source_vector.isna()):
            cell_id[color_source_vector.isna()] = 0
        val_im: ArrayLike = map_array(seg, cell_id, color_vector.codes + 1)
        cols = colors.to_rgba_array(color_vector.categories)

    else:
        val_im = map_array(seg, cell_id, cell_id)  # replace with same seg id to remove missing segs

        try:
            cols = cmap_params.cmap(cmap_params.norm(color_vector))
        except TypeError:
            assert all(colors.is_color_like(c) for c in color_vector), "Not all values are color-like."
            cols = colors.to_rgba_array(color_vector)

    if seg_erosionpx is not None:
        val_im[val_im == erosion(val_im, square(seg_erosionpx))] = 0

    # check if no color is assigned, compute random colors
    unique_cols = np.unique(cols)
    if len(unique_cols) == 1 and unique_cols == 0:
        RNG = default_rng(42)
        cols = RNG.random((len(cols), 3))

    seg_im: ArrayLike = label2rgb(
        label=val_im,
        colors=cols,
        bg_label=0,
        bg_color=(1, 1, 1),  # transparency doesn't really work
    )

    if seg_boundaries:
        seg_bound: ArrayLike = np.clip(seg_im - find_boundaries(seg)[:, :, None], 0, 1)
        return np.dstack((seg_bound, np.where(val_im > 0, 1, 0)))  # add transparency here

    return np.dstack((seg_im, np.where(val_im > 0, 1, 0)))


def _get_palette(
    categories: Sequence[Any],
    adata: AnnData | None = None,
    cluster_key: None | str = None,
    palette: ListedColormap | str | list[str] | None = None,
    alpha: float = 1.0,
) -> Mapping[str, str] | None:
    palette = None if isinstance(palette, list) and palette[0] is None else palette
    if adata is not None and palette is None:
        try:
            palette = adata.uns[f"{cluster_key}_colors"]  # type: ignore[arg-type]
            if len(palette) != len(categories):
                raise ValueError(
                    f"Expected palette to be of length `{len(categories)}`, found `{len(palette)}`. "
                    + f"Removing the colors in `adata.uns` with `adata.uns.pop('{cluster_key}_colors')` may help."
                )
            return {cat: to_hex(to_rgba(col)[:3]) for cat, col in zip(categories, palette)}
        except KeyError as e:
            logger.warning(e)
            return None

    len_cat = len(categories)

    if palette is None:
        if len_cat <= 20:
            palette = default_20
        elif len_cat <= 28:
            palette = default_28
        elif len_cat <= len(default_102):  # 103 colors
            palette = default_102
        else:
            palette = ["grey" for _ in range(len_cat)]
            logger.info("input has more than 103 categories. Uniform " "'grey' color will be used for all categories.")
        return {cat: to_hex(to_rgba(col)[:3]) for cat, col in zip(categories, palette[:len_cat])}

    if isinstance(palette, str):
        cmap = ListedColormap([palette])
    elif isinstance(palette, list):
        cmap = ListedColormap(palette)
    elif isinstance(palette, ListedColormap):
        cmap = palette
    else:
        raise TypeError(f"Palette is {type(palette)} but should be string or list.")
    palette = [to_hex(np.round(x, 5)) for x in cmap(np.linspace(0, 1, len_cat), alpha=alpha)]

    return dict(zip(categories, palette))


def _maybe_set_colors(
    source: AnnData, target: AnnData, key: str, palette: str | ListedColormap | Cycler | Sequence[Any] | None = None
) -> None:
    from scanpy.plotting._utils import add_colors_for_categorical_sample_annotation

    color_key = f"{key}_colors"
    try:
        if palette is not None:
            raise KeyError("Unable to copy the palette when there was other explicitly specified.")
        target.uns[color_key] = source.uns[color_key]
    except KeyError:
        if isinstance(palette, str):
            palette = ListedColormap([palette])
        if isinstance(palette, ListedColormap):  # `scanpy` requires it
            palette = cycler(color=palette.colors)
        palette = None
        add_colors_for_categorical_sample_annotation(target, key=key, force_update_colors=True, palette=palette)


def _decorate_axs(
    ax: Axes,
    cax: PatchCollection,
    fig_params: FigParams,
    value_to_plot: str | None,
    color_source_vector: pd.Series[CategoricalDtype],
    adata: AnnData | None = None,
    palette: ListedColormap | str | list[str] | None = None,
    alpha: float = 1.0,
    na_color: str | tuple[float, ...] = (0.0, 0.0, 0.0, 0.0),
    legend_fontsize: int | float | _FontSize | None = None,
    legend_fontweight: int | _FontWeight = "bold",
    legend_loc: str | None = "right margin",
    legend_fontoutline: int | None = None,
    na_in_legend: bool = True,
    colorbar: bool = True,
    scalebar_dx: Sequence[float] | None = None,
    scalebar_units: Sequence[str] | None = None,
    scalebar_kwargs: Mapping[str, Any] = MappingProxyType({}),
) -> Axes:
    if value_to_plot is not None:
        # if only dots were plotted without an associated value
        # there is not need to plot a legend or a colorbar

        if legend_fontoutline is not None:
            path_effect = [patheffects.withStroke(linewidth=legend_fontoutline, foreground="w")]
        else:
            path_effect = []

        # Adding legends
        if color_source_vector is not None and isinstance(color_source_vector.dtype, pd.CategoricalDtype):
            # order of clusters should agree to palette order
            clusters = color_source_vector.unique()
            clusters = clusters[~clusters.isnull()]
            palette = None if isinstance(palette, list) and palette[0] else palette
            palette = _get_palette(
                adata=adata, cluster_key=value_to_plot, categories=clusters, palette=palette, alpha=alpha
            )
            _add_categorical_legend(
                ax,
                color_source_vector,
                palette=palette,
                legend_loc=legend_loc,
                legend_fontweight=legend_fontweight,
                legend_fontsize=legend_fontsize,
                legend_fontoutline=path_effect,
                na_color=[na_color],
                na_in_legend=na_in_legend,
                multi_panel=fig_params.axs is not None,
            )
        elif colorbar:
            # TODO: na_in_legend should have some effect here
            plt.colorbar(cax, ax=ax, pad=0.01, fraction=0.08, aspect=30)

    if isinstance(scalebar_dx, list) and isinstance(scalebar_units, list):
        scalebar = ScaleBar(scalebar_dx, units=scalebar_units, **scalebar_kwargs)
        ax.add_artist(scalebar)

    return ax


def _get_list(
    var: Any,
    _type: type[Any] | tuple[type[Any], ...],
    ref_len: int | None = None,
    name: str | None = None,
) -> list[Any]:
    """
    Get a list from a variable.

    Parameters
    ----------
    var
        Variable to convert to a list.
    _type
        Type of the elements in the list.
    ref_len
        Reference length of the list.
    name
        Name of the variable.

    Returns
    -------
    List
    """
    if isinstance(var, _type):
        return [var] if ref_len is None else ([var] * ref_len)
    if isinstance(var, list):
        if ref_len is not None and ref_len != len(var):
            raise ValueError(
                f"Variable: `{name}` has length: {len(var)}, which is not equal to reference length: {ref_len}."
            )
        for v in var:
            if not isinstance(v, _type):
                raise ValueError(f"Variable: `{name}` has invalid type: {type(v)}, expected: {_type}.")
        return var

    raise ValueError(f"Can't make a list from variable: `{var}`")


def save_fig(fig: Figure, path: str | Path, make_dir: bool = True, ext: str = "png", **kwargs: Any) -> None:
    """
    Save a figure.

    Parameters
    ----------
    fig
        Figure to save.
    path
        Path where to save the figure. If path is relative, save it under :attr:`scanpy.settings.figdir`.
    make_dir
        Whether to try making the directory if it does not exist.
    ext
        Extension to use if none is provided.
    kwargs
        Keyword arguments for :func:`matplotlib.figure.Figure.savefig`.

    Returns
    -------
    None
        Just saves the plot.
    """
    if os.path.splitext(path)[1] == "":
        path = f"{path}.{ext}"

    path = Path(path)

    if not path.is_absolute():
        path = Path(settings.figdir) / path

    if make_dir:
        try:
            path.parent.mkdir(parents=True, exist_ok=True)
        except OSError as e:
            logger.debug(f"Unable to create directory `{path.parent}`. Reason: `{e}`")

    logger.debug(f"Saving figure to `{path!r}`")

    kwargs.setdefault("bbox_inches", "tight")
    kwargs.setdefault("transparent", True)

    fig.savefig(path, **kwargs)


def _get_cs_element_map(
    element: str | Sequence[str] | None,
    element_map: Mapping[str, Any],
) -> Mapping[str, str]:
    """Get the mapping between the coordinate system and the class."""
    # from spatialdata.models import Image2DModel, Image3DModel, Labels2DModel, Labels3DModel, PointsModel, ShapesModel
    element = list(element_map.keys())[0] if element is None else element
    element = [element] if isinstance(element, str) else element
    d = {}
    for e in element:
        cs = list(element_map[e].attrs["transform"].keys())[0]
        d[cs] = e
        # model = get_model(element_map["blobs_labels"])
        # if model in [Image2DModel, Image3DModel, Labels2DModel, Labels3DModel]
    return d


def _multiscale_to_image(sdata: sd.SpatialData) -> sd.SpatialData:
    if sdata.images is None:
        raise ValueError("No images found in the SpatialData object.")

    for k, v in sdata.images.items():
        if isinstance(v, msi.multiscale_spatial_image.MultiscaleSpatialImage):
            sdata.images[k] = Image2DModel.parse(v["scale0"].ds.to_array().squeeze(axis=0))

    return sdata


def _get_linear_colormap(colors: list[str], background: str) -> list[LinearSegmentedColormap]:
    return [LinearSegmentedColormap.from_list(c, [background, c], N=256) for c in colors]


def _get_listed_colormap(color_dict: dict[str, str]) -> ListedColormap:
    sorted_labels = sorted(color_dict.keys())
    colors = [color_dict[k] for k in sorted_labels]

    return ListedColormap(["black"] + colors, N=len(colors) + 1)


def _translate_image(
    image: spatial_image.SpatialImage,
    translation: sd.transformations.transformations.Translation,
) -> spatial_image.SpatialImage:
    shifts: dict[str, int] = {axis: int(translation.translation[idx]) for idx, axis in enumerate(translation.axes)}
    img = image.values.copy()
    # for yx images (important for rasterized MultiscaleImages as labels)
    expanded_dims = False
    if len(img.shape) == 2:
        img = np.expand_dims(img, axis=0)
        expanded_dims = True

    shifted_channels = []

    # split channels, shift axes individually, them recombine
    if len(img.shape) == 3:
        for c in range(img.shape[0]):
            channel = img[c, :, :]

            # iterates over [x, y]
            for axis, shift in shifts.items():
                pad_x, pad_y = (0, 0), (0, 0)
                if axis == "x" and shift > 0:
                    pad_x = (abs(shift), 0)
                elif axis == "x" and shift < 0:
                    pad_x = (0, abs(shift))

                if axis == "y" and shift > 0:
                    pad_y = (abs(shift), 0)
                elif axis == "y" and shift < 0:
                    pad_y = (0, abs(shift))

                channel = np.pad(channel, (pad_y, pad_x), mode="constant")

            shifted_channels.append(channel)

    if expanded_dims:
        return Labels2DModel.parse(
            np.array(shifted_channels[0]),
            dims=["y", "x"],
            transformations=image.attrs["transform"],
        )
    return Image2DModel.parse(
        np.array(shifted_channels),
        dims=["c", "y", "x"],
        transformations=image.attrs["transform"],
    )


def _convert_polygon_to_linestrings(polygon: Polygon) -> list[LineString]:
    b = polygon.boundary.coords
    linestrings = [LineString(b[k : k + 2]) for k in range(len(b) - 1)]

    return [list(ls.coords) for ls in linestrings]


def _split_multipolygon_into_outer_and_inner(mp: shapely.MultiPolygon):  # type: ignore
    # https://stackoverflow.com/a/21922058

    for geom in mp.geoms:
        if geom.geom_type == "MultiPolygon":
            exterior_coords = []
            interior_coords = []
            for part in geom:
                epc = _split_multipolygon_into_outer_and_inner(part)  # Recursive call
                exterior_coords += epc["exterior_coords"]
                interior_coords += epc["interior_coords"]
        elif geom.geom_type == "Polygon":
            exterior_coords = geom.exterior.coords[:]
            interior_coords = []
            for interior in geom.interiors:
                interior_coords += interior.coords[:]
        else:
            raise ValueError(f"Unhandled geometry type: {repr(geom.type)}")

    return interior_coords, exterior_coords


def _make_patch_from_multipolygon(mp: shapely.MultiPolygon) -> mpatches.PathPatch:
    # https://matplotlib.org/stable/gallery/shapes_and_collections/donut.html

    patches = []
    for geom in mp.geoms:
        if len(geom.interiors) == 0:
            # polygon has no holes
            patches += [mpatches.Polygon(geom.exterior.coords, closed=True)]
        else:
            inside, outside = _split_multipolygon_into_outer_and_inner(mp)
            if len(inside) > 0:
                codes = np.ones(len(inside), dtype=mpath.Path.code_type) * mpath.Path.LINETO
                codes[0] = mpath.Path.MOVETO
                all_codes = np.concatenate((codes, codes))
                vertices = np.concatenate((outside, inside[::-1]))
            else:
                all_codes = []
                vertices = np.concatenate(outside)
            patches += [mpatches.PathPatch(mpath.Path(vertices, all_codes))]

    return patches


def _mpl_ax_contains_elements(ax: Axes) -> bool:
    """Check if any objects have been plotted on the axes object.

    While extracting the extent, we need to know if the axes object has just been
    initialised and therefore has extent (0, 1), (0,1) or if it has been plotted on
    and therefore has a different extent.

    Based on: https://stackoverflow.com/a/71966295
    """
    return (
        len(ax.lines) > 0 or len(ax.collections) > 0 or len(ax.images) > 0 or len(ax.patches) > 0 or len(ax.tables) > 0
    )


def _get_valid_cs(
    sdata: sd.SpatialData,
    coordinate_systems: list[str],
    render_images: bool,
    render_labels: bool,
    render_points: bool,
    render_shapes: bool,
    elements: list[str],
) -> list[str]:
    """Get names of the valid coordinate systems.

    Valid cs are cs that contain elements to be rendered:
    1. In case the user specified elements:
        all cs that contain at least one of those elements
    2. Else:
        all cs that contain at least one element that should
        be rendered (depending on whether images/points/labels/...
        should be rendered)
    """
    cs_mapping = _get_coordinate_system_mapping(sdata)
    valid_cs = []
    for cs in coordinate_systems:
        if (
            elements
            and any(e in elements for e in cs_mapping[cs])
            or not elements
            and (
                (len(sdata.images.keys()) > 0 and render_images)
                or (len(sdata.labels.keys()) > 0 and render_labels)
                or (len(sdata.points.keys()) > 0 and render_points)
                or (len(sdata.shapes.keys()) > 0 and render_shapes)
            )
        ):  # not nice, but ruff wants it (SIM114)
            valid_cs.append(cs)
        else:
            logger.info(f"Dropping coordinate system '{cs}' since it doesn't have relevant elements.")
    return valid_cs


def _rasterize_if_necessary(
    image: SpatialImage,
    dpi: float,
    width: float,
    height: float,
    coordinate_system: str,
    extent: dict[str, tuple[float, float]],
) -> SpatialImage:
    """Ensure fast rendering by adapting the resolution if necessary.

    A SpatialImage is prepared for plotting. To improve performance, large images are rasterized.

    Parameters
    ----------
    image
        Input spatial image that should be rendered
    dpi
        Resolution of the figure
    width
        Width (in inches) of the figure
    height
        Height (in inches) of the figure
    coordinate_system
        name of the coordinate system the image belongs to
    extent
        extent of the (full size) image. Must be a dict containing a tuple with min and
        max extent for the keys "x" and "y".

    Returns
    -------
    SpatialImage
        Spatial image ready for rendering
    """
    has_c_dim = len(image.shape) == 3
    if has_c_dim:
        y_dims = image.shape[1]
        x_dims = image.shape[2]
    else:
        y_dims = image.shape[0]
        x_dims = image.shape[1]

    target_y_dims = dpi * height
    target_x_dims = dpi * width

    # TODO: when exactly do we want to rasterize?
    do_rasterization = y_dims > target_y_dims + 100 or x_dims > target_x_dims + 100
    if x_dims < 2000 and y_dims < 2000:
        do_rasterization = False

    if do_rasterization:
        # TODO: do we want min here?
        target_unit_to_pixels = min(target_y_dims / y_dims, target_x_dims / x_dims)
        image = rasterize(
            image,
            ("y", "x"),
            [extent["y"][0], extent["x"][0]],
            [extent["y"][1], extent["x"][1]],
            coordinate_system,
            target_unit_to_pixels=target_unit_to_pixels,
        )

    return image


def _multiscale_to_spatial_image(
    multiscale_image: MultiscaleSpatialImage,
    dpi: float,
    width: float,
    height: float,
    scale: str | None = None,
    is_label: bool = False,
) -> SpatialImage:
    """Extract the SpatialImage to be rendered from a multiscale image.

    From the `MultiscaleSpatialImage`, the scale that fits the given image size and dpi most is selected
    and returned. In case the lowest resolution is still too high, a rasterization step is added.

    Parameters
    ----------
    multiscale_image
        `MultiscaleSpatialImage` that should be rendered
    dpi
        dpi of the target image
    width
        width of the target image in inches
    height
        height of the target image in inches
    scale
        specific scale that the user chose, if None the heuristic is used
    is_label
        When True, the multiscale image contains labels which don't contain the `c` dimension

    Returns
    -------
    SpatialImage
        To be rendered, extracted from the MultiscaleSpatialImage respecting the dpi and size of the target image.
    """
    scales = [leaf.name for leaf in multiscale_image.leaves]
    x_dims = [multiscale_image[scale].dims["x"] for scale in scales]
    y_dims = [multiscale_image[scale].dims["y"] for scale in scales]

    if isinstance(scale, str):
        if scale not in scales and scale != "full":
            raise ValueError(f'Scale {scale} does not exist. Please select one of {scales} or set scale = "full"!')
        optimal_scale = scale
        if scale == "full":
            # use scale with highest resolution
            optimal_scale = scales[np.argmax(x_dims)]
    else:
        # ensure that lists are sorted
        order = np.argsort(x_dims)
        scales = [scales[i] for i in order]
        x_dims = [x_dims[i] for i in order]
        y_dims = [y_dims[i] for i in order]

        optimal_x = width * dpi
        optimal_y = height * dpi

        # get scale where the dimensions are close to the optimal values
        # when possible, pick higher resolution (worst case: downscaled afterwards)
        optimal_index_y = np.searchsorted(y_dims, optimal_y)
        if optimal_index_y == len(y_dims):
            optimal_index_y -= 1
        optimal_index_x = np.searchsorted(x_dims, optimal_x)
        if optimal_index_x == len(x_dims):
            optimal_index_x -= 1

        # pick the scale with higher resolution (worst case: downscaled afterwards)
        optimal_scale = scales[min(optimal_index_x, optimal_index_y)]

    # NOTE: problematic if there are cases with > 1 data variable
    data_var_keys = list(multiscale_image[optimal_scale].data_vars)
    image = multiscale_image[optimal_scale][data_var_keys[0]]

    return Labels2DModel.parse(image) if is_label else Image2DModel.parse(image, c_coords=image.coords["c"].values)


def _get_elements_to_be_rendered(
    render_cmds: list[tuple[str, ImageRenderParams | LabelsRenderParams | PointsRenderParams | ShapesRenderParams]],
    cs_contents: pd.DataFrame,
    cs: str,
) -> list[str]:
    """
    Get the names of the elements to be rendered in the plot.

    Parameters
    ----------
    render_cmds
        List of tuples containing the commands and their respective parameters.
    cs_contents
        The dataframe indicating for each coordinate system which SpatialElements it contains.
    cs
        The name of the coordinate system to query cs_contents for.

    Returns
    -------
    List of names of the SpatialElements to be rendered in the plot.
    """
    elements_to_be_rendered: list[str] = []
    render_cmds_map = {
        "render_images": "has_images",
        "render_shapes": "has_shapes",
        "render_points": "has_points",
        "render_labels": "has_labels",
    }

    cs_query = cs_contents.query(f"cs == '{cs}'")

    for cmd, params in render_cmds:
        key = render_cmds_map.get(cmd)
        # TODO: change after completion of refactor to single element configs
<<<<<<< HEAD
        if cmd == "render_images" and isinstance(params, (ImageRenderParams, ShapesRenderParams)):
            elements_to_be_rendered += [params.element]
        if (
            key
            and cs_query[key][0]
            and not isinstance(params, (ImageRenderParams, ShapesRenderParams))
            and params.elements is not None
        ):
=======
        if cmd == "render_images" and isinstance(params, ImageRenderParams):
            elements_to_be_rendered += [params.element]
        if key and cs_query[key][0] and not isinstance(params, ImageRenderParams) and params.elements is not None:
>>>>>>> 8d13c489
            elements_to_be_rendered += [params.elements] if isinstance(params.elements, str) else params.elements
    return elements_to_be_rendered


def _create_initial_element_table_mapping(
    sdata: sd.SpatialData,
    params: LabelsRenderParams | PointsRenderParams,
    render_elements: list[str],
) -> LabelsRenderParams | PointsRenderParams:
    """
    Create the initial element to tables mapping based on what elements are rendered and table names are specified.

    Parameters
    ----------
    sdata
        The SpatialData object
    params
        The render parameters for rendering elements.
    render_elements
        The list of names of SpatialElements to be rendered.

    Returns
    -------
    The updated render parameters.
    """
    element_table_mapping: dict[str, set[str | None] | str | None] = defaultdict(set)

    if not params.element_table_mapping:
        for element_name in render_elements:
            if isinstance(mapping := element_table_mapping[element_name], set):
                mapping.update(_get_element_annotators(sdata, element_name))
    elif isinstance(params.element_table_mapping, (list, str)):
        table_names: list[str] = (
            [params.element_table_mapping]
            if isinstance(params.element_table_mapping, str)
            else params.element_table_mapping
        )
        if len(table_names) == 1:
            for element_name in render_elements:
                if element_name in sdata[table_names[0]].uns[TableModel.ATTRS_KEY][TableModel.REGION_KEY]:
                    element_table_mapping[element_name] = {table_names[0]}
                else:
                    element_table_mapping[element_name] = set()
                    warnings.warn(f"{element_name} is not annotated by {table_names[0]}.", UserWarning, stacklevel=2)

        if len(table_names) != 1:
            assert len(render_elements) == len(
                table_names
            ), "If specifying a list of table names, the length must be equal to number of elements to be plotted"
            for index, table_name in enumerate(table_names):
                element = render_elements[index]
                if element not in sdata[table_name].uns[TableModel.ATTRS_KEY][TableModel.REGION_KEY]:
                    warnings.warn(
                        f"The element '{element}' is not annotated by table '{table_name}'", UserWarning, stacklevel=2
                    )
                if isinstance(mapping := element_table_mapping[element], set):
                    mapping.add(table_name)
    assert isinstance(element_table_mapping, dict)
    params.element_table_mapping = element_table_mapping
    return params


def _update_element_table_mapping_label_colors(
    sdata: SpatialData, params: LabelsRenderParams | PointsRenderParams, render_elements: list[str]
) -> LabelsRenderParams | PointsRenderParams:
    element_table_mapping: dict[str, set[str | None] | str | None] | str | list[str] | None = (
        params.element_table_mapping
    )

    assert isinstance(element_table_mapping, dict)

    # If one color column check presence for each table annotating the specific element
    if isinstance(params.color, list) and len(params.color) == 1:
        params.color = params.color * len(render_elements)
        for element_name in render_elements:
            if isinstance(mapping := element_table_mapping[element_name], set):
                table_names = mapping.copy()
                for table_name in table_names:
                    if (
                        params.color[0] not in sdata[table_name].obs.columns
                        and params.color[0] not in sdata[table_name].var_names
                    ):
                        mapping.remove(table_name)
    if isinstance(params.color, list) and len(params.color) > 1:
        assert len(params.color) == len(
            render_elements
        ), "Either one color should be given or the length should be equal to the number of elements being plotted."
        for index, element_name in enumerate(render_elements):
            if isinstance(mapping := element_table_mapping[element_name], set) and len(mapping) != 0:
                for table_name in mapping.copy():
                    if (
                        params.color[index] not in sdata[table_name].obs.columns
                        and params.color[index] not in sdata[table_name].var_names
                    ):
                        mapping.remove(table_name)
            else:
                params.color[index] = None

    # We only want one table containing the color column per element
    # table_set: set[str | None]
    for element_name, table_set in element_table_mapping.items():
        if isinstance(table_set, set) and len(table_set) > 1:
            raise ValueError(f"Multiple tables with color columns found for the element {element_name}")
        if isinstance(table_set, set):
            element_table_mapping[element_name] = next(iter(table_set)) if len(table_set) != 0 else None

    params.element_table_mapping = element_table_mapping
    return params


def _validate_colors_element_table_mapping_points_shapes(
    sdata: SpatialData, params: PointsRenderParams, render_elements: list[str]
) -> PointsRenderParams:
    element_table_mapping: dict[str, set[str | None] | str | None] | str | list[str] | None = (
        params.element_table_mapping
    )

    assert isinstance(element_table_mapping, dict)

    if isinstance(params.color, list) and len(params.color) == 1 and isinstance(params.col_for_color, list):
        color = params.color[0]
        col_color = params.col_for_color[0]
        # This means that we are dealing with colors that are color like
        if color is not None:
            params.color = [color] * len(render_elements)
            params.col_for_color = [None] * len(render_elements)
        else:
            if col_color is not None:
                params.color = [None] * len(render_elements)
                params.col_for_color = []
                for element_name in render_elements:
                    if col_color in sdata[element_name].columns:
                        params.col_for_color.append(col_color)
                        element_table_mapping[element_name] = set()
                    else:
                        if isinstance(table_set := element_table_mapping[element_name], set) and len(table_set) != 0:
                            for table_name in table_set.copy():
                                if (
                                    col_color not in sdata[table_name].obs.columns
                                    and col_color not in sdata[table_name].var_names
                                ):
                                    table_set.remove(table_name)
                                    params.col_for_color.append(None)
                                else:
                                    params.col_for_color.append(col_color)
                        else:
                            params.col_for_color.append(None)
            else:
                params.color = [None] * len(render_elements)
                params.col_for_color = [None] * len(render_elements)
    else:
        if isinstance(params.color, list) and len(params.color) != len(render_elements):
            warnings.warn(
                "The number of given colors and elements to render is not equal. "
                "Either provide one color or a list with one color for each element. skipping",
                UserWarning,
                stacklevel=2,
            )
            params.color = [None] * len(render_elements)
            params.col_for_color = [None] * len(render_elements)
        else:
            assert isinstance(params.color, list)
            assert isinstance(params.col_for_color, list)
            for index, color in enumerate(params.color):
                if color is None:
                    element_name = render_elements[index]
                    col_color = params.col_for_color[index]
                    if isinstance(mapping := element_table_mapping[element_name], set):
                        for table_name in mapping.copy():
                            if (
                                col_color not in sdata[table_name].obs.columns
                                and col_color not in sdata[table_name].var_names
                                and col_color not in sdata[element_name].columns
                            ):
                                mapping.remove(table_name)
    for index, element_name in enumerate(render_elements):
        # We only want one table value per element and only when there is a color column in the table
        if isinstance(params.col_for_color, list) and params.col_for_color[index] is not None:
            table_set = element_table_mapping[element_name]
            if isinstance(table_set, set) and len(table_set) > 1:
                raise ValueError(f"More than one table found with color column {params.col_for_color[index]}.")
            if isinstance(tables := table_set, set):
                element_table_mapping[element_name] = next(iter(tables)) if len(tables) != 0 else None
            if element_table_mapping[element_name] is None:
                warnings.warn(
                    f"No table found with color column {params.col_for_color[index]} to render {element_name}",
                    UserWarning,
                    stacklevel=2,
                )
        else:
            element_table_mapping[element_name] = None
    params.element_table_mapping = element_table_mapping
    return params


def _validate_show_parameters(
    coordinate_systems: list[str] | str | None,
    legend_fontsize: int | float | _FontSize | None,
    legend_fontweight: int | _FontWeight,
    legend_loc: str | None,
    legend_fontoutline: int | None,
    na_in_legend: bool,
    colorbar: bool,
    wspace: float | None,
    hspace: float,
    ncols: int,
    frameon: bool | None,
    figsize: tuple[float, float] | None,
    dpi: int | None,
    fig: Figure | None,
    title: list[str] | str | None,
    share_extent: bool,
    pad_extent: int | float,
    ax: list[Axes] | Axes | None,
    return_ax: bool,
    save: str | Path | None,
) -> None:
    if coordinate_systems is not None and not isinstance(coordinate_systems, (list, str)):
        raise TypeError("Parameter 'coordinate_systems' must be a string or a list of strings.")

    font_weights = ["light", "normal", "medium", "semibold", "bold", "heavy", "black"]
    if legend_fontweight is not None and (
        not isinstance(legend_fontweight, (int, str))
        or (isinstance(legend_fontweight, str) and legend_fontweight not in font_weights)
    ):
        readable_font_weights = ", ".join(font_weights[:-1]) + ", or " + font_weights[-1]
        raise TypeError(
            "Parameter 'legend_fontweight' must be an integer or one of",
            f"the following strings: {readable_font_weights}.",
        )

    font_sizes = ["xx-small", "x-small", "small", "medium", "large", "x-large", "xx-large"]

    if legend_fontsize is not None and (
        not isinstance(legend_fontsize, (int, float, str))
        or (isinstance(legend_fontsize, str) and legend_fontsize not in font_sizes)
    ):
        readable_font_sizes = ", ".join(font_sizes[:-1]) + ", or " + font_sizes[-1]
        raise TypeError(
            "Parameter 'legend_fontsize' must be an integer, a float, or ",
            f"one of the following strings: {readable_font_sizes}.",
        )

    if legend_loc is not None and not isinstance(legend_loc, str):
        raise TypeError("Parameter 'legend_loc' must be a string.")

    if legend_fontoutline is not None and not isinstance(legend_fontoutline, int):
        raise TypeError("Parameter 'legend_fontoutline' must be an integer.")

    if not isinstance(na_in_legend, bool):
        raise TypeError("Parameter 'na_in_legend' must be a boolean.")

    if not isinstance(colorbar, bool):
        raise TypeError("Parameter 'colorbar' must be a boolean.")

    if wspace is not None and not isinstance(wspace, float):
        raise TypeError("Parameter 'wspace' must be a float.")

    if not isinstance(hspace, float):
        raise TypeError("Parameter 'hspace' must be a float.")

    if not isinstance(ncols, int):
        raise TypeError("Parameter 'ncols' must be an integer.")

    if frameon is not None and not isinstance(frameon, bool):
        raise TypeError("Parameter 'frameon' must be a boolean.")

    if figsize is not None and not isinstance(figsize, tuple):
        raise TypeError("Parameter 'figsize' must be a tuple of two floats.")

    if dpi is not None and not isinstance(dpi, int):
        raise TypeError("Parameter 'dpi' must be an integer.")

    if fig is not None and not isinstance(fig, Figure):
        raise TypeError("Parameter 'fig' must be a matplotlib.figure.Figure.")

    if title is not None and not isinstance(title, (list, str)):
        raise TypeError("Parameter 'title' must be a string or a list of strings.")

    if not isinstance(share_extent, bool):
        raise TypeError("Parameter 'share_extent' must be a boolean.")

    if not isinstance(pad_extent, (int, float)):
        raise TypeError("Parameter 'pad_extent' must be numeric.")

    if ax is not None and not isinstance(ax, (Axes, list)):
        raise TypeError("Parameter 'ax' must be a matplotlib.axes.Axes or a list of Axes.")

    if not isinstance(return_ax, bool):
        raise TypeError("Parameter 'return_ax' must be a boolean.")

    if save is not None and not isinstance(save, (str, Path)):
        raise TypeError("Parameter 'save' must be a string or a pathlib.Path.")


def _type_check_params(param_dict: dict[str, Any], element_type: str) -> dict[str, Any]:
<<<<<<< HEAD
    if (element := param_dict.get("element")) is not None and not isinstance(element, str):
=======
    if (element := param_dict["element"]) is not None and not isinstance(element, str):
>>>>>>> 8d13c489
        raise ValueError(
            "Parameter 'element' must be a string. If you want to display more elements, pass `element` "
            "as `None` or chain pl.render(...).pl.render(...).pl.show()"
        )
<<<<<<< HEAD
    if element_type == "images":
        param_dict["element"] = [element] if element is not None else list(param_dict["sdata"].images.keys())
    if element_type == "shapes":
        param_dict["element"] = [element] if element is not None else list(param_dict["sdata"].shapes.keys())

    if (channel := param_dict.get("channel")) is not None and not isinstance(channel, (list, str, int)):
=======
    param_dict["element"] = [element] if element is not None else list(param_dict["sdata"].images.keys())

    if (channel := param_dict["channel"]) is not None and not isinstance(channel, (list, str, int)):
>>>>>>> 8d13c489
        raise TypeError("Parameter 'channel' must be a string, an integer, or a list of strings or integers.")
    if isinstance(channel, list):
        if not all(isinstance(c, (str, int)) for c in channel):
            raise TypeError("Each item in 'channel' list must be a string or an integer.")
        if not all(isinstance(c, type(channel[0])) for c in channel):
            raise TypeError("Each item in 'channel' list must be of the same type, either string or integer.")
<<<<<<< HEAD
    elif "channel" in param_dict:
        param_dict["channel"] = [channel] if channel is not None else None

    if (color := param_dict.get("color")) and element_type == "shapes":
        if not isinstance(color, str):
            raise TypeError("Parameter 'color' must be a string.")

        if colors.is_color_like(color):
            logger.info("Value for parameter 'color' appears to be a color, using it as such.")
            param_dict["col_for_color"] = None
        else:
            param_dict["col_for_color"] = color
            param_dict["color"] = None
    elif "color" in param_dict:
        param_dict["col_for_color"] = None

    if (outline := param_dict.get("outline")) is not None and not isinstance(outline, bool):
        raise TypeError("Parameter 'outline' must be a boolean.")

    if outline_width := param_dict.get("outline_width"):
        if not isinstance(outline_width, (float, int)):
            raise TypeError("Parameter 'outline_width' must be numeric.")
        if outline_width < 0:
            raise ValueError("Parameter 'outline_width' cannot be negative.")

    if (outline_alpha := param_dict.get("outline_alpha")) and (
        not isinstance(outline_alpha, (float, int)) or not 0 <= outline_alpha <= 1
    ):
        raise TypeError("Parameter 'outline_alpha' must be numeric and between 0 and 1.")

    if (alpha := param_dict.get("alpha")) is not None:
=======
    else:
        param_dict["channel"] = [channel] if channel is not None else None

    if (alpha := param_dict["alpha"]) is not None:
>>>>>>> 8d13c489
        if not isinstance(alpha, (float, int)):
            raise TypeError("Parameter 'alpha' must be numeric.")
        if not 0 <= alpha <= 1:
            raise ValueError("Parameter 'alpha' must be between 0 and 1.")

<<<<<<< HEAD
    if (fill_alpha := param_dict.get("fill_alpha")) is not None:
        if not isinstance(fill_alpha, (float, int)):
            raise TypeError("Parameter 'fill_alpha' must be numeric.")
        if fill_alpha < 0:
            raise ValueError("Parameter 'fill_alpha' cannot be negative.")

    if (cmap := param_dict.get("cmap")) is not None and (palette := param_dict.get("palette")) is not None:
        raise ValueError("Both `palette` and `cmap` are specified. Please specify only one of them.")

    if (groups := param_dict.get("groups")) is not None:
        if not isinstance(groups, (list, str)):
            raise TypeError("Parameter 'groups' must be a string or a list of strings.")
        if isinstance(groups, str):
            param_dict["groups"] = [groups]
        elif not all(isinstance(g, str) for g in groups):
            raise TypeError("Each item in 'groups' must be a string.")

    palette = param_dict["palette"]

    if (groups := param_dict.get("groups")) is not None and palette is None:
        warnings.warn(
            "Groups is specified but palette is not. Setting palette to default 'lightgray'", UserWarning, stacklevel=2
        )
        param_dict["palette"] = ["lightgray" for _ in range(len(groups))]

    if isinstance(palette, list):
        if not all(isinstance(p, str) for p in palette):
            raise ValueError("If specified, parameter 'palette' must contain only strings.")
    elif isinstance(palette, (str, type(None))) and "palette" in param_dict:
        param_dict["palette"] = [palette] if palette is not None else None

    if element_type in ["shapes", "points", "labels"] and (palette := param_dict.get("palette")) is not None:
        if groups is None:
            raise ValueError("When specifying 'palette', 'groups' must also be specified.")
        if len(groups) != len(palette):
            raise ValueError(
                f"The length of 'palette' and 'groups' must be the same, length is {len(palette)} and"
                f"{len(groups)} respectively."
            )
=======
    if (cmap := param_dict["cmap"]) is not None and (palette := param_dict["palette"]) is not None:
        raise ValueError("Both `palette` and `cmap` are specified. Please specify only one of them.")

    palette = param_dict["palette"]

    if isinstance(palette, list):
        if not all(isinstance(p, str) for p in palette):
            raise ValueError("If specified, parameter 'palette' must contain only strings.")
    elif isinstance(palette, (str, type(None))):
        param_dict["palette"] = [palette] if palette is not None else None
    else:
        raise TypeError("Invalid type of parameter 'palette'. Must be `str` or `list[str]`.")
>>>>>>> 8d13c489

    if isinstance(cmap, list):
        if not all(isinstance(c, (Colormap, str)) for c in cmap):
            raise TypeError("Each item in 'cmap' list must be a string or a Colormap.")
    elif isinstance(cmap, (Colormap, str, type(None))):
<<<<<<< HEAD
        if "cmap" in param_dict:
            param_dict["cmap"] = [cmap] if cmap is not None else None
    else:
        raise TypeError("Parameter 'cmap' must be a string, a Colormap, or a list of these types.")

    if (na_color := param_dict.get("na_color")) is not None and not colors.is_color_like(na_color):
        raise ValueError("Parameter 'na_color' must be color-like.")

    if (norm := param_dict.get("norm")) is not None:
        if element_type in ["images", "labels"] and not isinstance(norm, Normalize):
            raise TypeError("Parameter 'norm' must be of type Normalize.")
        if element_type in ["shapes", "points"] and not isinstance(norm, (bool, Normalize)):
            raise TypeError("Parameter 'norm' must be a boolean or a mpl.Normalize.")

    if (scale := param_dict.get("scale")) is not None:
        if element_type == "images" and not isinstance(scale, str):
            raise TypeError("Parameter 'scale' must be a string if specified.")
        if element_type == "shapes":
            if not isinstance(scale, (float, int)):
                raise TypeError("Parameter 'scale' must be numeric.")
            if scale < 0:
                raise ValueError("Parameter 'scale' must be a positive number.")

    if (percentiles_for_norm := param_dict.get("percentiles_for_norm")) is None:
=======
        param_dict["cmap"] = [cmap] if cmap is not None else None
    else:
        raise TypeError("Parameter 'cmap' must be a string, a Colormap, or a list of these types.")

    if (na_color := param_dict["na_color"]) is not None and not colors.is_color_like(na_color):
        raise ValueError("Parameter 'na_color' must be color-like.")

    if (norm := param_dict["norm"]) is not None and not isinstance(norm, Normalize):
        raise TypeError("Parameter 'norm' must be of type Normalize.")

    if (scale := param_dict["scale"]) is not None and not isinstance(scale, str):
        raise TypeError("Parameter 'scale' must be a string if specified.")

    if (percentiles_for_norm := param_dict["percentiles_for_norm"]) is None:
>>>>>>> 8d13c489
        percentiles_for_norm = (None, None)
    elif not (isinstance(percentiles_for_norm, (list, tuple)) or len(percentiles_for_norm) != 2):
        raise TypeError("Parameter 'percentiles_for_norm' must be a list or tuple of exactly two floats or None.")
    elif not all(
        isinstance(p, (float, int, type(None)))
        and isinstance(p, type(percentiles_for_norm[0]))
        and (p is None or 0 <= p <= 100)
        for p in percentiles_for_norm
    ):
        raise TypeError(
            "Each item in 'percentiles_for_norm' must be of the same dtype and must be a float or int within [0, 100], "
            "or None"
        )
    elif (
        percentiles_for_norm[0] is not None
        and percentiles_for_norm[1] is not None
        and percentiles_for_norm[0] > percentiles_for_norm[1]
    ):
<<<<<<< HEAD
        raise ValueError("The first number in 'percentiles_for_norm' must not be smaller than the second.")
    if "percentiles_for_norm" in param_dict:
        param_dict["percentiles_for_norm"] = percentiles_for_norm

    if param_dict.get("table_name") and not isinstance(param_dict["table_name"], str):
        raise TypeError("Parameter 'table_name' must be a string .")
=======
        raise ValueError("The first number in 'quantiles_for_norm' must not be smaller than the second.")

    param_dict["percentiles_for_norm"] = percentiles_for_norm
>>>>>>> 8d13c489

    return param_dict


<<<<<<< HEAD
def _validate_shape_render_params(
    sdata: sd.SpatialData,
    element: str | None,
    fill_alpha: float | int,
    groups: list[str] | str | None,
    palette: list[str] | str | None,
    color: list[str] | str | None,
    na_color: ColorLike | None,
    outline: bool,
    outline_width: float | int,
    outline_color: str | list[float],
    outline_alpha: float | int,
    cmap: list[Colormap | str] | Colormap | str | None,
    norm: Normalize | None,
    scale: str | None,
    table_name: str | None,
):
    param_dict: dict[str, Any] = {
        "sdata": sdata,
        "element": element,
        "fill_alpha": fill_alpha,
        "groups": groups,
        "palette": palette,
        "color": color,
        "na_color": na_color,
        "outline": outline,
        "outline_width": outline_width,
        "outline_color": outline_color,
        "outline_alpha": outline_alpha,
        "cmap": cmap,
        "norm": norm,
        "scale": scale,
        "table_name": table_name,
    }
    param_dict = _type_check_params(param_dict, "shapes")

    element_params: dict[str, dict[str, Any]] = {}
    for el in param_dict["element"]:
        element_params[el] = {}
        element_params[el]["fill_alpha"] = param_dict["fill_alpha"]
        element_params[el]["na_color"] = param_dict["na_color"]
        element_params[el]["outline"] = param_dict["outline"]
        element_params[el]["outline_width"] = param_dict["outline_width"]
        element_params[el]["outline_color"] = param_dict["outline_color"]
        element_params[el]["outline_alpha"] = param_dict["outline_alpha"]
        element_params[el]["cmap"] = param_dict["cmap"]
        element_params[el]["norm"] = param_dict["norm"]
        element_params[el]["scale"] = param_dict["scale"]

        element_params[el]["color"] = param_dict["color"]

        element_params[el]["table_name"] = None
        element_params[el]["col_for_color"] = None
        if (col_for_color := param_dict["col_for_color"]) is not None:
            col_for_color, table_name = _validate_col_for_column_table(
                sdata, el, col_for_color, param_dict["table_name"]
            )
            element_params[el]["table_name"] = table_name
            element_params[el]["col_for_color"] = col_for_color

        element_params[el]["palette"] = param_dict["palette"] if param_dict["col_for_color"] is not None else None
        element_params[el]["groups"] = param_dict["groups"] if param_dict["col_for_color"] is not None else None

    return element_params


def _validate_col_for_column_table(sdata, element_name, col_for_color, table_name):

    if col_for_color in sdata[element_name].columns:
        table_name = None
    elif table_name is not None:
        tables = _get_element_annotators(sdata, element_name)
        if table_name not in tables or (
            col_for_color not in sdata[table_name].obs.columns and col_for_color not in sdata[table_name].var_names
        ):
            table_name = None
            col_for_color = None
    else:
        tables = _get_element_annotators(sdata, element_name)
        for table_name in tables.copy():
            if col_for_color not in sdata[table_name].obs.columns and col_for_color not in sdata[table_name].var_names:
                tables.remove(table_name)
        if len(tables) == 0:
            col_for_color = None
        elif len(tables) >= 1:
            table_name = next(iter(tables))
            if len(tables) > 1:
                warnings.warn(f"Multiple tables contain color column, using {table_name}", UserWarning, stacklevel=2)
    return col_for_color, table_name


=======
>>>>>>> 8d13c489
def _validate_image_render_params(
    sdata: sd.SpatialData,
    element: str | None,
    channel: list[str] | list[int] | str | int | None,
    alpha: float | int | None,
    palette: list[str] | str | None,
    na_color: ColorLike | None,
    cmap: list[Colormap | str] | Colormap | str | None,
    norm: Normalize | None,
    scale: str | None,
    percentiles_for_norm: tuple[float | None, float | None] | None,
) -> dict[str, dict[str, Any]]:
    param_dict: dict[str, Any] = {
        "sdata": sdata,
        "element": element,
        "channel": channel,
        "alpha": alpha,
        "palette": palette,
        "na_color": na_color,
        "cmap": cmap,
        "norm": norm,
        "scale": scale,
        "percentiles_for_norm": percentiles_for_norm,
    }
    param_dict = _type_check_params(param_dict, "images")

    element_params: dict[str, dict[str, Any]] = {}
    for el in param_dict["element"]:
        element_params[el] = {}
        spatial_element = param_dict["sdata"][el]

        spatial_element_ch = (
            spatial_element.c if isinstance(spatial_element, SpatialImage) else spatial_element["scale0"].c
        )
        if (channel := param_dict["channel"]) is not None and (
            (isinstance(channel[0], int) and max([abs(ch) for ch in channel]) <= len(spatial_element_ch))
            or all(ch in spatial_element_ch for ch in channel)
        ):
            element_params[el]["channel"] = channel
        else:
            element_params[el]["channel"] = None

        element_params[el]["alpha"] = param_dict["alpha"]

        if isinstance(palette := param_dict["palette"], list):
            if len(palette) == 1:
                palette_length = len(channel) if channel is not None else len(spatial_element.c)
                palette = palette * palette_length
            if (channel is not None and len(palette) != len(channel)) and len(palette) != len(spatial_element.c):
                palette = None
        element_params[el]["palette"] = palette
        element_params[el]["na_color"] = param_dict["na_color"]

        if (cmap := param_dict["cmap"]) is not None:
            if len(cmap) == 1:
                cmap_length = len(channel) if channel is not None else len(spatial_element.c)
                cmap = cmap * cmap_length
            if (channel is not None and len(cmap) != len(channel)) or len(cmap) != len(spatial_element.c):
                cmap = None
        element_params[el]["cmap"] = cmap
        element_params[el]["norm"] = param_dict["norm"]
        if (scale := param_dict["scale"]) and isinstance(sdata[el], MultiscaleSpatialImage):
            if scale not in list(sdata[el].keys()) and scale != "full":
                element_params[el]["scale"] = None
            else:
                element_params[el]["scale"] = scale
        else:
            element_params[el]["scale"] = None

        element_params[el]["percentiles_for_norm"] = param_dict["percentiles_for_norm"]

    return element_params


def _validate_render_params(
    element_type: str,
    sdata: sd.SpatialData,
    alpha: float | int | None = None,
    channel: list[str] | list[int] | str | int | None = None,
    cmap: list[Colormap] | Colormap | str | None = None,
    color: list[str | None] | str | None = None,
    contour_px: int | None = None,
    elements: list[str] | str | None = None,
    fill_alpha: float | int | None = None,
    groups: str | list[list[str | None]] | list[str | None] | None = None,
    na_color: ColorLike | None = None,
    norm: Normalize | bool | None = None,
    outline: bool | None = None,
    outline_alpha: float | int | None = None,
    outline_color: str | list[float] | None = None,
    outline_width: float | int | None = None,
    palette: list[list[str | None]] | list[str | None] | str | None = None,
    quantiles_for_norm: tuple[float | None, float | None] | None = None,
    scale: float | int | list[str] | str | None = None,
    size: float | int | None = None,
) -> dict[str, Any]:
    params_dict: dict[str, Any] = {}
    if elements is not None:
        if not isinstance(elements, (list, str)):
            raise TypeError("Parameter 'elements' must be a string or a list of strings.")

        elements = [elements] if isinstance(elements, str) else elements
        sdata_elements = getattr(sdata, element_type)
        if any(e not in sdata_elements for e in elements):
            raise ValueError(
                f"Not all specified {element_type} elements were found. Available elements are: "
                f"`{'`, `'.join(sdata_elements.keys())}`"
            )
    params_dict["elements"] = elements

    groups_overwrite: list[list[str]] | None = None
    if groups is not None and element_type != "images":
        if not isinstance(groups, (list, str)):
            raise TypeError("Parameter 'groups' must be a string or a list of strings.")
        if isinstance(groups, str):
            groups_overwrite = [[groups]]
        elif not isinstance(groups[0], list):
            if all(isinstance(g, str) for g in groups):
                groups_overwrite = [[group for group in groups if isinstance(group, str)]]
            else:
                raise TypeError("All items in single 'groups' list must be strings.")

        else:
            if not all(
                (
                    isinstance(group, list) and all(isinstance(g, (str, type(None))) for g in group)
                    if group is not None
                    else True
                )
                for group in groups
            ):
                raise TypeError("All items in lists within lists of 'groups' must be strings or None.")

    params_dict["groups"] = groups_overwrite

    palette_overwrite: list[list[str]] | None = None
    if groups_overwrite is not None and palette is None:
        warnings.warn(
            "Groups is specified but palette is not. Setting palette to default 'lightgray'", UserWarning, stacklevel=2
        )
        palette_overwrite = [["lightgray" for _ in range(len(groups_sublist))] for groups_sublist in groups_overwrite]

    if palette is not None:
        if not isinstance(palette, (list, str)):
            raise TypeError("Parameter 'palette' must be a string or a list of strings.")
        if isinstance(palette, str):
            palette_overwrite = [[palette]]
        elif not isinstance(palette[0], list):
            if not all(isinstance(pal, str) for pal in palette):
                raise TypeError("All items in single 'palette' list must be strings.")
            palette_overwrite = [[pal for pal in palette if isinstance(pal, str)]]
        else:
            if not all(
                (
                    isinstance(pal, list) and all(isinstance(p, (str, type(None))) for p in pal)
                    if pal is not None
                    else True
                )
                for pal in palette
            ):
                raise TypeError("All items in lists within lists of 'groups' must be strings.")

        if element_type in ["shapes", "points", "labels"]:
            if groups_overwrite is None:
                raise ValueError("When specifying 'palette', 'groups' must also be specified.")
            if (
                groups_overwrite is not None
                and palette_overwrite is not None
                and len(groups_overwrite) != len(palette_overwrite)
            ):
                raise ValueError(
                    f"The length of 'palette' and 'groups' must be the same, length is {len(palette_overwrite)} and"
                    f"{len(groups_overwrite)} respectively."
                )
            if palette_overwrite is not None:
                for index, sublist in enumerate(groups_overwrite):
                    if not len(sublist) == len(palette_overwrite[index]):
                        raise ValueError("Not all nested lists in `groups` and `palette` are of equal length.")
                    if (
                        not len(g_set := {type(el) for el in sublist})
                        == len(p_set := {type(pal) for pal in palette_overwrite[index]})
                        == 1
                    ):
                        raise ValueError(
                            "Mixed dtypes found in sublists of `groups` and/or `palette`. Must be either all"
                            "`str` or `None`."
                        )
                    if g_set != p_set:
                        raise ValueError(
                            "Sublists with same index in `groups` and `palette` must contain elements of the "
                            "same dtype, either both `str` or `None`."
                        )

    params_dict["palette"] = palette_overwrite

    if cmap is not None:
        if element_type == "images":
            if not isinstance(cmap, (list, Colormap, str)):
                raise TypeError("Parameter 'cmap' must be a string, a Colormap, or a list of these types.")
            if isinstance(cmap, list) and not all(isinstance(c, (Colormap, str)) for c in cmap):
                raise TypeError("Each item in 'cmap' list must be a string or a Colormap.")
        else:
            if not isinstance(cmap, (str, Colormap)):
                raise TypeError("Parameter 'cmap' must be a mpl.Colormap or the name of one.")

    if norm is not None:
        if element_type in ["shapes", "points"] and not isinstance(norm, (bool, Normalize)):
            raise TypeError("Parameter 'norm' must be a boolean or a mpl.Normalize.")
        if element_type in ["images", "labels"] and not isinstance(norm, Normalize):
            raise TypeError("Parameter 'norm' must be of type Normalize.")

    if scale is not None:
        if element_type in ["images", "labels"]:
            if not isinstance(scale, (list, str)):
                raise TypeError("If specified, parameter 'scale' must be a string or a list of strings.")
            scale = [scale] if isinstance(scale, str) else scale
            if not all(isinstance(s, str) for s in scale):
                raise TypeError("All items in 'scale' list must be strings.")
        elif element_type == "shapes":
            if not isinstance(scale, (float, int)):
                raise TypeError("Parameter 'scale' must be numeric.")
            if scale < 0:
                raise ValueError("Parameter 'scale' must be a positive number.")
    params_dict["scale"] = scale

    if na_color is not None and not colors.is_color_like(na_color):
        raise ValueError("Parameter 'na_color' must be color-like.")

    if element_type in ["labels", "shapes"]:
        if not isinstance(outline, bool):
            raise TypeError("Parameter 'outline' must be a boolean.")

        if not isinstance(fill_alpha, (float, int)):
            raise TypeError("Parameter 'fill_alpha' must be numeric.")
        if fill_alpha < 0:
            raise ValueError("Parameter 'fill_alpha' cannot be negative.")

    if element_type == "shapes":
        if not isinstance(outline_width, (float, int)):
            raise TypeError("Parameter 'outline_width' must be numeric.")
        if outline_width < 0:
            raise ValueError("Parameter 'outline_width' cannot be negative.")

        if not colors.is_color_like(outline_color):
            raise TypeError("Parameter 'outline_color' must be color-like.")

    color_overwrite: list[str | None] = []
    col_for_color: list[str | None]
    if element_type in ["points", "shapes"]:
        if isinstance(color, (str, list)):
            if not isinstance(color, list):
                if colors.is_color_like(color):
                    logger.info("Value for parameter 'color' appears to be a color, using it as such.")
                    color_overwrite = [color]
                    col_for_color = [None]
                else:
                    if not isinstance(color, str):
                        raise TypeError(
                            "Parameter 'color' must be a string indicating which color "
                            + "in sdata.table to use for coloring the shapes."
                        )
                    col_for_color = [color]
                    color_overwrite = [None]
            else:
                col_for_color = []
                for c in color:
                    if colors.is_color_like(c):
                        logger.info(f"Value `{c}` in list 'color' appears to be a color, using it as such.")
                        color_overwrite.append(c)
                        col_for_color.append(None)
                    else:
                        if not isinstance(c, str):
                            raise TypeError(
                                f"Value `{c}` in list Parameter 'color' must be a string indicating which color "
                                + "in sdata.table to use for coloring the shapes or should be color-like."
                            )
                        col_for_color.append(c)
                        color_overwrite.append(None)
        else:
            color_overwrite = [color]
            col_for_color = [None]

        params_dict["color"] = color_overwrite
        params_dict["col_for_color"] = col_for_color

    if element_type == "points":
        if not isinstance(size, (float, int)):
            raise TypeError("Parameter 'size' must be numeric.")
        if size < 0:
            raise ValueError("Parameter 'size' must be a positive number.")

    if element_type == "labels":
        if not isinstance(contour_px, int):
            raise TypeError("Parameter 'contour_px' must be an integer.")
        if not isinstance(outline_alpha, (float, int)):
            raise TypeError("Parameter 'outline_alpha' must be numeric.")
        if color is not None and not isinstance(color, (str, list)):
            raise TypeError("Parameter 'color' must be a string or list of strings.")
        if isinstance(color, list):
            if not all(isinstance(c, str) for c in color):
                raise TypeError("Each item in 'color' must be a string")
            if elements is not None and (len(color) != 1 or len(color) != len(elements)):
                raise TypeError(
                    f"Only provide 1 value for color or provide 1 color for each `{element_type}` being"
                    "tried to plot in a list"
                )
        if color is None or isinstance(color, str):
            color = [color]
        params_dict["color"] = color

    if alpha is not None and element_type in ["images", "points"]:
        if not isinstance(alpha, (float, int)):
            raise TypeError("Parameter 'alpha' must be numeric.")
        if alpha < 0:
            raise ValueError("Parameter 'alpha' cannot be negative.")

    if element_type == "images":
        if channel is not None and not isinstance(channel, (list, str, int)):
            raise TypeError("Parameter 'channel' must be a string, an integer, or a list of strings or integers.")
        if isinstance(channel, list) and not all(isinstance(c, (str, int)) for c in channel):
            raise TypeError("Each item in 'channel' list must be a string or an integer.")

        if quantiles_for_norm is None:
            quantiles_for_norm = (None, None)
        elif not isinstance(quantiles_for_norm, (list, tuple)):
            raise TypeError("Parameter 'quantiles_for_norm' must be a list or tuple of floats, or None.")
        elif len(quantiles_for_norm) != 2:
            raise ValueError("Parameter 'quantiles_for_norm' must contain exactly two elements.")
        else:
            if not all(
                isinstance(p, (float, int, type(None))) and (p is None or 0 <= p <= 100) for p in quantiles_for_norm
            ):
                raise TypeError("Each item in 'quantiles_for_norm' must be a float or int within [0, 100], or None.")

            pmin, pmax = quantiles_for_norm
            if pmin is not None and pmax is not None and pmin > pmax:
                raise ValueError("The first number in 'quantiles_for_norm' must not be smaller than the second.")
        params_dict["quantiles_for_norm"] = quantiles_for_norm
    return params_dict


def _match_length_elements_groups_palette(
<<<<<<< HEAD
    params: LabelsRenderParams | PointsRenderParams,
    render_elements: list[str],
    image: bool = False,
) -> LabelsRenderParams | PointsRenderParams:
=======
    params: LabelsRenderParams | PointsRenderParams | ShapesRenderParams,
    render_elements: list[str],
    image: bool = False,
) -> LabelsRenderParams | PointsRenderParams | ShapesRenderParams:
>>>>>>> 8d13c489

    groups = params.groups
    palette = params.palette

    groups_elements: list[list[str | None]] | None = None
    palette_elements: list[list[str | None]] | None = None
    # We already checked before that length of groups and palette is the same
    if groups is not None:
        if len(groups) == 1:
            groups_elements = [groups[0] for _ in range(len(render_elements)) if isinstance(groups[0], list)]
            if palette is not None:
                palette_elements = [palette[0] for _ in range(len(render_elements)) if isinstance(palette[0], list)]
            else:
                palette_elements = [[None] for _ in range(len(render_elements))]
        else:
            if len(groups) != len(render_elements):
                raise ValueError(
                    "Multiple groups and palettes are given but the number is not the same as the number "
                    "of elements to be rendered."
                )
    else:
        groups_elements = [[None] for _ in range(len(render_elements))]
        palette_elements = [[None] for _ in range(len(render_elements))]
    params.palette = palette_elements
    params.groups = groups_elements

    return params


def _get_wanted_render_elements(
    sdata: SpatialData,
    sdata_wanted_elements: list[str],
    params: ImageRenderParams | LabelsRenderParams | PointsRenderParams | ShapesRenderParams,
    cs: str,
    element_type: Literal["images", "labels", "points", "shapes"],
) -> tuple[list[str], list[str], bool]:
    wants_elements = True
    if element_type in ["images", "labels", "points", "shapes"]:  # Prevents eval security risk
        # TODO: Remove this when the refactor to single element configs is completed
<<<<<<< HEAD
        if isinstance(params, (ImageRenderParams, ShapesRenderParams)):
=======
        if isinstance(params, ImageRenderParams):
>>>>>>> 8d13c489
            wanted_elements: list[str] = [params.element]
        else:
            if isinstance(params.elements, str):
                wanted_elements = [params.elements]
            elif isinstance(params.elements, list):
                wanted_elements = params.elements
            else:
                wanted_elements = list(getattr(sdata, element_type).keys())

        wanted_elements_on_cs = [
            element for element in wanted_elements if cs in set(get_transformation(sdata[element], get_all=True).keys())
        ]

        sdata_wanted_elements.extend(wanted_elements_on_cs)
        return sdata_wanted_elements, wanted_elements_on_cs, wants_elements

    raise ValueError(f"Unknown element type {element_type}")


def _update_params(
    sdata: SpatialData,
    params: ImageRenderParams | LabelsRenderParams | PointsRenderParams,
    wanted_elements_on_cs: list[str],
    element_type: Literal["images", "labels", "points", "shapes"],
) -> ImageRenderParams | LabelsRenderParams | PointsRenderParams:
    if isinstance(params, (LabelsRenderParams, PointsRenderParams)) and wanted_elements_on_cs:
        params = _create_initial_element_table_mapping(sdata, params, wanted_elements_on_cs)
        if isinstance(params, LabelsRenderParams):
            params = _update_element_table_mapping_label_colors(sdata, params, wanted_elements_on_cs)
        if isinstance(params, PointsRenderParams):
            params = _validate_colors_element_table_mapping_points_shapes(sdata, params, wanted_elements_on_cs)

    # TODO change after completion refactor
    if isinstance(params, ImageRenderParams):
        return params

    return _match_length_elements_groups_palette(params, wanted_elements_on_cs)


def _is_coercable_to_float(series: pd.Series) -> bool:
    numeric_series = pd.to_numeric(series, errors="coerce")
    return not numeric_series.isnull().any()


def _return_list_str_none(parameter: list[str | None] | str | None) -> list[str | None]:
    """Force mypy to recognize list of string and None."""
    if isinstance(parameter, list) and all(isinstance(item, (str, type(None))) for item in parameter):
        checked_parameter = parameter
    else:
        checked_parameter = [None]
    return checked_parameter


def _return_list_list_str_none(
    parameter: str | list[list[str | None]] | list[str | None] | None,
) -> list[list[str | None]]:
    if not isinstance(parameter, list):
        return [[None]]

    if all(
        isinstance(sublist, list) and all(isinstance(inner_item, (str, type(None))) for inner_item in sublist)
        for sublist in parameter
    ):
        return [list(sublist) for sublist in parameter if isinstance(sublist, list)]

    return [[None]]


def _ax_show_and_transform(
    array: MaskedArray[np.float64, Any],
    trans_data: CompositeGenericTransform,
    ax: Axes,
    alpha: float | None = None,
    cmap: ListedColormap | LinearSegmentedColormap | None = None,
) -> None:
    if not cmap and alpha is not None:
        im = ax.imshow(
            array,
            alpha=alpha,
        )
        im.set_transform(trans_data)
    else:
        im = ax.imshow(
            array,
            cmap=cmap,
        )
        im.set_transform(trans_data)<|MERGE_RESOLUTION|>--- conflicted
+++ resolved
@@ -1345,7 +1345,6 @@
     for cmd, params in render_cmds:
         key = render_cmds_map.get(cmd)
         # TODO: change after completion of refactor to single element configs
-<<<<<<< HEAD
         if cmd == "render_images" and isinstance(params, (ImageRenderParams, ShapesRenderParams)):
             elements_to_be_rendered += [params.element]
         if (
@@ -1354,11 +1353,6 @@
             and not isinstance(params, (ImageRenderParams, ShapesRenderParams))
             and params.elements is not None
         ):
-=======
-        if cmd == "render_images" and isinstance(params, ImageRenderParams):
-            elements_to_be_rendered += [params.element]
-        if key and cs_query[key][0] and not isinstance(params, ImageRenderParams) and params.elements is not None:
->>>>>>> 8d13c489
             elements_to_be_rendered += [params.elements] if isinstance(params.elements, str) else params.elements
     return elements_to_be_rendered
 
@@ -1655,34 +1649,25 @@
 
 
 def _type_check_params(param_dict: dict[str, Any], element_type: str) -> dict[str, Any]:
-<<<<<<< HEAD
     if (element := param_dict.get("element")) is not None and not isinstance(element, str):
-=======
-    if (element := param_dict["element"]) is not None and not isinstance(element, str):
->>>>>>> 8d13c489
         raise ValueError(
             "Parameter 'element' must be a string. If you want to display more elements, pass `element` "
             "as `None` or chain pl.render(...).pl.render(...).pl.show()"
         )
-<<<<<<< HEAD
+
     if element_type == "images":
         param_dict["element"] = [element] if element is not None else list(param_dict["sdata"].images.keys())
     if element_type == "shapes":
         param_dict["element"] = [element] if element is not None else list(param_dict["sdata"].shapes.keys())
 
     if (channel := param_dict.get("channel")) is not None and not isinstance(channel, (list, str, int)):
-=======
-    param_dict["element"] = [element] if element is not None else list(param_dict["sdata"].images.keys())
-
-    if (channel := param_dict["channel"]) is not None and not isinstance(channel, (list, str, int)):
->>>>>>> 8d13c489
         raise TypeError("Parameter 'channel' must be a string, an integer, or a list of strings or integers.")
     if isinstance(channel, list):
         if not all(isinstance(c, (str, int)) for c in channel):
             raise TypeError("Each item in 'channel' list must be a string or an integer.")
         if not all(isinstance(c, type(channel[0])) for c in channel):
             raise TypeError("Each item in 'channel' list must be of the same type, either string or integer.")
-<<<<<<< HEAD
+
     elif "channel" in param_dict:
         param_dict["channel"] = [channel] if channel is not None else None
 
@@ -1714,18 +1699,12 @@
         raise TypeError("Parameter 'outline_alpha' must be numeric and between 0 and 1.")
 
     if (alpha := param_dict.get("alpha")) is not None:
-=======
-    else:
-        param_dict["channel"] = [channel] if channel is not None else None
-
-    if (alpha := param_dict["alpha"]) is not None:
->>>>>>> 8d13c489
         if not isinstance(alpha, (float, int)):
             raise TypeError("Parameter 'alpha' must be numeric.")
         if not 0 <= alpha <= 1:
             raise ValueError("Parameter 'alpha' must be between 0 and 1.")
 
-<<<<<<< HEAD
+
     if (fill_alpha := param_dict.get("fill_alpha")) is not None:
         if not isinstance(fill_alpha, (float, int)):
             raise TypeError("Parameter 'fill_alpha' must be numeric.")
@@ -1765,26 +1744,11 @@
                 f"The length of 'palette' and 'groups' must be the same, length is {len(palette)} and"
                 f"{len(groups)} respectively."
             )
-=======
-    if (cmap := param_dict["cmap"]) is not None and (palette := param_dict["palette"]) is not None:
-        raise ValueError("Both `palette` and `cmap` are specified. Please specify only one of them.")
-
-    palette = param_dict["palette"]
-
-    if isinstance(palette, list):
-        if not all(isinstance(p, str) for p in palette):
-            raise ValueError("If specified, parameter 'palette' must contain only strings.")
-    elif isinstance(palette, (str, type(None))):
-        param_dict["palette"] = [palette] if palette is not None else None
-    else:
-        raise TypeError("Invalid type of parameter 'palette'. Must be `str` or `list[str]`.")
->>>>>>> 8d13c489
 
     if isinstance(cmap, list):
         if not all(isinstance(c, (Colormap, str)) for c in cmap):
             raise TypeError("Each item in 'cmap' list must be a string or a Colormap.")
     elif isinstance(cmap, (Colormap, str, type(None))):
-<<<<<<< HEAD
         if "cmap" in param_dict:
             param_dict["cmap"] = [cmap] if cmap is not None else None
     else:
@@ -1809,22 +1773,6 @@
                 raise ValueError("Parameter 'scale' must be a positive number.")
 
     if (percentiles_for_norm := param_dict.get("percentiles_for_norm")) is None:
-=======
-        param_dict["cmap"] = [cmap] if cmap is not None else None
-    else:
-        raise TypeError("Parameter 'cmap' must be a string, a Colormap, or a list of these types.")
-
-    if (na_color := param_dict["na_color"]) is not None and not colors.is_color_like(na_color):
-        raise ValueError("Parameter 'na_color' must be color-like.")
-
-    if (norm := param_dict["norm"]) is not None and not isinstance(norm, Normalize):
-        raise TypeError("Parameter 'norm' must be of type Normalize.")
-
-    if (scale := param_dict["scale"]) is not None and not isinstance(scale, str):
-        raise TypeError("Parameter 'scale' must be a string if specified.")
-
-    if (percentiles_for_norm := param_dict["percentiles_for_norm"]) is None:
->>>>>>> 8d13c489
         percentiles_for_norm = (None, None)
     elif not (isinstance(percentiles_for_norm, (list, tuple)) or len(percentiles_for_norm) != 2):
         raise TypeError("Parameter 'percentiles_for_norm' must be a list or tuple of exactly two floats or None.")
@@ -1843,23 +1791,16 @@
         and percentiles_for_norm[1] is not None
         and percentiles_for_norm[0] > percentiles_for_norm[1]
     ):
-<<<<<<< HEAD
         raise ValueError("The first number in 'percentiles_for_norm' must not be smaller than the second.")
     if "percentiles_for_norm" in param_dict:
         param_dict["percentiles_for_norm"] = percentiles_for_norm
 
     if param_dict.get("table_name") and not isinstance(param_dict["table_name"], str):
         raise TypeError("Parameter 'table_name' must be a string .")
-=======
-        raise ValueError("The first number in 'quantiles_for_norm' must not be smaller than the second.")
-
-    param_dict["percentiles_for_norm"] = percentiles_for_norm
->>>>>>> 8d13c489
 
     return param_dict
 
 
-<<<<<<< HEAD
 def _validate_shape_render_params(
     sdata: sd.SpatialData,
     element: str | None,
@@ -1951,8 +1892,6 @@
     return col_for_color, table_name
 
 
-=======
->>>>>>> 8d13c489
 def _validate_image_render_params(
     sdata: sd.SpatialData,
     element: str | None,
@@ -2295,17 +2234,10 @@
 
 
 def _match_length_elements_groups_palette(
-<<<<<<< HEAD
     params: LabelsRenderParams | PointsRenderParams,
     render_elements: list[str],
     image: bool = False,
 ) -> LabelsRenderParams | PointsRenderParams:
-=======
-    params: LabelsRenderParams | PointsRenderParams | ShapesRenderParams,
-    render_elements: list[str],
-    image: bool = False,
-) -> LabelsRenderParams | PointsRenderParams | ShapesRenderParams:
->>>>>>> 8d13c489
 
     groups = params.groups
     palette = params.palette
@@ -2345,11 +2277,9 @@
     wants_elements = True
     if element_type in ["images", "labels", "points", "shapes"]:  # Prevents eval security risk
         # TODO: Remove this when the refactor to single element configs is completed
-<<<<<<< HEAD
+
         if isinstance(params, (ImageRenderParams, ShapesRenderParams)):
-=======
-        if isinstance(params, ImageRenderParams):
->>>>>>> 8d13c489
+
             wanted_elements: list[str] = [params.element]
         else:
             if isinstance(params.elements, str):
