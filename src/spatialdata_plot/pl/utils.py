from __future__ import annotations

import os
from collections.abc import Iterable, Mapping, Sequence
from copy import copy
from dataclasses import dataclass
from functools import partial
from pathlib import Path
from types import MappingProxyType
from typing import Any, Literal, Optional, Union

import matplotlib.pyplot as plt
import multiscale_spatial_image as msi
import numpy as np
import pandas as pd
import spatial_image
import spatialdata as sd
import xarray as xr
from anndata import AnnData
from cycler import Cycler, cycler
from matplotlib import colors, patheffects, rcParams
from matplotlib.axes import Axes
from matplotlib.cm import get_cmap
from matplotlib.collections import PatchCollection
from matplotlib.colors import Colormap, LinearSegmentedColormap, ListedColormap, Normalize, TwoSlopeNorm, to_rgba
from matplotlib.figure import Figure
from matplotlib.gridspec import GridSpec
from matplotlib_scalebar.scalebar import ScaleBar
from numpy.random import default_rng
from pandas.api.types import CategoricalDtype, is_categorical_dtype
from scanpy import settings
from scanpy.plotting._tools.scatterplots import _add_categorical_legend
from scanpy.plotting.palettes import default_20, default_28, default_102
from shapely.geometry import LineString, Point, Polygon
from skimage.color import label2rgb
from skimage.morphology import erosion, square
from skimage.segmentation import find_boundaries
from skimage.util import map_array
from spatialdata import transform
from spatialdata._logging import logger as logging
from spatialdata._types import ArrayLike
from spatialdata.models import (
    Image2DModel,
)
<<<<<<< HEAD
from spatialdata.transformations import get_transformation, set_transformation
=======
from spatialdata.transformations import get_transformation
>>>>>>> c3e54c77

from spatialdata_plot.pp.utils import _get_coordinate_system_mapping

Palette_t = Optional[Union[str, ListedColormap]]
_Normalize = Union[Normalize, Sequence[Normalize]]
_SeqStr = Union[str, Sequence[str]]
_FontWeight = Literal["light", "normal", "medium", "semibold", "bold", "heavy", "black"]
_FontSize = Literal["xx-small", "x-small", "small", "medium", "large", "x-large", "xx-large"]

to_hex = partial(colors.to_hex, keep_alpha=True)


@dataclass
class FigParams:
    """Figure params."""

    fig: Figure
    ax: Axes
    num_panels: int
    axs: Sequence[Axes] | None = None
    title: str | Sequence[str] | None = None
    ax_labels: Sequence[str] | None = None
    frameon: bool | None = None


@dataclass
class ScalebarParams:
    """Scalebar params."""

    scalebar_dx: Sequence[float] | None = None
    scalebar_units: Sequence[str] | None = None


def _prepare_params_plot(
    # this param is inferred when `pl.show`` is called
    num_panels: int,
    # this args are passed at `pl.show``
    figsize: tuple[float, float] | None = None,
    dpi: int | None = None,
    fig: Figure | None = None,
    ax: Axes | Sequence[Axes] | None = None,
    wspace: float | None = None,
    hspace: float = 0.25,
    ncols: int = 4,
    frameon: bool | None = None,
    # this is passed at `render_*`
    cmap: Colormap | str | None = None,
    norm: _Normalize | None = None,
    na_color: str | tuple[float, ...] | None = (0.0, 0.0, 0.0, 0.0),
    vmin: float | None = None,
    vmax: float | None = None,
    vcenter: float | None = None,
    # this args will be inferred from coordinate system
    scalebar_dx: float | Sequence[float] | None = None,
    scalebar_units: str | Sequence[str] | None = None,
) -> tuple[FigParams, ScalebarParams]:
    # len(list(itertools.product(*iter_panels)))

    # handle axes and size
    wspace = 0.75 / rcParams["figure.figsize"][0] + 0.02 if wspace is None else wspace
    figsize = rcParams["figure.figsize"] if figsize is None else figsize
    dpi = rcParams["figure.dpi"] if dpi is None else dpi
    if num_panels > 1 and ax is None:
        fig, grid = _panel_grid(
            num_panels=num_panels, hspace=hspace, wspace=wspace, ncols=ncols, dpi=dpi, figsize=figsize
        )
        axs: Union[Sequence[Axes], None] = [plt.subplot(grid[c]) for c in range(num_panels)]
    elif num_panels > 1 and ax is not None:
        if len(ax) != num_panels:
            raise ValueError(f"Len of `ax`: {len(ax)} is not equal to number of panels: {num_panels}.")
        if fig is None:
            raise ValueError(
                f"Invalid value of `fig`: {fig}. If a list of `Axes` is passed, a `Figure` must also be specified."
            )
        assert isinstance(ax, Sequence), f"Invalid type of `ax`: {type(ax)}, expected `Sequence`."
        axs = ax
    else:
        axs = None
        if ax is None:
            fig, ax = plt.subplots(figsize=figsize, dpi=dpi, constrained_layout=True)

    # set scalebar
    if scalebar_dx is not None:
        scalebar_dx, scalebar_units = _get_scalebar(scalebar_dx, scalebar_units, num_panels)

    fig_params = FigParams(
        fig=fig,
        ax=ax,
        axs=axs,
        num_panels=num_panels,
        frameon=frameon,
    )
    scalebar_params = ScalebarParams(scalebar_dx=scalebar_dx, scalebar_units=scalebar_units)

    return fig_params, scalebar_params


def _get_cs_contents(sdata: sd.SpatialData) -> pd.DataFrame:
    """Check which coordinate systems contain which elements and return that info."""
    cs_mapping = _get_coordinate_system_mapping(sdata)
    content_flags = ["has_images", "has_labels", "has_points", "has_shapes"]
    cs_contents = pd.DataFrame(columns=["cs"] + content_flags)

    for cs_name, element_ids in cs_mapping.items():
        # determine if coordinate system has the respective elements
        cs_has_images = bool(any([(e in sdata.images) for e in element_ids]))
        cs_has_labels = bool(any([(e in sdata.labels) for e in element_ids]))
        cs_has_points = bool(any([(e in sdata.points) for e in element_ids]))
        cs_has_shapes = bool(any([(e in sdata.shapes) for e in element_ids]))

        cs_contents = pd.concat(
            [
                cs_contents,
                pd.DataFrame(
                    {
                        "cs": cs_name,
                        "has_images": [cs_has_images],
                        "has_labels": [cs_has_labels],
                        "has_points": [cs_has_points],
                        "has_shapes": [cs_has_shapes],
                    }
                ),
            ]
        )

        cs_contents["has_images"] = cs_contents["has_images"].astype("bool")
        cs_contents["has_labels"] = cs_contents["has_labels"].astype("bool")
        cs_contents["has_points"] = cs_contents["has_points"].astype("bool")
        cs_contents["has_shapes"] = cs_contents["has_shapes"].astype("bool")

    return cs_contents


def _get_extent(
    sdata: sd.SpatialData,
<<<<<<< HEAD
    coordinate_systems: Optional[Union[str, Sequence[str]]] = None,
=======
    coordinate_systems: Union[str, Sequence[str]] = "all",
>>>>>>> c3e54c77
    has_images: bool = True,
    has_labels: bool = True,
    has_points: bool = True,
    has_shapes: bool = True,
    # img_transformations: Optional[dict[str, dict[str, sd.transformations.transformations.BaseTransformation]]] = None,
    share_extent: bool = False,
) -> dict[str, tuple[int, int, int, int]]:
    """Return the extent of all elements in their respective coordinate systems.

    Parameters
    ----------
    sdata
        The sd.SpatialData object to retrieve the extent from
    images
        Flag indicating whether to consider images when calculating the extent
    labels
        Flag indicating whether to consider labels when calculating the extent
    points
        Flag indicating whether to consider points when calculating the extent
    shapes
        Flag indicating whether to consider shaoes when calculating the extent
    img_transformations
        List of transformations already applied to the images

    Returns
    -------
    A dict of tuples with the shape (xmin, xmax, ymin, ymax). The keys of the
        dict are the coordinate_system keys.

    """
    extent: dict[str, dict[str, Sequence[int]]] = {}
    cs_mapping = _get_coordinate_system_mapping(sdata)
    cs_contents = _get_cs_contents(sdata)

    if coordinate_systems is not None:
        if isinstance(coordinate_systems, str):
            coordinate_systems = [coordinate_systems]
        cs_contents = cs_contents[cs_contents["cs"].isin(coordinate_systems)]
        cs_mapping = {k: v for k, v in cs_mapping.items() if k in coordinate_systems}

    for cs_name, element_ids in cs_mapping.items():
        extent[cs_name] = {}

        # Using two for-loops in the following code to avoid partial matches
        # since "aa" in ["aaa", "bbb"] would return true

        def _get_extent_after_transformations(element: Any, cs_name: str) -> Sequence[int]:
            tmp = element.copy()
            if len(tmp.shape) == 3:
                x_idx = 2
                y_idx = 1
            elif len(tmp.shape) == 2:
                x_idx = 1
                y_idx = 0

            transformations = get_transformation(tmp, to_coordinate_system=cs_name)
            transformations = _flatten_transformation_sequence(transformations)

            if len(transformations) == 1 and isinstance(
                transformations[0], sd.transformations.transformations.Identity
            ):
<<<<<<< HEAD
                result = (0, tmp.shape[x_idx], 0, tmp.shape[y_idx])
=======
                result = (0, tmp.shape[y_idx], 0, tmp.shape[x_idx])
>>>>>>> c3e54c77

            else:
                origin = {
                    "x": 0,
                    "y": 0,
                }
                for t in transformations:
                    if isinstance(t, sd.transformations.transformations.Translation):
                        tmp = _translate_image(image=tmp, translation=t)
<<<<<<< HEAD

                        for idx, ax in enumerate(t.axes):
                            origin["x"] += t.translation[idx] if ax == "x" else 0
                            origin["y"] += t.translation[idx] if ax == "y" else 0

                    else:
                        tmp = transform(tmp, t)

                        if isinstance(t, sd.transformations.transformations.Scale):
                            for idx, ax in enumerate(t.axes):
                                origin["x"] *= t.scale[idx] if ax == "x" else 1
                                origin["y"] *= t.scale[idx] if ax == "y" else 1

                        elif isinstance(t, sd.transformations.transformations.Affine):
                            pass

                result = (origin["x"], tmp.shape[x_idx], origin["y"], tmp.shape[y_idx])

=======

                        for idx, ax in enumerate(t.axes):
                            origin["x"] += t.translation[idx] if ax == "x" else 0
                            origin["y"] += t.translation[idx] if ax == "y" else 0

                    else:
                        tmp = transform(tmp, t)

                        if isinstance(t, sd.transformations.transformations.Scale):
                            for idx, ax in enumerate(t.axes):
                                origin["x"] *= t.scale[idx] if ax == "x" else 1
                                origin["y"] *= t.scale[idx] if ax == "y" else 1

                        elif isinstance(t, sd.transformations.transformations.Affine):
                            pass

                result = (origin["x"], tmp.shape[x_idx], origin["y"], tmp.shape[y_idx])

>>>>>>> c3e54c77
            del tmp
            return result

        if has_images and cs_contents.query(f"cs == '{cs_name}'")["has_images"][0]:
            for images_key in sdata.images:
                for e_id in element_ids:
                    if images_key == e_id:
                        extent[cs_name][e_id] = _get_extent_after_transformations(sdata.images[e_id], cs_name)

        if has_labels and cs_contents.query(f"cs == '{cs_name}'")["has_labels"][0]:
            for labels_key in sdata.labels:
                for e_id in element_ids:
                    if labels_key == e_id:
                        extent[cs_name][e_id] = _get_extent_after_transformations(sdata.labels[e_id], cs_name)

        if has_shapes and cs_contents.query(f"cs == '{cs_name}'")["has_shapes"][0]:
            for shapes_key in sdata.shapes:
                for e_id in element_ids:
                    if shapes_key == e_id:

                        def get_point_bb(
                            point: Point, radius: int, method: Literal["topleft", "bottomright"], buffer: int = 1
                        ) -> Point:
                            x, y = point.coords[0]
                            if method == "topleft":
                                point_bb = Point(x - radius - buffer, y - radius - buffer)
                            else:
                                point_bb = Point(x + radius + buffer, y + radius + buffer)

                            return point_bb

                        y_dims = []
                        x_dims = []

                        # Split by Point and Polygon:
                        tmp_points = sdata.shapes[e_id][
                            sdata.shapes[e_id]["geometry"].apply(lambda geom: geom.geom_type == "Point")
                        ]
                        tmp_polygons = sdata.shapes[e_id][
                            sdata.shapes[e_id]["geometry"].apply(lambda geom: geom.geom_type == "Polygon")
                        ]

                        if not tmp_points.empty:
                            tmp_points["point_topleft"] = tmp_points.apply(
                                lambda row: get_point_bb(row["geometry"], row["radius"], "topleft"),
                                axis=1,
                            )
                            tmp_points["point_bottomright"] = tmp_points.apply(
                                lambda row: get_point_bb(row["geometry"], row["radius"], "bottomright"),
                                axis=1,
                            )
                            xmin_tl, ymin_tl, xmax_tl, ymax_tl = tmp_points["point_topleft"].total_bounds
                            xmin_br, ymin_br, xmax_br, ymax_br = tmp_points["point_bottomright"].total_bounds
                            y_dims += [min(ymin_tl, ymin_br), max(ymax_tl, ymax_br)]
                            x_dims += [min(xmin_tl, xmin_br), max(xmax_tl, xmax_br)]

                        if not tmp_polygons.empty:
                            xmin, ymin, xmax, ymax = tmp_polygons.total_bounds
                            y_dims += [ymin, ymax]
                            x_dims += [xmin, xmax]

                        del tmp_points
                        del tmp_polygons

                        extent[cs_name][e_id] = x_dims + y_dims
<<<<<<< HEAD

                        transformations = get_transformation(sdata.shapes[e_id], to_coordinate_system=cs_name)
                        transformations = _flatten_transformation_sequence(transformations)

                        for t in transformations:
                            if isinstance(t, sd.transformations.transformations.Translation):
                                for idx, ax in enumerate(t.axes):
                                    extent[cs_name][e_id][0] += t.translation[idx] if ax == "x" else 0  # type: ignore
                                    extent[cs_name][e_id][1] += t.translation[idx] if ax == "x" else 0  # type: ignore
                                    extent[cs_name][e_id][2] += t.translation[idx] if ax == "y" else 0  # type: ignore
                                    extent[cs_name][e_id][3] += t.translation[idx] if ax == "y" else 0  # type: ignore

=======

                        transformations = get_transformation(sdata.shapes[e_id], to_coordinate_system=cs_name)
                        transformations = _flatten_transformation_sequence(transformations)

                        for t in transformations:
                            if isinstance(t, sd.transformations.transformations.Translation):
                                for idx, ax in enumerate(t.axes):
                                    extent[cs_name][e_id][0] += t.translation[idx] if ax == "x" else 0  # type: ignore
                                    extent[cs_name][e_id][1] += t.translation[idx] if ax == "x" else 0  # type: ignore
                                    extent[cs_name][e_id][2] += t.translation[idx] if ax == "y" else 0  # type: ignore
                                    extent[cs_name][e_id][3] += t.translation[idx] if ax == "y" else 0  # type: ignore

>>>>>>> c3e54c77
                            else:
                                if isinstance(t, sd.transformations.transformations.Scale):
                                    for idx, ax in enumerate(t.axes):
                                        extent[cs_name][e_id][1] *= t.scale[idx] if ax == "x" else 1  # type: ignore
                                        extent[cs_name][e_id][3] *= t.scale[idx] if ax == "y" else 1  # type: ignore

                                elif isinstance(t, sd.transformations.transformations.Affine):
                                    pass
<<<<<<< HEAD
        if has_points and cs_contents.query(f"cs == '{cs_name}'")["has_points"][0]:
            for points_key in sdata.points:
                for e_id in element_ids:
                    if points_key == e_id:

                        tmp = sdata.points[points_key]
                        xmin = tmp["x"].min().compute()
                        xmax = tmp["x"].max().compute()
                        ymin = tmp["y"].min().compute()
                        ymax = tmp["y"].max().compute()
                        extent[cs_name][e_id] = [xmin, xmax, ymin, ymax]
=======
>>>>>>> c3e54c77

    cswise_extent = {}
    for cs_name, cs_contents in extent.items():
        if len(cs_contents) > 0:
            xmin = min([v[0] for v in cs_contents.values()])
            xmax = max([v[1] for v in cs_contents.values()])
            ymin = min([v[2] for v in cs_contents.values()])
            ymax = max([v[3] for v in cs_contents.values()])
            cswise_extent[cs_name] = (xmin, xmax, ymin, ymax)

    if share_extent:
        global_extent = {}
        if len(cs_contents) > 0:
            xmin = min([v[0] for v in cswise_extent.values()])
            xmax = max([v[1] for v in cswise_extent.values()])
            ymin = min([v[2] for v in cswise_extent.values()])
            ymax = max([v[3] for v in cswise_extent.values()])
            for cs_name in cswise_extent:
                global_extent[cs_name] = (xmin, xmax, ymin, ymax)
        return global_extent

    return cswise_extent


def _panel_grid(
    num_panels: int,
    hspace: float,
    wspace: float,
    ncols: int,
    figsize: tuple[float, float],
    dpi: int | None = None,
) -> tuple[Figure, GridSpec]:
    n_panels_x = min(ncols, num_panels)
    n_panels_y = np.ceil(num_panels / n_panels_x).astype(int)

    fig = plt.figure(
        figsize=(figsize[0] * n_panels_x * (1 + wspace), figsize[1] * n_panels_y),
        dpi=dpi,
    )
    left = 0.2 / n_panels_x
    bottom = 0.13 / n_panels_y
    gs = GridSpec(
        nrows=n_panels_y,
        ncols=n_panels_x,
        left=left,
        right=1 - (n_panels_x - 1) * left - 0.01 / n_panels_x,
        bottom=bottom,
        top=1 - (n_panels_y - 1) * bottom - 0.1 / n_panels_y,
        hspace=hspace,
        wspace=wspace,
    )
    return fig, gs


def _get_scalebar(
    scalebar_dx: float | Sequence[float] | None = None,
    scalebar_units: str | Sequence[str] | None = None,
    len_lib: int | None = None,
) -> tuple[Sequence[float] | None, Sequence[str] | None]:
    if scalebar_dx is not None:
        _scalebar_dx = _get_list(scalebar_dx, _type=float, ref_len=len_lib, name="scalebar_dx")
        scalebar_units = "um" if scalebar_units is None else scalebar_units
        _scalebar_units = _get_list(scalebar_units, _type=str, ref_len=len_lib, name="scalebar_units")
    else:
        _scalebar_dx = None
        _scalebar_units = None

    return _scalebar_dx, _scalebar_units


@dataclass
class CmapParams:
    """Cmap params."""

    cmap: Colormap
    norm: Normalize
    na_color: str | tuple[float, ...] = (0.0, 0.0, 0.0, 0.0)


def _prepare_cmap_norm(
    cmap: Colormap | str | None = None,
    norm: _Normalize | None = None,
    na_color: str | tuple[float, ...] = (0.0, 0.0, 0.0, 0.0),
    vmin: float | None = None,
    vmax: float | None = None,
    vcenter: float | None = None,
) -> CmapParams:
    cmap = copy(get_cmap(cmap))
    cmap.set_bad("lightgray" if na_color is None else na_color)

    if isinstance(norm, Normalize):
        pass  # TODO
    elif vcenter is None:
        norm = Normalize(vmin=vmin, vmax=vmax)
    else:
        norm = TwoSlopeNorm(vmin=vmin, vmax=vmax, vcenter=vcenter)

    return CmapParams(cmap, norm, na_color)


@dataclass
class OutlineParams:
    """Cmap params."""

    outline: bool
    gap_size: float
    gap_color: str
    bg_size: float
    bg_color: Union[str, tuple[float, ...]]


def _set_outline(
    size: float,
    outline: bool = False,
    outline_width: tuple[float, float] = (0.3, 0.05),
    outline_color: tuple[str, str] = ("#0000000ff", "#ffffffff"),  # black, white
    **kwargs: Any,
) -> OutlineParams:
    bg_width, gap_width = outline_width
    point = np.sqrt(size)
    gap_size = (point + (point * gap_width) * 2) ** 2
    bg_size = (np.sqrt(gap_size) + (point * bg_width) * 2) ** 2
    # the default black and white colors can be changes using the contour_config parameter
    bg_color, gap_color = outline_color

    if outline:
        kwargs.pop("edgecolor", None)  # remove edge from kwargs if present
        kwargs.pop("alpha", None)  # remove alpha from kwargs if present

    return OutlineParams(outline, gap_size, gap_color, bg_size, bg_color)


def _get_subplots(num_images: int, ncols: int = 4, width: int = 4, height: int = 3) -> Union[plt.Figure, plt.Axes]:
    """Set up the axs objects.

    Parameters
    ----------
    num_images
        Number of images to plot. Must be greater than 1.
    ncols
        Number of columns in the subplot grid, by default 4
    width
        Width of each subplot, by default 4

    Returns
    -------
    Union[plt.Figure, plt.Axes]
        Matplotlib figure and axes object.
    """
    # if num_images <= 1:
    # raise ValueError("Number of images must be greater than 1.")

    if num_images < ncols:
        nrows = 1
        ncols = num_images
    else:
        nrows, reminder = divmod(num_images, ncols)

        if nrows == 0:
            nrows = 1
        if reminder > 0:
            nrows += 1

    fig, axes = plt.subplots(nrows, ncols, figsize=(width * ncols, height * nrows))

    if not isinstance(axes, Iterable):
        axes = np.array([axes])

    # get rid of the empty axes
    _ = [ax.axis("off") for ax in axes.flatten()[num_images:]]
    return fig, axes


def _get_random_hex_colors(num_colors: int, seed: int | None = None) -> set[str]:
    """Return a list of random hex-color.

    Parameters
    ----------
    num_colors
        Number of colors to generate.

    Returns
    -------
    list
        List of random colors.
    """
    rng = default_rng(seed)
    colors: set[str] = set()
    while len(colors) < num_colors:
        r, g, b = rng.integers(0, 255), rng.integers(0, 255), rng.integers(0, 255)
        color = f"#{r:02x}{g:02x}{b:02x}"
        colors.add(color)

    return colors


def _get_hex_colors_for_continous_values(values: pd.Series, cmap_name: str = "viridis") -> list[str]:
    """Convert a series of continuous numerical values to hex color values using a colormap.

    Parameters
    ----------
    values
        The values to be converted to colors.
    cmap_name
        The name of the colormap to be used, by default 'viridis'.

    Returns
    -------
    pd.Series
        The converted color values as hex strings.
    """
    cmap = plt.get_cmap(cmap_name)
    norm = plt.Normalize(vmin=values.min(), vmax=values.max())
    colors = cmap(norm(values))

    return [colors.to_hex(color) for color in colors]


def _normalize(
    img: xr.DataArray,
    pmin: float = 3.0,
    pmax: float = 99.8,
    eps: float = 1e-20,
    clip: bool = False,
    name: str = "normed",
) -> xr.DataArray:
    """Perform a min max normalisation on the xr.DataArray.

    This function was adapted from the csbdeep package.

    Parameters
    ----------
    dataarray
        A xarray DataArray with an image field.
    pmin
        Lower quantile (min value) used to perform qunatile normalization.
    pmax
        Upper quantile (max value) used to perform qunatile normalization.
    eps
        Epsilon float added to prevent 0 division.
    clip
        Ensures that normed image array contains no values greater than 1.

    Returns
    -------
    xr.DataArray
        A min-max normalized image.
    """
    perc = np.percentile(img, [pmin, pmax], axis=(1, 2)).T

    norm = (img - np.expand_dims(perc[:, 0], (1, 2))) / (np.expand_dims(perc[:, 1] - perc[:, 0], (1, 2)) + eps)

    if clip:
        norm = np.clip(norm, 0, 1)

    return norm


def _get_colors_for_categorical_obs(categories: Sequence[Union[str, int]], palette: Palette_t = None) -> list[str]:
    """
    Return a list of colors for a categorical observation.

    Parameters
    ----------
    adata
        AnnData object
    value_to_plot
        Name of a valid categorical observation
    categories
        categories of the categorical observation.

    Returns
    -------
    None
    """
    length = len(categories)

    # check if default matplotlib palette has enough colors
    if palette is None:
        if len(rcParams["axes.prop_cycle"].by_key()["color"]) >= length:
            cc = rcParams["axes.prop_cycle"]()
            palette = [next(cc)["color"] for _ in range(length)]
        else:
            if length <= 20:
                palette = default_20
            elif length <= 28:
                palette = default_28
            elif length <= len(default_102):  # 103 colors
                palette = default_102
            else:
                palette = ["grey" for _ in range(length)]
                logging.info(
                    "input has more than 103 categories. Uniform " "'grey' color will be used for all categories."
                )

    return palette[:length]  # type: ignore[return-value]


def _set_color_source_vec(
    adata: AnnData,
    value_to_plot: str | None,
    use_raw: bool | None = None,
    alt_var: str | None = None,
    layer: str | None = None,
    groups: _SeqStr | None = None,
    palette: Palette_t = None,
    na_color: str | tuple[float, ...] | None = None,
    alpha: float = 1.0,
) -> tuple[ArrayLike | pd.Series | None, ArrayLike, bool]:
    if value_to_plot is None:
        color = np.full(adata.n_obs, to_hex(na_color))
        return color, color, False

    if alt_var is not None and value_to_plot not in adata.obs and value_to_plot not in adata.var_names:
        value_to_plot = adata.var_names[adata.var[alt_var] == value_to_plot][0]
    if use_raw and value_to_plot not in adata.obs:
        color_source_vector = adata.raw.obs_vector(value_to_plot)
    else:
        color_source_vector = adata.obs_vector(value_to_plot, layer=layer)

    if not is_categorical_dtype(color_source_vector):
        return None, color_source_vector, False

    color_source_vector = pd.Categorical(color_source_vector)  # convert, e.g., `pd.Series`
    categories = color_source_vector.categories

    if groups is not None:
        color_source_vector = color_source_vector.remove_categories(categories.difference(groups))

    color_map = dict(zip(categories, _get_colors_for_categorical_obs(categories)))
    # color_map = _get_palette(
    #     adata=adata, cluster_key=value_to_plot, categories=categories, palette=palette, alpha=alpha
    # )
    if color_map is None:
        raise ValueError("Unable to create color palette.")

    # do not rename categories, as colors need not be unique
    color_vector = color_source_vector.map(color_map)
    if color_vector.isna().any():
        color_vector = color_vector.add_categories([to_hex(na_color)])
        color_vector = color_vector.fillna(to_hex(na_color))

    return color_source_vector, color_vector, True


def _map_color_seg(
    seg: ArrayLike,
    cell_id: ArrayLike,
    color_vector: ArrayLike | pd.Series[CategoricalDtype],
    color_source_vector: pd.Series[CategoricalDtype],
    cmap_params: CmapParams,
    seg_erosionpx: int | None = None,
    seg_boundaries: bool = False,
    na_color: str | tuple[float, ...] = (0, 0, 0, 0),
) -> ArrayLike:
    cell_id = np.array(cell_id)

    if is_categorical_dtype(color_vector):
        if isinstance(na_color, tuple) and len(na_color) == 4 and np.any(color_source_vector.isna()):
            cell_id[color_source_vector.isna()] = 0
        val_im: ArrayLike = map_array(seg, cell_id, color_vector.codes + 1)
        cols = colors.to_rgba_array(color_vector.categories)

    else:
        val_im = map_array(seg, cell_id, cell_id)  # replace with same seg id to remove missing segs

        try:
            cols = cmap_params.cmap(cmap_params.norm(color_vector))
        except TypeError:
            assert all(colors.is_color_like(c) for c in color_vector), "Not all values are color-like."
            cols = colors.to_rgba_array(color_vector)

    if seg_erosionpx is not None:
        val_im[val_im == erosion(val_im, square(seg_erosionpx))] = 0

    # check if no color is assigned, compute random colors
    unique_cols = np.unique(cols)
    if len(unique_cols) == 1 and unique_cols == 0:
        RNG = default_rng(42)
        cols = RNG.random((len(cols), 3))

    seg_im: ArrayLike = label2rgb(
        label=val_im,
        colors=cols,
        bg_label=0,
        bg_color=(1, 1, 1),  # transparency doesn't really work
    )

    if seg_boundaries:
        seg_bound: ArrayLike = np.clip(seg_im - find_boundaries(seg)[:, :, None], 0, 1)
        seg_bound = np.dstack((seg_bound, np.where(val_im > 0, 1, 0)))  # add transparency here
        return seg_bound

    return np.dstack((seg_im, np.where(val_im > 0, 1, 0)))


def _get_palette(
    categories: Sequence[Any],
    adata: AnnData | None = None,
    cluster_key: Optional[str] | None = None,
    palette: Palette_t = None,
    alpha: float = 1.0,
) -> Mapping[str, str] | None:
    if adata is not None and palette is None:
        try:
            palette = adata.uns[f"{cluster_key}_colors"]  # type: ignore[arg-type]
            if len(palette) != len(categories):
                raise ValueError(
                    f"Expected palette to be of length `{len(categories)}`, found `{len(palette)}`. "
                    + f"Removing the colors in `adata.uns` with `adata.uns.pop('{cluster_key}_colors')` may help."
                )
            return {cat: to_hex(to_rgba(col)[:3]) for cat, col in zip(categories, palette)}
        except KeyError as e:
            logging.warning(e)
            return None

    len_cat = len(categories)

    if palette is None:
        if len_cat <= 20:
            palette = default_20
        elif len_cat <= 28:
            palette = default_28
        elif len_cat <= len(default_102):  # 103 colors
            palette = default_102
        else:
            palette = ["grey" for _ in range(len_cat)]
            logging.info("input has more than 103 categories. Uniform " "'grey' color will be used for all categories.")
        return {cat: to_hex(to_rgba(col)[:3]) for cat, col in zip(categories, palette[:len_cat])}

    if isinstance(palette, str):
        cmap = plt.get_cmap(palette)
        palette = [to_hex(x) for x in cmap(np.linspace(0, 1, len_cat), alpha=alpha)]
    elif isinstance(palette, ListedColormap):
        palette = [to_hex(x) for x in palette(np.linspace(0, 1, len_cat), alpha=alpha)]
    else:
        raise TypeError(f"Palette is {type(palette)} but should be string or `ListedColormap`.")

    return dict(zip(categories, palette))


def _maybe_set_colors(
    source: AnnData, target: AnnData, key: str, palette: str | ListedColormap | Cycler | Sequence[Any] | None = None
) -> None:
    from scanpy.plotting._utils import add_colors_for_categorical_sample_annotation

    color_key = f"{key}_colors"
    try:
        if palette is not None:
            raise KeyError("Unable to copy the palette when there was other explicitly specified.")
        target.uns[color_key] = source.uns[color_key]
    except KeyError:
        if isinstance(palette, ListedColormap):  # `scanpy` requires it
            palette = cycler(color=palette.colors)
        add_colors_for_categorical_sample_annotation(target, key=key, force_update_colors=True, palette=palette)


@dataclass
class LegendParams:
    """Legend params."""

    legend_fontsize: int | float | _FontSize | None = None
    legend_fontweight: int | _FontWeight = "bold"
    legend_loc: str | None = "right margin"
    legend_fontoutline: int | None = None
    na_in_legend: bool = True
    colorbar: bool = True


def _decorate_axs(
    ax: Axes,
    cax: PatchCollection,
    fig_params: FigParams,
    adata: AnnData,
    value_to_plot: str | None,
    color_source_vector: pd.Series[CategoricalDtype],
    palette: Palette_t = None,
    alpha: float = 1.0,
    na_color: str | tuple[float, ...] = (0.0, 0.0, 0.0, 0.0),
    legend_fontsize: int | float | _FontSize | None = None,
    legend_fontweight: int | _FontWeight = "bold",
    legend_loc: str | None = "right margin",
    legend_fontoutline: int | None = None,
    na_in_legend: bool = True,
    colorbar: bool = True,
    scalebar_dx: Sequence[float] | None = None,
    scalebar_units: Sequence[str] | None = None,
    scalebar_kwargs: Mapping[str, Any] = MappingProxyType({}),
) -> Axes:
    if value_to_plot is not None:
        # if only dots were plotted without an associated value
        # there is not need to plot a legend or a colorbar

        if legend_fontoutline is not None:
            path_effect = [patheffects.withStroke(linewidth=legend_fontoutline, foreground="w")]
        else:
            path_effect = []

        # Adding legends
        if is_categorical_dtype(color_source_vector):
            clusters = color_source_vector.categories
            palette = _get_palette(
                adata=adata, cluster_key=value_to_plot, categories=clusters, palette=palette, alpha=alpha
            )
            _add_categorical_legend(
                ax,
                color_source_vector,
                palette=palette,
                legend_loc=legend_loc,
                legend_fontweight=legend_fontweight,
                legend_fontsize=legend_fontsize,
                legend_fontoutline=path_effect,
                na_color=[na_color],
                na_in_legend=na_in_legend,
                multi_panel=fig_params.axs is not None,
            )
        elif colorbar:
            # TODO: na_in_legend should have some effect here
            plt.colorbar(cax, ax=ax, pad=0.01, fraction=0.08, aspect=30)

    # if img is not None:
    #     ax.imshow(img, cmap=img_cmap, alpha=img_alpha)
    # else:
    #     ax.set_aspect("equal")
    #     ax.invert_yaxis()

    if isinstance(scalebar_dx, list) and isinstance(scalebar_units, list):
        scalebar = ScaleBar(scalebar_dx, units=scalebar_units, **scalebar_kwargs)
        ax.add_artist(scalebar)

    return ax


def _get_list(
    var: Any,
    _type: type[Any] | tuple[type[Any], ...],
    ref_len: int | None = None,
    name: str | None = None,
) -> list[Any]:
    """
    Get a list from a variable.

    Parameters
    ----------
    var
        Variable to convert to a list.
    _type
        Type of the elements in the list.
    ref_len
        Reference length of the list.
    name
        Name of the variable.

    Returns
    -------
    List
    """
    if isinstance(var, _type):
        return [var] if ref_len is None else ([var] * ref_len)
    if isinstance(var, list):
        if ref_len is not None and ref_len != len(var):
            raise ValueError(
                f"Variable: `{name}` has length: {len(var)}, which is not equal to reference length: {ref_len}."
            )
        for v in var:
            if not isinstance(v, _type):
                raise ValueError(f"Variable: `{name}` has invalid type: {type(v)}, expected: {_type}.")
        return var

    raise ValueError(f"Can't make a list from variable: `{var}`")


def save_fig(fig: Figure, path: str | Path, make_dir: bool = True, ext: str = "png", **kwargs: Any) -> None:
    """
    Save a figure.

    Parameters
    ----------
    fig
        Figure to save.
    path
        Path where to save the figure. If path is relative, save it under :attr:`scanpy.settings.figdir`.
    make_dir
        Whether to try making the directory if it does not exist.
    ext
        Extension to use if none is provided.
    kwargs
        Keyword arguments for :func:`matplotlib.figure.Figure.savefig`.

    Returns
    -------
    None
        Just saves the plot.
    """
    if os.path.splitext(path)[1] == "":
        path = f"{path}.{ext}"

    path = Path(path)

    if not path.is_absolute():
        path = Path(settings.figdir) / path

    if make_dir:
        try:
            path.parent.mkdir(parents=True, exist_ok=True)
        except OSError as e:
            logging.debug(f"Unable to create directory `{path.parent}`. Reason: `{e}`")

    logging.debug(f"Saving figure to `{path!r}`")

    kwargs.setdefault("bbox_inches", "tight")
    kwargs.setdefault("transparent", True)

    fig.savefig(path, **kwargs)


def _get_cs_element_map(
    element: str | Sequence[str] | None,
    element_map: Mapping[str, Any],
) -> Mapping[str, str]:
    """Get the mapping between the coordinate system and the class."""
    # from spatialdata.models import Image2DModel, Image3DModel, Labels2DModel, Labels3DModel, PointsModel, ShapesModel
    element = list(element_map.keys())[0] if element is None else element
    element = [element] if isinstance(element, str) else element
    d = {}
    for e in element:
        cs = list(element_map[e].attrs["transform"].keys())[0]
        d[cs] = e
        # model = get_model(element_map["blobs_labels"])
        # if model in [Image2DModel, Image3DModel, Labels2DModel, Labels3DModel]
    return d


def _multiscale_to_image(sdata: sd.SpatialData) -> sd.SpatialData:
    if sdata.images is None:
        raise ValueError("No images found in the SpatialData object.")

    for k, v in sdata.images.items():
        if isinstance(v, msi.multiscale_spatial_image.MultiscaleSpatialImage):
            sdata.images[k] = Image2DModel.parse(v["scale0"].ds.to_array().squeeze(axis=0))

    return sdata


def _get_linear_colormap(colors: list[str], background: str) -> list[LinearSegmentedColormap]:
    return [LinearSegmentedColormap.from_list(c, [background, c], N=256) for c in colors]


def _get_listed_colormap(color_dict: dict[str, str]) -> ListedColormap:
    sorted_labels = sorted(color_dict.keys())
    colors = [color_dict[k] for k in sorted_labels]

    return ListedColormap(["black"] + colors, N=len(colors) + 1)


def _translate_image(
    image: spatial_image.SpatialImage,
    translation: sd.transformations.transformations.Translation,
) -> spatial_image.SpatialImage:
    shifts: dict[str, int] = {}

    for idx, axis in enumerate(translation.axes):
        shifts[axis] = int(translation.translation[idx])

    img = image.values.copy()
    shifted_channels = []

    # split channels, shift axes individually, them recombine
    if len(image.shape) == 3:
        for c in range(image.shape[0]):
            channel = img[c, :, :]

            # iterates over [x, y]
            for axis, shift in shifts.items():
                pad_x, pad_y = (0, 0), (0, 0)
                if axis == "x" and shift > 0:
                    pad_x = (abs(shift), 0)
                elif axis == "x" and shift < 0:
                    pad_x = (0, abs(shift))

                if axis == "y" and shift > 0:
                    pad_y = (abs(shift), 0)
                elif axis == "y" and shift < 0:
                    pad_y = (0, abs(shift))

                channel = np.pad(channel, (pad_y, pad_x), mode="constant")

            shifted_channels.append(channel)

    return Image2DModel.parse(
        np.array(shifted_channels),
        dims=["c", "y", "x"],
        transformations=image.attrs["transform"],
    )


def _convert_polygon_to_linestrings(polygon: Polygon) -> list[LineString]:
    b = polygon.boundary.coords
    linestrings = [LineString(b[k : k + 2]) for k in range(len(b) - 1)]

    return [list(ls.coords) for ls in linestrings]


def _flatten_transformation_sequence(
    transformation_sequence: list[sd.transformations.transformations.Sequence],
) -> list[sd.transformations.transformations.Sequence]:
<<<<<<< HEAD
=======
    if isinstance(transformation_sequence, sd.transformations.transformations.BaseTransformation):
        return [transformation_sequence]
>>>>>>> c3e54c77

    if isinstance(transformation_sequence, sd.transformations.transformations.Sequence):
        transformations = list(transformation_sequence.transformations)
        found_bottom_of_tree = False
        while not found_bottom_of_tree:
            if all([not isinstance(t, sd.transformations.transformations.Sequence) for t in transformations]):
                found_bottom_of_tree = True
            else:
                for idx, t in enumerate(transformations):
                    if isinstance(t, sd.transformations.transformations.Sequence):
                        transformations.pop(idx)
                        transformations += t.transformations

        return transformations

<<<<<<< HEAD
    if isinstance(transformation_sequence, sd.transformations.transformations.BaseTransformation):
        return [transformation_sequence]

    raise TypeError("Parameter 'transformation_sequence' must be a Sequence.")


def _robust_transform(element: Any, cs: str) -> Any:

    try:
        transformations = get_transformation(element, get_all=True)
        if cs not in transformations:
            return element
        transformations = transformations[cs]
        transformations = _flatten_transformation_sequence(transformations)
        for _, t in enumerate(transformations):
            if isinstance(t, sd.transformations.transformations.Translation):

                element = _translate_image(image=element, translation=t)

            elif isinstance(t, sd.transformations.transformations.Affine):

                # edge case, waiting for Luca to decompose affine into components
                # element = transform(element, t)
                # new_transformations = get_transformation(element, get_all=True)
                # new_transformations = new_transformations[cs]
                # new_transformations = _flatten_transformation_sequence(new_transformations)
                # seq = new_transformations[:len(new_transformations) - len(transformations)]
                # seq = sd.transformations.Sequence(seq)
                # set_transformation(element, seq, to_coordinate_system=cs)
                # element = _robust_transform(element, cs)
                # print(element.shape)
                pass

            else:
                element = transform(element, t)

    except ValueError:
        # hack, talk to Luca
        raise ValueError("Unable to transform element.")

    return element
=======
    raise TypeError("Parameter 'transformation_sequence' must be a Sequence.")
>>>>>>> c3e54c77
<|MERGE_RESOLUTION|>--- conflicted
+++ resolved
@@ -42,11 +42,7 @@
 from spatialdata.models import (
     Image2DModel,
 )
-<<<<<<< HEAD
 from spatialdata.transformations import get_transformation, set_transformation
-=======
-from spatialdata.transformations import get_transformation
->>>>>>> c3e54c77
 
 from spatialdata_plot.pp.utils import _get_coordinate_system_mapping
 
@@ -182,11 +178,7 @@
 
 def _get_extent(
     sdata: sd.SpatialData,
-<<<<<<< HEAD
     coordinate_systems: Optional[Union[str, Sequence[str]]] = None,
-=======
-    coordinate_systems: Union[str, Sequence[str]] = "all",
->>>>>>> c3e54c77
     has_images: bool = True,
     has_labels: bool = True,
     has_points: bool = True,
@@ -244,15 +236,13 @@
 
             transformations = get_transformation(tmp, to_coordinate_system=cs_name)
             transformations = _flatten_transformation_sequence(transformations)
+            transformations = get_transformation(tmp, to_coordinate_system=cs_name)
+            transformations = _flatten_transformation_sequence(transformations)
 
             if len(transformations) == 1 and isinstance(
                 transformations[0], sd.transformations.transformations.Identity
             ):
-<<<<<<< HEAD
                 result = (0, tmp.shape[x_idx], 0, tmp.shape[y_idx])
-=======
-                result = (0, tmp.shape[y_idx], 0, tmp.shape[x_idx])
->>>>>>> c3e54c77
 
             else:
                 origin = {
@@ -262,7 +252,14 @@
                 for t in transformations:
                     if isinstance(t, sd.transformations.transformations.Translation):
                         tmp = _translate_image(image=tmp, translation=t)
-<<<<<<< HEAD
+            else:
+                origin = {
+                    "x": 0,
+                    "y": 0,
+                }
+                for t in transformations:
+                    if isinstance(t, sd.transformations.transformations.Translation):
+                        tmp = _translate_image(image=tmp, translation=t)
 
                         for idx, ax in enumerate(t.axes):
                             origin["x"] += t.translation[idx] if ax == "x" else 0
@@ -281,26 +278,6 @@
 
                 result = (origin["x"], tmp.shape[x_idx], origin["y"], tmp.shape[y_idx])
 
-=======
-
-                        for idx, ax in enumerate(t.axes):
-                            origin["x"] += t.translation[idx] if ax == "x" else 0
-                            origin["y"] += t.translation[idx] if ax == "y" else 0
-
-                    else:
-                        tmp = transform(tmp, t)
-
-                        if isinstance(t, sd.transformations.transformations.Scale):
-                            for idx, ax in enumerate(t.axes):
-                                origin["x"] *= t.scale[idx] if ax == "x" else 1
-                                origin["y"] *= t.scale[idx] if ax == "y" else 1
-
-                        elif isinstance(t, sd.transformations.transformations.Affine):
-                            pass
-
-                result = (origin["x"], tmp.shape[x_idx], origin["y"], tmp.shape[y_idx])
-
->>>>>>> c3e54c77
             del tmp
             return result
 
@@ -356,18 +333,24 @@
                             xmin_br, ymin_br, xmax_br, ymax_br = tmp_points["point_bottomright"].total_bounds
                             y_dims += [min(ymin_tl, ymin_br), max(ymax_tl, ymax_br)]
                             x_dims += [min(xmin_tl, xmin_br), max(xmax_tl, xmax_br)]
+                            y_dims += [min(ymin_tl, ymin_br), max(ymax_tl, ymax_br)]
+                            x_dims += [min(xmin_tl, xmin_br), max(xmax_tl, xmax_br)]
 
                         if not tmp_polygons.empty:
                             xmin, ymin, xmax, ymax = tmp_polygons.total_bounds
                             y_dims += [ymin, ymax]
                             x_dims += [xmin, xmax]
+                            y_dims += [ymin, ymax]
+                            x_dims += [xmin, xmax]
 
                         del tmp_points
                         del tmp_polygons
 
                         extent[cs_name][e_id] = x_dims + y_dims
-<<<<<<< HEAD
-
+                        extent[cs_name][e_id] = x_dims + y_dims
+
+                        transformations = get_transformation(sdata.shapes[e_id], to_coordinate_system=cs_name)
+                        transformations = _flatten_transformation_sequence(transformations)
                         transformations = get_transformation(sdata.shapes[e_id], to_coordinate_system=cs_name)
                         transformations = _flatten_transformation_sequence(transformations)
 
@@ -379,20 +362,6 @@
                                     extent[cs_name][e_id][2] += t.translation[idx] if ax == "y" else 0  # type: ignore
                                     extent[cs_name][e_id][3] += t.translation[idx] if ax == "y" else 0  # type: ignore
 
-=======
-
-                        transformations = get_transformation(sdata.shapes[e_id], to_coordinate_system=cs_name)
-                        transformations = _flatten_transformation_sequence(transformations)
-
-                        for t in transformations:
-                            if isinstance(t, sd.transformations.transformations.Translation):
-                                for idx, ax in enumerate(t.axes):
-                                    extent[cs_name][e_id][0] += t.translation[idx] if ax == "x" else 0  # type: ignore
-                                    extent[cs_name][e_id][1] += t.translation[idx] if ax == "x" else 0  # type: ignore
-                                    extent[cs_name][e_id][2] += t.translation[idx] if ax == "y" else 0  # type: ignore
-                                    extent[cs_name][e_id][3] += t.translation[idx] if ax == "y" else 0  # type: ignore
-
->>>>>>> c3e54c77
                             else:
                                 if isinstance(t, sd.transformations.transformations.Scale):
                                     for idx, ax in enumerate(t.axes):
@@ -401,7 +370,6 @@
 
                                 elif isinstance(t, sd.transformations.transformations.Affine):
                                     pass
-<<<<<<< HEAD
         if has_points and cs_contents.query(f"cs == '{cs_name}'")["has_points"][0]:
             for points_key in sdata.points:
                 for e_id in element_ids:
@@ -413,8 +381,6 @@
                         ymin = tmp["y"].min().compute()
                         ymax = tmp["y"].max().compute()
                         extent[cs_name][e_id] = [xmin, xmax, ymin, ymax]
-=======
->>>>>>> c3e54c77
 
     cswise_extent = {}
     for cs_name, cs_contents in extent.items():
@@ -1121,11 +1087,6 @@
 def _flatten_transformation_sequence(
     transformation_sequence: list[sd.transformations.transformations.Sequence],
 ) -> list[sd.transformations.transformations.Sequence]:
-<<<<<<< HEAD
-=======
-    if isinstance(transformation_sequence, sd.transformations.transformations.BaseTransformation):
-        return [transformation_sequence]
->>>>>>> c3e54c77
 
     if isinstance(transformation_sequence, sd.transformations.transformations.Sequence):
         transformations = list(transformation_sequence.transformations)
@@ -1141,7 +1102,6 @@
 
         return transformations
 
-<<<<<<< HEAD
     if isinstance(transformation_sequence, sd.transformations.transformations.BaseTransformation):
         return [transformation_sequence]
 
@@ -1182,7 +1142,4 @@
         # hack, talk to Luca
         raise ValueError("Unable to transform element.")
 
-    return element
-=======
-    raise TypeError("Parameter 'transformation_sequence' must be a Sequence.")
->>>>>>> c3e54c77
+    return element