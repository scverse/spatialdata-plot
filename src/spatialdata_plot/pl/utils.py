--- conflicted
+++ resolved
@@ -1307,10 +1307,7 @@
     data_var_keys = list(multiscale_image[optimal_scale].data_vars)
     image = multiscale_image[optimal_scale][data_var_keys[0]]
 
-<<<<<<< HEAD
     return Labels2DModel.parse(image) if is_label else Image2DModel.parse(image, c_coords=image.coords["c"].values)
-=======
-    return Labels2DModel.parse(image) if is_label else Image2DModel.parse(image)
 
 
 def _get_elements_to_be_rendered(
@@ -2012,5 +2009,4 @@
     ):
         return [list(sublist) for sublist in parameter if isinstance(sublist, list)]
 
-    return [[None]]
->>>>>>> 49f0efb4
+    return [[None]]