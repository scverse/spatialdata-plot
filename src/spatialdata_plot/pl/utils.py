from __future__ import annotations

import os
import warnings
from collections import OrderedDict
from collections.abc import Iterable, Mapping, Sequence
from copy import copy
from functools import partial
from pathlib import Path
from types import MappingProxyType
from typing import Any, Literal

import dask
import datashader as ds
import matplotlib
import matplotlib.patches as mpatches
import matplotlib.path as mpath
import matplotlib.pyplot as plt
import matplotlib.transforms as mtransforms
import numpy as np
import numpy.ma as ma
import numpy.typing as npt
import pandas as pd
import shapely
import spatialdata as sd
import xarray as xr
from anndata import AnnData
from cycler import Cycler, cycler
from datashader.core import Canvas
from geopandas import GeoDataFrame
from matplotlib import colors, patheffects, rcParams
from matplotlib.axes import Axes
from matplotlib.collections import PatchCollection
from matplotlib.colors import (
    ColorConverter,
    Colormap,
    LinearSegmentedColormap,
    ListedColormap,
    Normalize,
    to_rgba,
)
from matplotlib.figure import Figure
from matplotlib.gridspec import GridSpec
from matplotlib.transforms import CompositeGenericTransform
from matplotlib_scalebar.scalebar import ScaleBar
from numpy.ma.core import MaskedArray
from numpy.random import default_rng
from pandas.api.types import CategoricalDtype
from pandas.core.arrays.categorical import Categorical
from scanpy import settings
from scanpy.plotting._tools.scatterplots import _add_categorical_legend
from scanpy.plotting._utils import add_colors_for_categorical_sample_annotation
from scanpy.plotting.palettes import default_20, default_28, default_102
from skimage.color import label2rgb
from skimage.morphology import erosion, square
from skimage.segmentation import find_boundaries
from skimage.util import map_array
from spatialdata import SpatialData, get_element_annotators, get_extent, get_values, rasterize
from spatialdata._core.query.relational_query import _locate_value
from spatialdata._types import ArrayLike
from spatialdata.models import Image2DModel, Labels2DModel, SpatialElement

# from spatialdata.transformations.transformations import Scale
from spatialdata.transformations import Affine, Identity, MapAxis, Scale, Translation
from spatialdata.transformations import Sequence as SDSequence
from spatialdata.transformations.operations import get_transformation
from xarray import DataArray, DataTree

from spatialdata_plot._logging import logger
from spatialdata_plot.pl.render_params import (
    CmapParams,
    FigParams,
    ImageRenderParams,
    LabelsRenderParams,
    OutlineParams,
    PointsRenderParams,
    ScalebarParams,
    ShapesRenderParams,
    _FontSize,
    _FontWeight,
)

to_hex = partial(colors.to_hex, keep_alpha=True)

# replace with
# from spatialdata._types import ColorLike
# once https://github.com/scverse/spatialdata/pull/689/ is in a release
ColorLike = tuple[float, ...] | str


def _verify_plotting_tree(sdata: SpatialData) -> SpatialData:
    """Verify that the plotting tree exists, and if not, create it."""
    if not hasattr(sdata, "plotting_tree"):
        sdata.plotting_tree = OrderedDict()

    return sdata


def _get_coordinate_system_mapping(sdata: SpatialData) -> dict[str, list[str]]:
    coordsys_keys = sdata.coordinate_systems
    image_keys = [] if sdata.images is None else sdata.images.keys()
    label_keys = [] if sdata.labels is None else sdata.labels.keys()
    shape_keys = [] if sdata.shapes is None else sdata.shapes.keys()
    point_keys = [] if sdata.points is None else sdata.points.keys()

    mapping: dict[str, list[str]] = {}

    if len(coordsys_keys) < 1:
        raise ValueError("SpatialData object must have at least one coordinate system to generate a mapping.")

    for key in coordsys_keys:
        mapping[key] = []

        for image_key in image_keys:
            transformations = get_transformation(sdata.images[image_key], get_all=True)

            if key in list(transformations.keys()):
                mapping[key].append(image_key)

        for label_key in label_keys:
            transformations = get_transformation(sdata.labels[label_key], get_all=True)

            if key in list(transformations.keys()):
                mapping[key].append(label_key)

        for shape_key in shape_keys:
            transformations = get_transformation(sdata.shapes[shape_key], get_all=True)

            if key in list(transformations.keys()):
                mapping[key].append(shape_key)

        for point_key in point_keys:
            transformations = get_transformation(sdata.points[point_key], get_all=True)

            if key in list(transformations.keys()):
                mapping[key].append(point_key)

    return mapping


def _is_color_like(color: Any) -> bool:
    """Check if a value is a valid color, returns False for pseudo-bools.

    For discussion, see: https://github.com/scverse/spatialdata-plot/issues/327.
    matplotlib accepts strings in [0, 1] as grey-scale values - therefore,
    "0" and "1" are considered valid colors. However, we won't do that
    so we're filtering these out.
    """
    if isinstance(color, bool):
        return False
    if isinstance(color, str):
        try:
            num_value = float(color)
            if 0 <= num_value <= 1:
                return False
        except ValueError:
            # we're not dealing with what matplotlib considers greyscale
            pass

    return bool(colors.is_color_like(color))


def _prepare_params_plot(
    # this param is inferred when `pl.show`` is called
    num_panels: int,
    # this args are passed at `pl.show``
    figsize: tuple[float, float] | None = None,
    dpi: int | None = None,
    fig: Figure | None = None,
    ax: Axes | Sequence[Axes] | None = None,
    wspace: float | None = None,
    hspace: float = 0.25,
    ncols: int = 4,
    frameon: bool | None = None,
    # this args will be inferred from coordinate system
    scalebar_dx: float | Sequence[float] | None = None,
    scalebar_units: str | Sequence[str] | None = None,
) -> tuple[FigParams, ScalebarParams]:
    # handle axes and size
    wspace = 0.75 / rcParams["figure.figsize"][0] + 0.02 if wspace is None else wspace
    figsize = rcParams["figure.figsize"] if figsize is None else figsize
    dpi = rcParams["figure.dpi"] if dpi is None else dpi
    if num_panels > 1 and ax is None:
        fig, grid = _panel_grid(
            num_panels=num_panels, hspace=hspace, wspace=wspace, ncols=ncols, dpi=dpi, figsize=figsize
        )
        axs: None | Sequence[Axes] = [plt.subplot(grid[c]) for c in range(num_panels)]
    elif num_panels > 1:
        if not isinstance(ax, Sequence):
            raise TypeError(f"Expected `ax` to be a `Sequence`, but got {type(ax).__name__}")
        if ax is not None and len(ax) != num_panels:
            raise ValueError(f"Len of `ax`: {len(ax)} is not equal to number of panels: {num_panels}.")
        if fig is None:
            raise ValueError(
                f"Invalid value of `fig`: {fig}. If a list of `Axes` is passed, a `Figure` must also be specified."
            )
        assert ax is None or isinstance(ax, Sequence), f"Invalid type of `ax`: {type(ax)}, expected `Sequence`."
        axs = ax
    else:
        axs = None
        if ax is None:
            fig, ax = plt.subplots(figsize=figsize, dpi=dpi, constrained_layout=True)
        elif isinstance(ax, Axes):
            # needed for rasterization if user provides Axes object
            fig = ax.get_figure()
            fig.set_dpi(dpi)

    # set scalebar
    if scalebar_dx is not None:
        scalebar_dx, scalebar_units = _get_scalebar(scalebar_dx, scalebar_units, num_panels)

    fig_params = FigParams(
        fig=fig,
        ax=ax,
        axs=axs,
        num_panels=num_panels,
        frameon=frameon,
    )
    scalebar_params = ScalebarParams(scalebar_dx=scalebar_dx, scalebar_units=scalebar_units)

    return fig_params, scalebar_params


def _get_cs_contents(sdata: sd.SpatialData) -> pd.DataFrame:
    """Check which coordinate systems contain which elements and return that info."""
    cs_mapping = _get_coordinate_system_mapping(sdata)
    content_flags = ["has_images", "has_labels", "has_points", "has_shapes"]
    cs_contents = pd.DataFrame(columns=["cs"] + content_flags)

    for cs_name, element_ids in cs_mapping.items():
        # determine if coordinate system has the respective elements
        cs_has_images = any(e in sdata.images for e in element_ids)
        cs_has_labels = any(e in sdata.labels for e in element_ids)
        cs_has_points = any(e in sdata.points for e in element_ids)
        cs_has_shapes = any(e in sdata.shapes for e in element_ids)

        cs_contents = pd.concat(
            [
                cs_contents,
                pd.DataFrame(
                    {
                        "cs": cs_name,
                        "has_images": [cs_has_images],
                        "has_labels": [cs_has_labels],
                        "has_points": [cs_has_points],
                        "has_shapes": [cs_has_shapes],
                    }
                ),
            ]
        )

        cs_contents["has_images"] = cs_contents["has_images"].astype("bool")
        cs_contents["has_labels"] = cs_contents["has_labels"].astype("bool")
        cs_contents["has_points"] = cs_contents["has_points"].astype("bool")
        cs_contents["has_shapes"] = cs_contents["has_shapes"].astype("bool")

    return cs_contents


def _sanitise_na_color(na_color: ColorLike | None) -> tuple[str, bool]:
    """Return the color's hex value and a boolean indicating if the user changed the default color.

    Returns the hex representation of the color and a boolean indicating whether the
    color was changed by the user or not. Our default is "lightgray", but when we
    render labels, we give them random colors instead. However, the user could've
    manually specified "lightgray" as the color, so we need to check for that.

    Parameters
    ----------
        na_color (ColorLike | None): The color input specified by the user.

    Returns
    -------
        tuple[str, bool]: A tuple containing the hex color code and a boolean
        indicating if the color was user-specified.
    """
    if na_color == "default":
        # user kept the default
        return to_hex("lightgray"), False
    if na_color is None:
        # user wants to hide NAs
        return "#FFFFFF00", True  # zero alpha so it's hidden
    if colors.is_color_like(na_color):
        # user specified a color (including "lightgray")
        return to_hex(na_color), True

    # Handle unexpected values (optional)
    raise ValueError(f"Invalid na_color value: {na_color}")


def _get_centroid_of_pathpatch(pathpatch: mpatches.PathPatch) -> tuple[float, float]:
    # Extract the vertices from the PathPatch
    path = pathpatch.get_path()
    vertices = path.vertices
    x = vertices[:, 0]
    y = vertices[:, 1]

    area = 0.5 * np.sum(x[:-1] * y[1:] - x[1:] * y[:-1])

    # Calculate the centroid coordinates
    centroid_x = np.sum((x[:-1] + x[1:]) * (x[:-1] * y[1:] - x[1:] * y[:-1])) / (6 * area)
    centroid_y = np.sum((y[:-1] + y[1:]) * (x[:-1] * y[1:] - x[1:] * y[:-1])) / (6 * area)

    return centroid_x, centroid_y


def _scale_pathpatch_around_centroid(pathpatch: mpatches.PathPatch, scale_factor: float) -> None:
    centroid = _get_centroid_of_pathpatch(pathpatch)
    vertices = pathpatch.get_path().vertices
    scaled_vertices = np.array([centroid + (vertex - centroid) * scale_factor for vertex in vertices])
    pathpatch.get_path().vertices = scaled_vertices


def _get_collection_shape(
    shapes: list[GeoDataFrame],
    c: Any,
    s: float,
    norm: Any,
    render_params: ShapesRenderParams,
    fill_alpha: None | float = None,
    outline_alpha: None | float = None,
    **kwargs: Any,
) -> PatchCollection:
    """
    Get a PatchCollection for rendering given geometries with specified colors and outlines.

    Args:
    - shapes (list[GeoDataFrame]): List of geometrical shapes.
    - c: Color parameter.
    - s (float): Scale of the shape.
    - norm: Normalization for the color map.
    - fill_alpha (float, optional): Opacity for the fill color.
    - outline_alpha (float, optional): Opacity for the outline.
    - **kwargs: Additional keyword arguments.

    Returns
    -------
    - PatchCollection: Collection of patches for rendering.
    """
    cmap = kwargs["cmap"]

    try:
        # fails when numeric
        if len(c.shape) == 1 and c.shape[0] in [3, 4] and c.shape[0] == len(shapes) and c.dtype == float:
            if norm is None:
                c = cmap(c)
            else:
                try:
                    norm = colors.Normalize(vmin=min(c), vmax=max(c)) if norm is None else norm
                except ValueError as e:
                    raise ValueError(
                        "Could not convert values in the `color` column to float, if `color` column represents"
                        " categories, set the column to categorical dtype."
                    ) from e
                c = cmap(norm(c))
        else:
            fill_c = ColorConverter().to_rgba_array(c)
    except ValueError:
        if norm is None:
            c = cmap(c)
        else:
            try:
                norm = colors.Normalize(vmin=min(c), vmax=max(c)) if norm is None else norm
            except ValueError as e:
                raise ValueError(
                    "Could not convert values in the `color` column to float, if `color` column represents"
                    " categories, set the column to categorical dtype."
                ) from e
            c = cmap(norm(c))

    fill_c = ColorConverter().to_rgba_array(c)
    fill_c[..., -1] *= render_params.fill_alpha

    if render_params.outline_params.outline:
        outline_c = ColorConverter().to_rgba_array(render_params.outline_params.outline_color)
        outline_c[..., -1] = render_params.outline_alpha
        outline_c = outline_c.tolist()
    else:
        outline_c = [None]
    outline_c = outline_c * fill_c.shape[0]

    shapes_df = pd.DataFrame(shapes, copy=True)
    shapes_df = shapes_df[shapes_df["geometry"].apply(lambda geom: not geom.is_empty)]
    shapes_df = shapes_df.reset_index(drop=True)

    def _assign_fill_and_outline_to_row(
        fill_c: list[Any], outline_c: list[Any], row: dict[str, Any], idx: int, is_multiple_shapes: bool
    ) -> None:
        try:
            if is_multiple_shapes and len(fill_c) == 1:
                row["fill_c"] = fill_c[0]
                row["outline_c"] = outline_c[0]
            else:
                row["fill_c"] = fill_c[idx]
                row["outline_c"] = outline_c[idx]
        except IndexError as e:
            raise IndexError("Could not assign fill and outline colors due to a mismatch in row numbers.") from e

    def _process_polygon(row: pd.Series, s: float) -> dict[str, Any]:
        coords = np.array(row["geometry"].exterior.coords)
        centroid = np.mean(coords, axis=0)
        scaled_coords = (centroid + (coords - centroid) * s).tolist()
        return {**row.to_dict(), "geometry": mpatches.Polygon(scaled_coords, closed=True)}

    def _process_multipolygon(row: pd.Series, s: float) -> list[dict[str, Any]]:
        mp = _make_patch_from_multipolygon(row["geometry"])
        row_dict = row.to_dict()
        for m in mp:
            _scale_pathpatch_around_centroid(m, s)

        return [{**row_dict, "geometry": m} for m in mp]

    def _process_point(row: pd.Series, s: float) -> dict[str, Any]:
        return {
            **row.to_dict(),
            "geometry": mpatches.Circle((row["geometry"].x, row["geometry"].y), radius=row["radius"] * s),
        }

    def _create_patches(shapes_df: GeoDataFrame, fill_c: list[Any], outline_c: list[Any], s: float) -> pd.DataFrame:
        rows = []
        is_multiple_shapes = len(shapes_df) > 1

        for idx, row in shapes_df.iterrows():
            geom_type = row["geometry"].geom_type
            processed_rows = []

            if geom_type == "Polygon":
                processed_rows.append(_process_polygon(row, s))
            elif geom_type == "MultiPolygon":
                processed_rows.extend(_process_multipolygon(row, s))
            elif geom_type == "Point":
                processed_rows.append(_process_point(row, s))

            for processed_row in processed_rows:
                _assign_fill_and_outline_to_row(fill_c, outline_c, processed_row, idx, is_multiple_shapes)
                rows.append(processed_row)

        return pd.DataFrame(rows)

    patches = _create_patches(shapes_df, fill_c, outline_c, s)
    return PatchCollection(
        patches["geometry"].values.tolist(),
        snap=False,
        lw=render_params.outline_params.linewidth,
        facecolor=patches["fill_c"],
        edgecolor=None if all(outline is None for outline in outline_c) else outline_c,
        **kwargs,
    )


def _panel_grid(
    num_panels: int,
    hspace: float,
    wspace: float,
    ncols: int,
    figsize: tuple[float, float],
    dpi: int | None = None,
) -> tuple[Figure, GridSpec]:
    n_panels_x = min(ncols, num_panels)
    n_panels_y = np.ceil(num_panels / n_panels_x).astype(int)

    fig = plt.figure(
        figsize=(figsize[0] * n_panels_x * (1 + wspace), figsize[1] * n_panels_y),
        dpi=dpi,
    )
    left = 0.2 / n_panels_x
    bottom = 0.13 / n_panels_y
    gs = GridSpec(
        nrows=n_panels_y,
        ncols=n_panels_x,
        left=left,
        right=1 - (n_panels_x - 1) * left - 0.01 / n_panels_x,
        bottom=bottom,
        top=1 - (n_panels_y - 1) * bottom - 0.1 / n_panels_y,
        hspace=hspace,
        wspace=wspace,
    )
    return fig, gs


def _get_scalebar(
    scalebar_dx: float | Sequence[float] | None = None,
    scalebar_units: str | Sequence[str] | None = None,
    len_lib: int | None = None,
) -> tuple[Sequence[float] | None, Sequence[str] | None]:
    if scalebar_dx is not None:
        _scalebar_dx = _get_list(scalebar_dx, _type=float, ref_len=len_lib, name="scalebar_dx")
        scalebar_units = "um" if scalebar_units is None else scalebar_units
        _scalebar_units = _get_list(scalebar_units, _type=str, ref_len=len_lib, name="scalebar_units")
    else:
        _scalebar_dx = None
        _scalebar_units = None

    return _scalebar_dx, _scalebar_units


def _prepare_cmap_norm(
    cmap: Colormap | str | None = None,
    norm: Normalize | None = None,
    na_color: ColorLike | None = None,
) -> CmapParams:
    # TODO: check refactoring norm out here as it gets overwritten later
    cmap_is_default = cmap is None
    if cmap is None:
        cmap = rcParams["image.cmap"]
    if isinstance(cmap, str):
        cmap = matplotlib.colormaps[cmap]

    cmap = copy(cmap)

    if norm is None:
        norm = Normalize(vmin=None, vmax=None, clip=False)

    na_color, na_color_modified_by_user = _sanitise_na_color(na_color)
    cmap.set_bad(na_color)

    return CmapParams(
        cmap=cmap,
        norm=norm,
        na_color=na_color,
        cmap_is_default=cmap_is_default,
        na_color_modified_by_user=na_color_modified_by_user,
    )


def _set_outline(
    outline: bool = False,
    outline_width: float = 1.5,
    outline_color: str | list[float] = "#0000000ff",  # black, white
    **kwargs: Any,
) -> OutlineParams:
    if not isinstance(outline_width, int | float):
        raise TypeError(f"Invalid type of `outline_width`: {type(outline_width)}, expected `int` or `float`.")
    if outline_width == 0.0:
        outline = False
    if outline_width < 0.0:
        logger.warning(f"Negative line widths are not allowed, changing {outline_width} to {(-1) * outline_width}")
        outline_width *= -1

    # the default black and white colors can be changed using the contour_config parameter
    if len(outline_color) in {3, 4} and all(isinstance(c, float) for c in outline_color):
        outline_color = matplotlib.colors.to_hex(outline_color)

    if outline:
        kwargs.pop("edgecolor", None)  # remove edge from kwargs if present
        kwargs.pop("alpha", None)  # remove alpha from kwargs if present

    return OutlineParams(outline, outline_color, outline_width)


def _get_subplots(num_images: int, ncols: int = 4, width: int = 4, height: int = 3) -> plt.Figure | plt.Axes:
    """Set up the axs objects.

    Parameters
    ----------
    num_images
        Number of images to plot. Must be greater than 1.
    ncols
        Number of columns in the subplot grid, by default 4
    width
        Width of each subplot, by default 4

    Returns
    -------
    Union[plt.Figure, plt.Axes]
        Matplotlib figure and axes object.
    """
    if num_images < ncols:
        nrows = 1
        ncols = num_images
    else:
        nrows, reminder = divmod(num_images, ncols)

        if nrows == 0:
            nrows = 1
        if reminder > 0:
            nrows += 1

    fig, axes = plt.subplots(nrows, ncols, figsize=(width * ncols, height * nrows))

    if not isinstance(axes, Iterable):
        axes = np.array([axes])

    # get rid of the empty axes
    _ = [ax.axis("off") for ax in axes.flatten()[num_images:]]
    return fig, axes


def _normalize(
    img: xr.DataArray,
    pmin: float | None = None,
    pmax: float | None = None,
    eps: float = 1e-20,
    clip: bool = False,
    name: str = "normed",
) -> xr.DataArray:
    """Perform a min max normalisation on the xr.DataArray.

    This function was adapted from the csbdeep package.

    Parameters
    ----------
    dataarray
        A xarray DataArray with an image field.
    pmin
        Lower quantile (min value) used to perform quantile normalization.
    pmax
        Upper quantile (max value) used to perform quantile normalization.
    eps
        Epsilon float added to prevent 0 division.
    clip
        Ensures that normed image array contains no values greater than 1.

    Returns
    -------
    xr.DataArray
        A min-max normalized image.
    """
    pmin = pmin or 0.0
    pmax = pmax or 100.0

    perc = np.percentile(img, [pmin, pmax])

    # Ensure perc is an array of two elements
    if np.isscalar(perc):
        logger.warning(
            "Percentile range is too small, using the same percentile for both min "
            "and max. Consider using a larger percentile range."
        )
        perc = np.array([perc, perc])

    norm = (img - perc[0]) / (perc[1] - perc[0] + eps)  # type: ignore

    if clip:
        norm = np.clip(norm, 0, 1)

    return norm


def _get_colors_for_categorical_obs(
    categories: Sequence[str | int],
    palette: ListedColormap | str | list[str] | None = None,
    alpha: float = 1.0,
    cmap_params: CmapParams | None = None,
) -> list[str]:
    """
    Return a list of colors for a categorical observation.

    Parameters
    ----------
    adata
        AnnData object
    value_to_plot
        Name of a valid categorical observation
    categories
        categories of the categorical observation.

    Returns
    -------
    None
    """
    len_cat = len(categories)

    # check if default matplotlib palette has enough colors
    if palette is None:
        if cmap_params is not None and not cmap_params.cmap_is_default:
            palette = cmap_params.cmap
        elif len(rcParams["axes.prop_cycle"].by_key()["color"]) >= len_cat:
            cc = rcParams["axes.prop_cycle"]()
            palette = [next(cc)["color"] for _ in range(len_cat)]
        elif len_cat <= 20:
            palette = default_20
        elif len_cat <= 28:
            palette = default_28
        elif len_cat <= len(default_102):  # 103 colors
            palette = default_102
        else:
            palette = ["grey" for _ in range(len_cat)]
            logger.info("input has more than 103 categories. Uniform 'grey' color will be used for all categories.")
    else:
        # raise error when user didn't provide the right number of colors in palette
        if isinstance(palette, list) and len(palette) != len(categories):
            raise ValueError(
                f"The number of provided values in the palette ({len(palette)}) doesn't agree with the number of "
                f"categories that should be colored ({categories})."
            )

    # otherwise, single channels turn out grey
    color_idx = np.linspace(0, 1, len_cat) if len_cat > 1 else [0.7]

    if isinstance(palette, str):
        palette = [to_hex(palette)]
    elif isinstance(palette, list):
        palette = [to_hex(x) for x in palette]
    elif isinstance(palette, ListedColormap):
        palette = [to_hex(x) for x in palette(color_idx, alpha=alpha)]
    elif isinstance(palette, LinearSegmentedColormap):
        palette = [to_hex(palette(x, alpha=alpha)) for x in color_idx]  # type: ignore[attr-defined]
    else:
        raise TypeError(f"Palette is {type(palette)} but should be string or list.")

    return palette[:len_cat]  # type: ignore[return-value]


def _set_color_source_vec(
    sdata: sd.SpatialData,
    element: SpatialElement | None,
    value_to_plot: str | None,
    na_color: ColorLike,
    element_name: list[str] | str | None = None,
    groups: list[str] | str | None = None,
    palette: list[str] | str | None = None,
    cmap_params: CmapParams | None = None,
    alpha: float = 1.0,
    table_name: str | None = None,
    table_layer: str | None = None,
<<<<<<< HEAD
) -> tuple[ArrayLike | pd.Series | None, ArrayLike, bool, dict[str, str] | None]:
    color_mapping = None
=======
    render_type: Literal["points"] | None = None,
) -> tuple[ArrayLike | pd.Series | None, ArrayLike, bool]:
>>>>>>> b314b75d
    if value_to_plot is None and element is not None:
        color = np.full(len(element), na_color)
        return color, color, False, color_mapping

    # Figure out where to get the color from
    origins = _locate_value(value_key=value_to_plot, sdata=sdata, element_name=element_name, table_name=table_name)

    if len(origins) > 1:
        raise ValueError(
            f"Color key '{value_to_plot}' for element '{element_name}' been found in multiple locations: {origins}."
        )

    if len(origins) == 1:
        color_source_vector = get_values(
            value_key=value_to_plot,
            sdata=sdata,
            element_name=element_name,
            table_name=table_name,
            table_layer=table_layer,
        )[value_to_plot]

        # numerical case, return early
        # TODO temporary split until refactor is complete
        if color_source_vector is not None and not isinstance(color_source_vector.dtype, pd.CategoricalDtype):
            if (
                not isinstance(element, GeoDataFrame)
                and isinstance(palette, list)
                and palette[0] is not None
                or isinstance(element, GeoDataFrame)
                and isinstance(palette, list)
            ):
                logger.warning(
                    "Ignoring categorical palette which is given for a continuous variable. "
                    "Consider using `cmap` to pass a ColorMap."
                )
            return None, color_source_vector, False, color_mapping

        color_source_vector = pd.Categorical(color_source_vector)  # convert, e.g., `pd.Series`

        color_mapping = _get_categorical_color_mapping(
            adata=sdata.table,
            cluster_key=value_to_plot,
            color_source_vector=color_source_vector,
            cmap_params=cmap_params,
            alpha=alpha,
            groups=groups,
            palette=palette,
            na_color=na_color,
            render_type=render_type,
        )

        color_source_vector = color_source_vector.set_categories(color_mapping.keys())
        if color_mapping is None:
            raise ValueError("Unable to create color palette.")

        # do not rename categories, as colors need not be unique
        color_vector = color_source_vector.map(color_mapping)

        return color_source_vector, color_vector, True, color_mapping

    logger.warning(f"Color key '{value_to_plot}' for element '{element_name}' not been found, using default colors.")
    color = np.full(sdata[table_name].n_obs, to_hex(na_color))
    return color, color, False, color_mapping


def _map_color_seg(
    seg: ArrayLike,
    cell_id: ArrayLike,
    color_vector: ArrayLike | pd.Series[CategoricalDtype],
    color_source_vector: pd.Series[CategoricalDtype],
    cmap_params: CmapParams,
    na_color: ColorLike,
    na_color_modified_by_user: bool = False,
    seg_erosionpx: int | None = None,
    seg_boundaries: bool = False,
) -> ArrayLike:
    cell_id = np.array(cell_id)

    variable_type = None
    if pd.api.types.is_categorical_dtype(color_vector.dtype):
        # Case A: users wants to plot a categorical column
        if np.any(color_source_vector.isna()):
            cell_id[color_source_vector.isna()] = 0
        val_im: ArrayLike = map_array(seg.copy(), cell_id, color_vector.codes + 1)
        cols = colors.to_rgba_array(color_vector.categories)
        variable_type = "categorical"
    elif pd.api.types.is_numeric_dtype(color_vector.dtype):
        # Case B: user wants to plot a continous column
        if isinstance(color_vector, pd.Series):
            color_vector = color_vector.to_numpy()
        cols = cmap_params.cmap(cmap_params.norm(color_vector))
        # TODO: ask why this mapping is even required if we map from 2 that are the same
        val_im = map_array(seg.copy(), cell_id, cell_id)
        variable_type = "continuous"
    else:
        # Case C: User didn't specify any colors
        if color_source_vector is not None and (
            set(color_vector) == set(color_source_vector)
            and len(set(color_vector)) == 1
            and set(color_vector) == {na_color}
            and not na_color_modified_by_user
        ):
            val_im = map_array(seg.copy(), cell_id, cell_id)
            RNG = default_rng(42)
            cols = RNG.random((len(color_vector), 3))
            variable_type = "random"
        else:
            # Case D: User didn't specify a column to color by, but modified the na_color
            val_im = map_array(seg.copy(), cell_id, cell_id)
            if "#" in str(color_vector[0]):
                # we have hex colors
                assert all(_is_color_like(c) for c in color_vector), "Not all values are color-like."
                cols = colors.to_rgba_array(color_vector)
                variable_type = color_vector[0][:-2]
            else:
                cols = cmap_params.cmap(cmap_params.norm(color_vector))

    if seg_erosionpx is not None:
        val_im[val_im == erosion(val_im, square(seg_erosionpx))] = 0

    seg_im: ArrayLike = label2rgb(
        label=val_im,
        colors=cols,
        bg_label=0,
        bg_color=(1, 1, 1),  # transparency doesn't really work
        image_alpha=0,
    )

    if seg_boundaries:
        if seg.shape[0] == 1:
            seg = np.squeeze(seg, axis=0)
        seg_bound: ArrayLike = np.clip(seg_im - find_boundaries(seg)[:, :, None], 0, 1)
        return np.dstack((seg_bound, np.where(val_im > 0, 1, 0))), variable_type  # add transparency here

    if len(val_im.shape) != len(seg_im.shape):
        val_im = np.expand_dims((val_im > 0).astype(int), axis=-1)
    return np.dstack((seg_im, val_im)), variable_type


def _generate_base_categorial_color_mapping(
    adata: AnnData,
    cluster_key: str,
    color_source_vector: ArrayLike | pd.Series[CategoricalDtype],
    na_color: ColorLike,
) -> Mapping[str, str]:
    if adata is not None and cluster_key in adata.uns and f"{cluster_key}_colors" in adata.uns:
        colors = adata.uns[f"{cluster_key}_colors"]
        categories = color_source_vector.categories.tolist() + ["NaN"]
        if "#" not in na_color:
            # should be unreachable, but just for safety
            raise ValueError("Expected `na_color` to be a hex color, but got a non-hex color.")

        colors = [to_hex(to_rgba(color)[:3]) for color in colors]
        na_color = to_hex(to_rgba(na_color)[:3])

        if na_color and len(categories) > len(colors):
            return dict(zip(categories, colors + [na_color], strict=True))

        return dict(zip(categories, colors, strict=True))

    return _get_default_categorial_color_mapping(color_source_vector)


def _modify_categorical_color_mapping(
    mapping: Mapping[str, str],
    groups: list[str] | str | None = None,
    palette: list[str] | str | None = None,
) -> Mapping[str, str]:
    if groups is None or isinstance(groups, list) and groups[0] is None:
        return mapping

    if palette is None or isinstance(palette, list) and palette[0] is None:
        # subset base mapping to only those specified in groups
        modified_mapping = {key: mapping[key] for key in mapping if key in groups or key == "NaN"}
    elif len(palette) == len(groups) and isinstance(groups, list) and isinstance(palette, list):
        modified_mapping = dict(zip(groups, palette, strict=True))
    else:
        raise ValueError(f"Expected palette to be of length `{len(groups)}`, found `{len(palette)}`.")

    return modified_mapping


def _get_default_categorial_color_mapping(
    color_source_vector: ArrayLike | pd.Series[CategoricalDtype],
) -> Mapping[str, str]:
    len_cat = len(color_source_vector.categories.unique())
    if len_cat <= 20:
        palette = default_20
    elif len_cat <= 28:
        palette = default_28
    elif len_cat <= len(default_102):  # 103 colors
        palette = default_102
    else:
        palette = ["grey" for _ in range(len_cat)]
        logger.info("input has more than 103 categories. Uniform 'grey' color will be used for all categories.")

    return {
        cat: to_hex(to_rgba(col)[:3])
        for cat, col in zip(color_source_vector.categories, palette[:len_cat], strict=True)
    }


def _get_categorical_color_mapping(
    adata: AnnData,
    na_color: ColorLike,
    cluster_key: str | None = None,
    color_source_vector: ArrayLike | pd.Series[CategoricalDtype] | None = None,
    cmap_params: CmapParams | None = None,
    alpha: float = 1,
    groups: list[str] | str | None = None,
    palette: list[str] | str | None = None,
    render_type: Literal["points"] | None = None,
) -> Mapping[str, str]:
    if not isinstance(color_source_vector, Categorical):
        raise TypeError(f"Expected `categories` to be a `Categorical`, but got {type(color_source_vector).__name__}")

    if isinstance(groups, str):
        groups = [groups]

    if not palette and render_type == "points" and cmap_params is not None and not cmap_params.cmap_is_default:
        palette = cmap_params.cmap

        color_idx = color_idx = np.linspace(0, 1, len(color_source_vector.categories))
        if isinstance(palette, ListedColormap):
            palette = [to_hex(x) for x in palette(color_idx, alpha=alpha)]
        elif isinstance(palette, LinearSegmentedColormap):
            palette = [to_hex(palette(x, alpha=alpha)) for x in color_idx]  # type: ignore[attr-defined]
        return dict(zip(color_source_vector.categories, palette, strict=True))

    if isinstance(palette, str):
        palette = [palette]

    if cluster_key is None:
        # user didn't specify a column to use for coloring
        base_mapping = _get_default_categorial_color_mapping(color_source_vector)
    else:
        base_mapping = _generate_base_categorial_color_mapping(adata, cluster_key, color_source_vector, na_color)

    return _modify_categorical_color_mapping(mapping=base_mapping, groups=groups, palette=palette)


def _maybe_set_colors(
    source: AnnData, target: AnnData, key: str, palette: str | ListedColormap | Cycler | Sequence[Any] | None = None
) -> None:
    color_key = f"{key}_colors"
    try:
        if palette is not None:
            raise KeyError("Unable to copy the palette when there was other explicitly specified.")
        target.uns[color_key] = source.uns[color_key]
    except KeyError:
        if isinstance(palette, str):
            palette = ListedColormap([palette])
        if isinstance(palette, ListedColormap):  # `scanpy` requires it
            palette = cycler(color=palette.colors)
        palette = None
        add_colors_for_categorical_sample_annotation(target, key=key, force_update_colors=True, palette=palette)


def _decorate_axs(
    ax: Axes,
    cax: PatchCollection,
    fig_params: FigParams,
    value_to_plot: str | None,
    color_source_vector: pd.Series[CategoricalDtype] | Categorical,
    color_vector: pd.Series[CategoricalDtype] | Categorical,
    adata: AnnData | None = None,
    palette: ListedColormap | str | list[str] | None = None,
    alpha: float = 1.0,
    na_color: ColorLike | None = "#d3d3d3",  # lightgray
    legend_fontsize: int | float | _FontSize | None = None,
    legend_fontweight: int | _FontWeight = "bold",
    legend_loc: str | None = "right margin",
    legend_fontoutline: int | None = None,
    na_in_legend: bool = True,
    colorbar: bool = True,
    scalebar_dx: Sequence[float] | None = None,
    scalebar_units: Sequence[str] | None = None,
    scalebar_kwargs: Mapping[str, Any] = MappingProxyType({}),
) -> Axes:
    if value_to_plot is not None:
        # if only dots were plotted without an associated value
        # there is not need to plot a legend or a colorbar

        if legend_fontoutline is not None:
            path_effect = [patheffects.withStroke(linewidth=legend_fontoutline, foreground="w")]
        else:
            path_effect = []

        # Adding legends
        if color_source_vector is not None and isinstance(color_source_vector.dtype, pd.CategoricalDtype):
            # order of clusters should agree to palette order
            clusters = color_source_vector.remove_unused_categories().unique()
            clusters = clusters[~clusters.isnull()]
            # derive mapping from color_source_vector and color_vector
            group_to_color_matching = pd.DataFrame(
                {
                    "cats": color_source_vector.remove_unused_categories(),
                    "color": color_vector,
                }
            )
            color_mapping = group_to_color_matching.drop_duplicates("cats").set_index("cats")["color"].to_dict()
            _add_categorical_legend(
                ax,
                pd.Categorical(values=color_source_vector, categories=clusters),
                palette=color_mapping,
                legend_loc=legend_loc,
                legend_fontweight=legend_fontweight,
                legend_fontsize=legend_fontsize,
                legend_fontoutline=path_effect,
                na_color=[na_color],
                na_in_legend=na_in_legend,
                multi_panel=fig_params.axs is not None,
            )
        elif colorbar:
            # TODO: na_in_legend should have some effect here
            cb = plt.colorbar(cax, ax=ax, pad=0.01, fraction=0.08, aspect=30)
            cb.solids.set_alpha(alpha)

    if isinstance(scalebar_dx, list) and isinstance(scalebar_units, list):
        scalebar = ScaleBar(scalebar_dx, units=scalebar_units, **scalebar_kwargs)
        ax.add_artist(scalebar)

    return ax


def _get_list(
    var: Any,
    _type: type[Any] | tuple[type[Any], ...],
    ref_len: int | None = None,
    name: str | None = None,
) -> list[Any]:
    """
    Get a list from a variable.

    Parameters
    ----------
    var
        Variable to convert to a list.
    _type
        Type of the elements in the list.
    ref_len
        Reference length of the list.
    name
        Name of the variable.

    Returns
    -------
    List
    """
    if isinstance(var, _type):
        return [var] if ref_len is None else ([var] * ref_len)
    if isinstance(var, list):
        if ref_len is not None and ref_len != len(var):
            raise ValueError(
                f"Variable: `{name}` has length: {len(var)}, which is not equal to reference length: {ref_len}."
            )
        for v in var:
            if not isinstance(v, _type):
                raise ValueError(f"Variable: `{name}` has invalid type: {type(v)}, expected: {_type}.")
        return var

    raise ValueError(f"Can't make a list from variable: `{var}`")


def save_fig(fig: Figure, path: str | Path, make_dir: bool = True, ext: str = "png", **kwargs: Any) -> None:
    """
    Save a figure.

    Parameters
    ----------
    fig
        Figure to save.
    path
        Path where to save the figure. If path is relative, save it under :attr:`scanpy.settings.figdir`.
    make_dir
        Whether to try making the directory if it does not exist.
    ext
        Extension to use if none is provided.
    kwargs
        Keyword arguments for :func:`matplotlib.figure.Figure.savefig`.

    Returns
    -------
    None
        Just saves the plot.
    """
    if os.path.splitext(path)[1] == "":
        path = f"{path}.{ext}"

    path = Path(path)

    if not path.is_absolute():
        path = Path(settings.figdir) / path

    if make_dir:
        try:
            path.parent.mkdir(parents=True, exist_ok=True)
        except OSError as e:
            logger.debug(f"Unable to create directory `{path.parent}`. Reason: `{e}`")

    logger.debug(f"Saving figure to `{path!r}`")

    kwargs.setdefault("bbox_inches", "tight")
    kwargs.setdefault("transparent", True)

    fig.savefig(path, **kwargs)


def _get_linear_colormap(colors: list[str], background: str) -> list[LinearSegmentedColormap]:
    return [LinearSegmentedColormap.from_list(c, [background, c], N=256) for c in colors]


def _get_listed_colormap(color_dict: dict[str, str]) -> ListedColormap:
    sorted_labels = sorted(color_dict.keys())
    colors = [color_dict[k] for k in sorted_labels]

    return ListedColormap(["black"] + colors, N=len(colors) + 1)


def _split_multipolygon_into_outer_and_inner(mp: shapely.MultiPolygon):  # type: ignore
    # https://stackoverflow.com/a/21922058

    for geom in mp.geoms:
        if geom.geom_type == "MultiPolygon":
            exterior_coords = []
            interior_coords = []
            for part in geom:
                epc = _split_multipolygon_into_outer_and_inner(part)  # Recursive call
                exterior_coords += epc["exterior_coords"]
                interior_coords += epc["interior_coords"]
        elif geom.geom_type == "Polygon":
            exterior_coords = geom.exterior.coords[:]
            interior_coords = []
            for interior in geom.interiors:
                interior_coords += interior.coords[:]
        else:
            raise ValueError(f"Unhandled geometry type: {repr(geom.type)}")

    return interior_coords, exterior_coords


def _make_patch_from_multipolygon(mp: shapely.MultiPolygon) -> mpatches.PathPatch:
    # https://matplotlib.org/stable/gallery/shapes_and_collections/donut.html

    patches = []
    for geom in mp.geoms:
        if len(geom.interiors) == 0:
            # polygon has no holes
            patches += [mpatches.Polygon(geom.exterior.coords, closed=True)]
        else:
            inside, outside = _split_multipolygon_into_outer_and_inner(mp)
            if len(inside) > 0:
                codes = np.ones(len(inside), dtype=mpath.Path.code_type) * mpath.Path.LINETO
                codes[0] = mpath.Path.MOVETO
                all_codes = np.concatenate((codes, codes))
                vertices = np.concatenate((outside, inside[::-1]))
            else:
                all_codes = []
                vertices = np.concatenate(outside)
            patches += [mpatches.PathPatch(mpath.Path(vertices, all_codes))]

    return patches


def _mpl_ax_contains_elements(ax: Axes) -> bool:
    """Check if any objects have been plotted on the axes object.

    While extracting the extent, we need to know if the axes object has just been
    initialised and therefore has extent (0, 1), (0,1) or if it has been plotted on
    and therefore has a different extent.

    Based on: https://stackoverflow.com/a/71966295
    """
    return (
        len(ax.lines) > 0 or len(ax.collections) > 0 or len(ax.images) > 0 or len(ax.patches) > 0 or len(ax.tables) > 0
    )


def _get_valid_cs(
    sdata: sd.SpatialData,
    coordinate_systems: list[str],
    render_images: bool,
    render_labels: bool,
    render_points: bool,
    render_shapes: bool,
    elements: list[str],
) -> list[str]:
    """Get names of the valid coordinate systems.

    Valid cs are cs that contain elements to be rendered:
    1. In case the user specified elements:
        all cs that contain at least one of those elements
    2. Else:
        all cs that contain at least one element that should
        be rendered (depending on whether images/points/labels/...
        should be rendered)
    """
    cs_mapping = _get_coordinate_system_mapping(sdata)
    valid_cs = []
    for cs in coordinate_systems:
        if (
            elements
            and any(e in elements for e in cs_mapping[cs])
            or not elements
            and (
                (len(sdata.images.keys()) > 0 and render_images)
                or (len(sdata.labels.keys()) > 0 and render_labels)
                or (len(sdata.points.keys()) > 0 and render_points)
                or (len(sdata.shapes.keys()) > 0 and render_shapes)
            )
        ):  # not nice, but ruff wants it (SIM114)
            valid_cs.append(cs)
        else:
            logger.info(f"Dropping coordinate system '{cs}' since it doesn't have relevant elements.")
    return valid_cs


def _rasterize_if_necessary(
    image: DataArray,
    dpi: float,
    width: float,
    height: float,
    coordinate_system: str,
    extent: dict[str, tuple[float, float]],
) -> DataArray:
    """Ensure fast rendering by adapting the resolution if necessary.

    A DataArray is prepared for plotting. To improve performance, large images are rasterized.

    Parameters
    ----------
    image
        Input spatial image that should be rendered
    dpi
        Resolution of the figure
    width
        Width (in inches) of the figure
    height
        Height (in inches) of the figure
    coordinate_system
        name of the coordinate system the image belongs to
    extent
        extent of the (full size) image. Must be a dict containing a tuple with min and
        max extent for the keys "x" and "y".

    Returns
    -------
    DataArray
        Spatial image ready for rendering
    """
    has_c_dim = len(image.shape) == 3
    if has_c_dim:
        y_dims = image.shape[1]
        x_dims = image.shape[2]
    else:
        y_dims = image.shape[0]
        x_dims = image.shape[1]

    target_y_dims = dpi * height
    target_x_dims = dpi * width

    # TODO: when exactly do we want to rasterize?
    do_rasterization = y_dims > target_y_dims + 100 or x_dims > target_x_dims + 100
    if x_dims < 2000 and y_dims < 2000:
        do_rasterization = False

    if do_rasterization:
        logger.info("Rasterizing image for faster rendering.")
        # TODO: do we want min here?
        target_unit_to_pixels = min(target_y_dims / y_dims, target_x_dims / x_dims)
        image = rasterize(
            image,
            ("y", "x"),
            [extent["y"][0], extent["x"][0]],
            [extent["y"][1], extent["x"][1]],
            coordinate_system,
            target_unit_to_pixels=target_unit_to_pixels,
        )

    return image


def _multiscale_to_spatial_image(
    multiscale_image: DataTree,
    dpi: float,
    width: float,
    height: float,
    scale: str | None = None,
    is_label: bool = False,
) -> DataArray:
    """Extract the DataArray to be rendered from a multiscale image.

    From the `DataTree`, the scale that fits the given image size and dpi most is selected
    and returned. In case the lowest resolution is still too high, a rasterization step is added.

    Parameters
    ----------
    multiscale_image
        `DataTree` that should be rendered
    dpi
        dpi of the target image
    width
        width of the target image in inches
    height
        height of the target image in inches
    scale
        specific scale that the user chose, if None the heuristic is used
    is_label
        When True, the multiscale image contains labels which don't contain the `c` dimension

    Returns
    -------
    DataArray
        To be rendered, extracted from the DataTree respecting the dpi and size of the target image.
    """
    scales = [leaf.name for leaf in multiscale_image.leaves]
    x_dims = [multiscale_image[scale].dims["x"] for scale in scales]
    y_dims = [multiscale_image[scale].dims["y"] for scale in scales]

    if isinstance(scale, str):
        if scale not in scales and scale != "full":
            raise ValueError(f'Scale {scale} does not exist. Please select one of {scales} or set scale = "full"!')
        optimal_scale = scale
        if scale == "full":
            # use scale with highest resolution
            optimal_scale = scales[np.argmax(x_dims)]
    else:
        # ensure that lists are sorted
        order = np.argsort(x_dims)
        scales = [scales[i] for i in order]
        x_dims = [x_dims[i] for i in order]
        y_dims = [y_dims[i] for i in order]

        optimal_x = width * dpi
        optimal_y = height * dpi

        # get scale where the dimensions are close to the optimal values
        # when possible, pick higher resolution (worst case: downscaled afterwards)
        optimal_index_y = np.searchsorted(y_dims, optimal_y)
        if optimal_index_y == len(y_dims):
            optimal_index_y -= 1
        optimal_index_x = np.searchsorted(x_dims, optimal_x)
        if optimal_index_x == len(x_dims):
            optimal_index_x -= 1

        # pick the scale with higher resolution (worst case: downscaled afterwards)
        optimal_scale = scales[min(int(optimal_index_x), int(optimal_index_y))]

    # NOTE: problematic if there are cases with > 1 data variable
    data_var_keys = list(multiscale_image[optimal_scale].data_vars)
    image = multiscale_image[optimal_scale][data_var_keys[0]]

    return Labels2DModel.parse(image) if is_label else Image2DModel.parse(image, c_coords=image.coords["c"].values)


def _get_elements_to_be_rendered(
    render_cmds: list[tuple[str, ImageRenderParams | LabelsRenderParams | PointsRenderParams | ShapesRenderParams]],
    cs_contents: pd.DataFrame,
    cs: str,
) -> list[str]:
    """
    Get the names of the elements to be rendered in the plot.

    Parameters
    ----------
    render_cmds
        List of tuples containing the commands and their respective parameters.
    cs_contents
        The dataframe indicating for each coordinate system which SpatialElements it contains.
    cs
        The name of the coordinate system to query cs_contents for.

    Returns
    -------
    List of names of the SpatialElements to be rendered in the plot.
    """
    elements_to_be_rendered: list[str] = []
    render_cmds_map = {
        "render_images": "has_images",
        "render_shapes": "has_shapes",
        "render_points": "has_points",
        "render_labels": "has_labels",
    }

    cs_query = cs_contents.query(f"cs == '{cs}'")

    for cmd, params in render_cmds:
        key = render_cmds_map.get(cmd)
        if key and cs_query[key][0]:
            elements_to_be_rendered += [params.element]

    return elements_to_be_rendered


def _validate_show_parameters(
    coordinate_systems: list[str] | str | None,
    legend_fontsize: int | float | _FontSize | None,
    legend_fontweight: int | _FontWeight,
    legend_loc: str | None,
    legend_fontoutline: int | None,
    na_in_legend: bool,
    colorbar: bool,
    wspace: float | None,
    hspace: float,
    ncols: int,
    frameon: bool | None,
    figsize: tuple[float, float] | None,
    dpi: int | None,
    fig: Figure | None,
    title: list[str] | str | None,
    share_extent: bool,
    pad_extent: int | float,
    ax: list[Axes] | Axes | None,
    return_ax: bool,
    save: str | Path | None,
) -> None:
    if coordinate_systems is not None and not isinstance(coordinate_systems, list | str):
        raise TypeError("Parameter 'coordinate_systems' must be a string or a list of strings.")

    font_weights = ["light", "normal", "medium", "semibold", "bold", "heavy", "black"]
    if legend_fontweight is not None and (
        not isinstance(legend_fontweight, int | str)
        or (isinstance(legend_fontweight, str) and legend_fontweight not in font_weights)
    ):
        readable_font_weights = ", ".join(font_weights[:-1]) + ", or " + font_weights[-1]
        raise TypeError(
            "Parameter 'legend_fontweight' must be an integer or one of",
            f"the following strings: {readable_font_weights}.",
        )

    font_sizes = ["xx-small", "x-small", "small", "medium", "large", "x-large", "xx-large"]

    if legend_fontsize is not None and (
        not isinstance(legend_fontsize, int | float | str)
        or (isinstance(legend_fontsize, str) and legend_fontsize not in font_sizes)
    ):
        readable_font_sizes = ", ".join(font_sizes[:-1]) + ", or " + font_sizes[-1]
        raise TypeError(
            "Parameter 'legend_fontsize' must be an integer, a float, or ",
            f"one of the following strings: {readable_font_sizes}.",
        )

    if legend_loc is not None and not isinstance(legend_loc, str):
        raise TypeError("Parameter 'legend_loc' must be a string.")

    if legend_fontoutline is not None and not isinstance(legend_fontoutline, int):
        raise TypeError("Parameter 'legend_fontoutline' must be an integer.")

    if not isinstance(na_in_legend, bool):
        raise TypeError("Parameter 'na_in_legend' must be a boolean.")

    if not isinstance(colorbar, bool):
        raise TypeError("Parameter 'colorbar' must be a boolean.")

    if wspace is not None and not isinstance(wspace, float):
        raise TypeError("Parameter 'wspace' must be a float.")

    if not isinstance(hspace, float):
        raise TypeError("Parameter 'hspace' must be a float.")

    if not isinstance(ncols, int):
        raise TypeError("Parameter 'ncols' must be an integer.")

    if frameon is not None and not isinstance(frameon, bool):
        raise TypeError("Parameter 'frameon' must be a boolean.")

    if figsize is not None and not isinstance(figsize, tuple):
        raise TypeError("Parameter 'figsize' must be a tuple of two floats.")

    if dpi is not None and not isinstance(dpi, int):
        raise TypeError("Parameter 'dpi' must be an integer.")

    if fig is not None and not isinstance(fig, Figure):
        raise TypeError("Parameter 'fig' must be a matplotlib.figure.Figure.")

    if title is not None and not isinstance(title, list | str):
        raise TypeError("Parameter 'title' must be a string or a list of strings.")

    if not isinstance(share_extent, bool):
        raise TypeError("Parameter 'share_extent' must be a boolean.")

    if not isinstance(pad_extent, int | float):
        raise TypeError("Parameter 'pad_extent' must be numeric.")

    if ax is not None and not isinstance(ax, Axes | list):
        raise TypeError("Parameter 'ax' must be a matplotlib.axes.Axes or a list of Axes.")

    if not isinstance(return_ax, bool):
        raise TypeError("Parameter 'return_ax' must be a boolean.")

    if save is not None and not isinstance(save, str | Path):
        raise TypeError("Parameter 'save' must be a string or a pathlib.Path.")


def _type_check_params(param_dict: dict[str, Any], element_type: str) -> dict[str, Any]:
    if (element := param_dict.get("element")) is not None and not isinstance(element, str):
        raise ValueError(
            "Parameter 'element' must be a string. If you want to display more elements, pass `element` "
            "as `None` or chain pl.render(...).pl.render(...).pl.show()"
        )
    if element_type == "images":
        param_dict["element"] = [element] if element is not None else list(param_dict["sdata"].images.keys())
    elif element_type == "labels":
        param_dict["element"] = [element] if element is not None else list(param_dict["sdata"].labels.keys())
    elif element_type == "points":
        param_dict["element"] = [element] if element is not None else list(param_dict["sdata"].points.keys())
    elif element_type == "shapes":
        param_dict["element"] = [element] if element is not None else list(param_dict["sdata"].shapes.keys())

    if (channel := param_dict.get("channel")) is not None and not isinstance(channel, list | str | int):
        raise TypeError("Parameter 'channel' must be a string, an integer, or a list of strings or integers.")
    if isinstance(channel, list):
        if not all(isinstance(c, str | int) for c in channel):
            raise TypeError("Each item in 'channel' list must be a string or an integer.")
        if not all(isinstance(c, type(channel[0])) for c in channel):
            raise TypeError("Each item in 'channel' list must be of the same type, either string or integer.")

    elif "channel" in param_dict:
        param_dict["channel"] = [channel] if channel is not None else None

    if (contour_px := param_dict.get("contour_px")) and not isinstance(contour_px, int):
        raise TypeError("Parameter 'contour_px' must be an integer.")

    if (color := param_dict.get("color")) and element_type in {"shapes", "points", "labels"}:
        if not isinstance(color, str):
            raise TypeError("Parameter 'color' must be a string.")
        if element_type in {"shapes", "points"}:
            if _is_color_like(color):
                logger.info("Value for parameter 'color' appears to be a color, using it as such.")
                param_dict["col_for_color"] = None
            else:
                param_dict["col_for_color"] = color
                param_dict["color"] = None
    elif "color" in param_dict and element_type != "labels":
        param_dict["col_for_color"] = None

    if outline_width := param_dict.get("outline_width"):
        if not isinstance(outline_width, float | int):
            raise TypeError("Parameter 'outline_width' must be numeric.")
        if outline_width < 0:
            raise ValueError("Parameter 'outline_width' cannot be negative.")

    if (outline_alpha := param_dict.get("outline_alpha")) and (
        not isinstance(outline_alpha, float | int) or not 0 <= outline_alpha <= 1
    ):
        raise TypeError("Parameter 'outline_alpha' must be numeric and between 0 and 1.")

    if contour_px is not None and contour_px <= 0:
        raise ValueError("Parameter 'contour_px' must be a positive number.")

    if (alpha := param_dict.get("alpha")) is not None:
        if not isinstance(alpha, float | int):
            raise TypeError("Parameter 'alpha' must be numeric.")
        if not 0 <= alpha <= 1:
            raise ValueError("Parameter 'alpha' must be between 0 and 1.")

    if (fill_alpha := param_dict.get("fill_alpha")) is not None:
        if not isinstance(fill_alpha, float | int):
            raise TypeError("Parameter 'fill_alpha' must be numeric.")
        if fill_alpha < 0:
            raise ValueError("Parameter 'fill_alpha' cannot be negative.")

    if (cmap := param_dict.get("cmap")) is not None and (palette := param_dict.get("palette")) is not None:
        raise ValueError("Both `palette` and `cmap` are specified. Please specify only one of them.")
    param_dict["cmap"] = cmap

    if (groups := param_dict.get("groups")) is not None:
        if not isinstance(groups, list | str):
            raise TypeError("Parameter 'groups' must be a string or a list of strings.")
        if isinstance(groups, str):
            param_dict["groups"] = [groups]
        elif not all(isinstance(g, str) for g in groups):
            raise TypeError("Each item in 'groups' must be a string.")

    palette = param_dict["palette"]

    if isinstance((palette := param_dict["palette"]), list):
        if not all(isinstance(p, str) for p in palette):
            raise ValueError("If specified, parameter 'palette' must contain only strings.")
    elif isinstance(palette, str | type(None)) and "palette" in param_dict:
        param_dict["palette"] = [palette] if palette is not None else None

    if element_type in ["shapes", "points", "labels"] and (palette := param_dict.get("palette")) is not None:
        groups = param_dict.get("groups")
        if groups is None:
            raise ValueError("When specifying 'palette', 'groups' must also be specified.")
        if len(groups) != len(palette):
            raise ValueError(
                f"The length of 'palette' and 'groups' must be the same, length is {len(palette)} and"
                f"{len(groups)} respectively."
            )

    if isinstance(cmap, list):
        if not all(isinstance(c, Colormap | str) for c in cmap):
            raise TypeError("Each item in 'cmap' list must be a string or a Colormap.")
    elif isinstance(cmap, Colormap | str | type(None)):
        if "cmap" in param_dict:
            param_dict["cmap"] = [cmap] if cmap is not None else None
    else:
        raise TypeError("Parameter 'cmap' must be a string, a Colormap, or a list of these types.")

    if (na_color := param_dict.get("na_color")) != "default" and (
        na_color is not None and not _is_color_like(na_color)
    ):
        raise ValueError("Parameter 'na_color' must be color-like.")

    if (norm := param_dict.get("norm")) is not None:
        if element_type in {"images", "labels"} and not isinstance(norm, Normalize):
            raise TypeError("Parameter 'norm' must be of type Normalize.")
        if element_type in ["shapes", "points"] and not isinstance(norm, bool | Normalize):
            raise TypeError("Parameter 'norm' must be a boolean or a mpl.Normalize.")

    if (scale := param_dict.get("scale")) is not None:
        if element_type in {"images", "labels"} and not isinstance(scale, str):
            raise TypeError("Parameter 'scale' must be a string if specified.")
        if element_type == "shapes":
            if not isinstance(scale, float | int):
                raise TypeError("Parameter 'scale' must be numeric.")
            if scale < 0:
                raise ValueError("Parameter 'scale' must be a positive number.")

    if size := param_dict.get("size"):
        if not isinstance(size, float | int):
            raise TypeError("Parameter 'size' must be numeric.")
        if size < 0:
            raise ValueError("Parameter 'size' must be a positive number.")

    table_name = param_dict.get("table_name")
    table_layer = param_dict.get("table_layer")
    if table_name and not isinstance(param_dict["table_name"], str):
        raise TypeError("Parameter 'table_name' must be a string.")

    if table_layer and not isinstance(param_dict["table_layer"], str):
        raise TypeError("Parameter 'table_layer' must be a string.")

    def _ensure_table_and_layer_exist_in_sdata(
        sdata: SpatialData, table_name: str | None, table_layer: str | None
    ) -> bool:
        """Ensure that table_name and table_layer are valid; throw error if not."""
        if table_name:
            if table_layer:
                if table_layer in sdata.tables[table_name].layers:
                    return True
                raise ValueError(f"Layer '{table_layer}' not found in table '{table_name}'.")
            return True  # using sdata.tables[table_name].X

        if table_layer:
            # user specified a layer but we have no tables => invalid
            if len(sdata.tables) == 0:
                raise ValueError("Trying to use 'table_layer' but no tables are present in the SpatialData object.")
            if len(sdata.tables) == 1:
                single_table_name = list(sdata.tables.keys())[0]
                if table_layer in sdata.tables[single_table_name].layers:
                    return True
                raise ValueError(f"Layer '{table_layer}' not found in table '{single_table_name}'.")
            # more than one tables, try to find which one has the given layer
            found_table = False
            for tname in sdata.tables:
                if table_layer in sdata.tables[tname].layers:
                    if found_table:
                        raise ValueError(
                            "Trying to guess 'table_name' based on 'table_layer', but found multiple matches."
                        )
                    found_table = True

            if found_table:
                return True

            raise ValueError(f"Layer '{table_layer}' not found in any table.")

        return True  # not using any table

    assert _ensure_table_and_layer_exist_in_sdata(param_dict.get("sdata"), table_name, table_layer)

    if (method := param_dict.get("method")) not in ["matplotlib", "datashader", None]:
        raise ValueError("If specified, parameter 'method' must be either 'matplotlib' or 'datashader'.")

    valid_ds_reduction_methods = [
        "sum",
        "mean",
        "any",
        "count",
        # "m2", -> not intended to be used alone (see https://datashader.org/api.html#datashader.reductions.m2)
        # "mode", -> not supported for points (see https://datashader.org/api.html#datashader.reductions.mode)
        "std",
        "var",
        "max",
        "min",
    ]
    if (ds_reduction := param_dict.get("ds_reduction")) and (ds_reduction not in valid_ds_reduction_methods):
        raise ValueError(f"Parameter 'ds_reduction' must be one of the following: {valid_ds_reduction_methods}.")

    if method == "datashader" and ds_reduction is None:
        param_dict["ds_reduction"] = "sum"

    return param_dict


def _validate_label_render_params(
    sdata: sd.SpatialData,
    element: str | None,
    cmap: list[Colormap | str] | Colormap | str | None,
    color: str | None,
    fill_alpha: float | int,
    contour_px: int | None,
    groups: list[str] | str | None,
    palette: list[str] | str | None,
    na_color: ColorLike | None,
    norm: Normalize | None,
    outline_alpha: float | int,
    scale: str | None,
    table_name: str | None,
    table_layer: str | None,
) -> dict[str, dict[str, Any]]:
    param_dict: dict[str, Any] = {
        "sdata": sdata,
        "element": element,
        "fill_alpha": fill_alpha,
        "contour_px": contour_px,
        "groups": groups,
        "palette": palette,
        "color": color,
        "na_color": na_color,
        "outline_alpha": outline_alpha,
        "cmap": cmap,
        "norm": norm,
        "scale": scale,
        "table_name": table_name,
        "table_layer": table_layer,
    }
    param_dict = _type_check_params(param_dict, "labels")

    element_params: dict[str, dict[str, Any]] = {}
    for el in param_dict["element"]:
        # ensure that the element exists in the SpatialData object
        _ = param_dict["sdata"][el]

        element_params[el] = {}
        element_params[el]["na_color"] = param_dict["na_color"]
        element_params[el]["cmap"] = param_dict["cmap"]
        element_params[el]["norm"] = param_dict["norm"]
        element_params[el]["fill_alpha"] = param_dict["fill_alpha"]
        element_params[el]["scale"] = param_dict["scale"]
        element_params[el]["outline_alpha"] = param_dict["outline_alpha"]
        element_params[el]["contour_px"] = param_dict["contour_px"]
        element_params[el]["table_layer"] = param_dict["table_layer"]

        element_params[el]["table_name"] = None
        element_params[el]["color"] = None
        if (color := param_dict["color"]) is not None:
            color, table_name = _validate_col_for_column_table(sdata, el, color, param_dict["table_name"], labels=True)
            element_params[el]["table_name"] = table_name
            element_params[el]["color"] = color

        element_params[el]["palette"] = param_dict["palette"] if element_params[el]["table_name"] is not None else None
        element_params[el]["groups"] = param_dict["groups"] if element_params[el]["table_name"] is not None else None

    return element_params


def _validate_points_render_params(
    sdata: sd.SpatialData,
    element: str | None,
    alpha: float | int,
    color: str | None,
    groups: list[str] | str | None,
    palette: list[str] | str | None,
    na_color: ColorLike | None,
    cmap: list[Colormap | str] | Colormap | str | None,
    norm: Normalize | None,
    size: float | int,
    table_name: str | None,
    table_layer: str | None,
    ds_reduction: str | None,
) -> dict[str, dict[str, Any]]:
    param_dict: dict[str, Any] = {
        "sdata": sdata,
        "element": element,
        "alpha": alpha,
        "color": color,
        "groups": groups,
        "palette": palette,
        "na_color": na_color,
        "cmap": cmap,
        "norm": norm,
        "size": size,
        "table_name": table_name,
        "table_layer": table_layer,
        "ds_reduction": ds_reduction,
    }
    param_dict = _type_check_params(param_dict, "points")

    element_params: dict[str, dict[str, Any]] = {}
    for el in param_dict["element"]:
        # ensure that the element exists in the SpatialData object
        _ = param_dict["sdata"][el]

        element_params[el] = {}
        element_params[el]["na_color"] = param_dict["na_color"]
        element_params[el]["cmap"] = param_dict["cmap"]
        element_params[el]["norm"] = param_dict["norm"]
        element_params[el]["color"] = param_dict["color"]
        element_params[el]["size"] = param_dict["size"]
        element_params[el]["alpha"] = param_dict["alpha"]
        element_params[el]["table_layer"] = param_dict["table_layer"]

        element_params[el]["table_name"] = None
        element_params[el]["col_for_color"] = None
        if (col_for_color := param_dict["col_for_color"]) is not None:
            col_for_color, table_name = _validate_col_for_column_table(
                sdata, el, col_for_color, param_dict["table_name"]
            )
            element_params[el]["table_name"] = table_name
            element_params[el]["col_for_color"] = col_for_color

        element_params[el]["palette"] = param_dict["palette"] if param_dict["col_for_color"] is not None else None
        element_params[el]["groups"] = param_dict["groups"] if param_dict["col_for_color"] is not None else None
        element_params[el]["ds_reduction"] = param_dict["ds_reduction"]

    return element_params


def _validate_shape_render_params(
    sdata: sd.SpatialData,
    element: str | None,
    fill_alpha: float | int,
    groups: list[str] | str | None,
    palette: list[str] | str | None,
    color: list[str] | str | None,
    na_color: ColorLike | None,
    outline_width: float | int,
    outline_color: str | list[float],
    outline_alpha: float | int,
    cmap: list[Colormap | str] | Colormap | str | None,
    norm: Normalize | None,
    scale: float | int,
    table_name: str | None,
    table_layer: str | None,
    method: str | None,
    ds_reduction: str | None,
) -> dict[str, dict[str, Any]]:
    param_dict: dict[str, Any] = {
        "sdata": sdata,
        "element": element,
        "fill_alpha": fill_alpha,
        "groups": groups,
        "palette": palette,
        "color": color,
        "na_color": na_color,
        "outline_width": outline_width,
        "outline_color": outline_color,
        "outline_alpha": outline_alpha,
        "cmap": cmap,
        "norm": norm,
        "scale": scale,
        "table_name": table_name,
        "table_layer": table_layer,
        "method": method,
        "ds_reduction": ds_reduction,
    }
    param_dict = _type_check_params(param_dict, "shapes")

    element_params: dict[str, dict[str, Any]] = {}
    for el in param_dict["element"]:
        # ensure that the element exists in the SpatialData object
        _ = param_dict["sdata"][el]

        element_params[el] = {}
        element_params[el]["fill_alpha"] = param_dict["fill_alpha"]
        element_params[el]["na_color"] = param_dict["na_color"]
        element_params[el]["outline_width"] = param_dict["outline_width"]
        element_params[el]["outline_color"] = param_dict["outline_color"]
        element_params[el]["outline_alpha"] = param_dict["outline_alpha"]
        element_params[el]["cmap"] = param_dict["cmap"]
        element_params[el]["norm"] = param_dict["norm"]
        element_params[el]["scale"] = param_dict["scale"]
        element_params[el]["table_layer"] = param_dict["table_layer"]

        element_params[el]["color"] = param_dict["color"]

        element_params[el]["table_name"] = None
        element_params[el]["col_for_color"] = None
        if (col_for_color := param_dict["col_for_color"]) is not None:
            col_for_color, table_name = _validate_col_for_column_table(
                sdata, el, col_for_color, param_dict["table_name"]
            )
            element_params[el]["table_name"] = table_name
            element_params[el]["col_for_color"] = col_for_color

        element_params[el]["palette"] = param_dict["palette"] if param_dict["col_for_color"] is not None else None
        element_params[el]["groups"] = param_dict["groups"] if param_dict["col_for_color"] is not None else None
        element_params[el]["method"] = param_dict["method"]
        element_params[el]["ds_reduction"] = param_dict["ds_reduction"]

    return element_params


def _validate_col_for_column_table(
    sdata: SpatialData, element_name: str, col_for_color: str | None, table_name: str | None, labels: bool = False
) -> tuple[str | None, str | None]:
    if not labels and col_for_color in sdata[element_name].columns:
        table_name = None
    elif table_name is not None:
        tables = get_element_annotators(sdata, element_name)
        if table_name not in tables or (
            col_for_color not in sdata[table_name].obs.columns and col_for_color not in sdata[table_name].var_names
        ):
            table_name = None
            col_for_color = None
    else:
        tables = get_element_annotators(sdata, element_name)
        for table_name in tables.copy():
            if col_for_color not in sdata[table_name].obs.columns and col_for_color not in sdata[table_name].var_names:
                tables.remove(table_name)
        if len(tables) == 0:
            col_for_color = None
        elif len(tables) >= 1:
            table_name = next(iter(tables))
            if len(tables) > 1:
                warnings.warn(f"Multiple tables contain color column, using {table_name}", UserWarning, stacklevel=2)
    return col_for_color, table_name


def _validate_image_render_params(
    sdata: sd.SpatialData,
    element: str | None,
    channel: list[str] | list[int] | str | int | None,
    alpha: float | int | None,
    palette: list[str] | str | None,
    na_color: ColorLike | None,
    cmap: list[Colormap | str] | Colormap | str | None,
    norm: Normalize | None,
    scale: str | None,
) -> dict[str, dict[str, Any]]:
    param_dict: dict[str, Any] = {
        "sdata": sdata,
        "element": element,
        "channel": channel,
        "alpha": alpha,
        "palette": palette,
        "na_color": na_color,
        "cmap": cmap,
        "norm": norm,
        "scale": scale,
    }
    param_dict = _type_check_params(param_dict, "images")

    element_params: dict[str, dict[str, Any]] = {}
    for el in param_dict["element"]:
        element_params[el] = {}
        spatial_element = param_dict["sdata"][el]

        spatial_element_ch = (
            spatial_element.c if isinstance(spatial_element, DataArray) else spatial_element["scale0"].c
        )
        if (channel := param_dict["channel"]) is not None and (
            (isinstance(channel[0], int) and max([abs(ch) for ch in channel]) <= len(spatial_element_ch))
            or all(ch in spatial_element_ch for ch in channel)
        ):
            element_params[el]["channel"] = channel
        else:
            element_params[el]["channel"] = None

        element_params[el]["alpha"] = param_dict["alpha"]

        if isinstance(palette := param_dict["palette"], list):
            if len(palette) == 1:
                palette_length = len(channel) if channel is not None else len(spatial_element_ch)
                palette = palette * palette_length
            if (channel is not None and len(palette) != len(channel)) and len(palette) != len(spatial_element_ch):
                palette = None
        element_params[el]["palette"] = palette
        element_params[el]["na_color"] = param_dict["na_color"]

        if (cmap := param_dict["cmap"]) is not None:
            if len(cmap) == 1:
                cmap_length = len(channel) if channel is not None else len(spatial_element_ch)
                cmap = cmap * cmap_length
            if (channel is not None and len(cmap) != len(channel)) or len(cmap) != len(spatial_element_ch):
                cmap = None
        element_params[el]["cmap"] = cmap
        element_params[el]["norm"] = param_dict["norm"]
        if (scale := param_dict["scale"]) and isinstance(sdata[el], DataTree):
            if scale not in list(sdata[el].keys()) and scale != "full":
                element_params[el]["scale"] = None
            else:
                element_params[el]["scale"] = scale
        else:
            element_params[el]["scale"] = scale

    return element_params


def _get_wanted_render_elements(
    sdata: SpatialData,
    sdata_wanted_elements: list[str],
    params: ImageRenderParams | LabelsRenderParams | PointsRenderParams | ShapesRenderParams,
    cs: str,
    element_type: Literal["images", "labels", "points", "shapes"],
) -> tuple[list[str], list[str], bool]:
    wants_elements = True
    if element_type in ["images", "labels", "points", "shapes"]:  # Prevents eval security risk
        wanted_elements: list[str] = [params.element]
        wanted_elements_on_cs = [
            element for element in wanted_elements if cs in set(get_transformation(sdata[element], get_all=True).keys())
        ]

        sdata_wanted_elements.extend(wanted_elements_on_cs)
        return sdata_wanted_elements, wanted_elements_on_cs, wants_elements

    raise ValueError(f"Unknown element type {element_type}")


def _is_coercable_to_float(series: pd.Series) -> bool:
    numeric_series = pd.to_numeric(series, errors="coerce")
    return not numeric_series.isnull().any()


def _ax_show_and_transform(
    array: MaskedArray[tuple[int, ...], Any] | npt.NDArray[Any],
    trans_data: CompositeGenericTransform,
    ax: Axes,
    alpha: float | None = None,
    cmap: ListedColormap | LinearSegmentedColormap | None = None,
    zorder: int = 0,
    extent: list[float] | None = None,
    norm: Normalize | None = None,
) -> matplotlib.image.AxesImage:
    # default extent in mpl:
    image_extent = [-0.5, array.shape[1] - 0.5, array.shape[0] - 0.5, -0.5]
    if extent is not None:
        # make sure extent is [x_min, x_max, y_min, y_max]
        if extent[3] < extent[2]:
            extent[2], extent[3] = extent[3], extent[2]
        if extent[0] < 0:
            x_factor = array.shape[1] / (extent[1] - extent[0])
            image_extent[0] = image_extent[0] + (extent[0] * x_factor)
            image_extent[1] = image_extent[1] + (extent[0] * x_factor)
        if extent[2] < 0:
            y_factor = array.shape[0] / (extent[3] - extent[2])
            image_extent[2] = image_extent[2] + (extent[2] * y_factor)
            image_extent[3] = image_extent[3] + (extent[2] * y_factor)

    if not cmap and alpha is not None:
        im = ax.imshow(
            array,
            alpha=alpha,
            zorder=zorder,
            extent=tuple(image_extent),
            norm=norm,
        )
        im.set_transform(trans_data)
    else:
        im = ax.imshow(
            array,
            cmap=cmap,
            zorder=zorder,
            extent=tuple(image_extent),
            norm=norm,
        )
        im.set_transform(trans_data)
    return im


def set_zero_in_cmap_to_transparent(cmap: Colormap | str, steps: int | None = None) -> ListedColormap:
    """
    Modify colormap so that 0s are transparent.

    Parameters
    ----------
    cmap (Colormap | str): A matplotlib Colormap instance or a colormap name string.
    steps (int): The number of steps in the colormap.

    Returns
    -------
    ListedColormap: A new colormap instance with modified alpha values.
    """
    if isinstance(cmap, str):
        cmap = plt.get_cmap(cmap)

    colors = cmap(np.arange(steps or cmap.N))
    colors[0, :] = [1.0, 1.0, 1.0, 0.0]

    return ListedColormap(colors)


def _get_extent_and_range_for_datashader_canvas(
    spatial_element: SpatialElement, coordinate_system: str, ax: Axes, fig_params: FigParams
) -> tuple[Any, Any, list[Any], list[Any], Any]:
    extent = get_extent(spatial_element, coordinate_system=coordinate_system)
    x_ext = [min(0, extent["x"][0]), extent["x"][1]]
    y_ext = [min(0, extent["y"][0]), extent["y"][1]]
    previous_xlim = ax.get_xlim()
    previous_ylim = ax.get_ylim()
    # increase range if sth larger was rendered on the axis before
    if _mpl_ax_contains_elements(ax):
        x_ext = [min(x_ext[0], previous_xlim[0]), max(x_ext[1], previous_xlim[1])]
        y_ext = (
            [
                min(y_ext[0], previous_ylim[1]),
                max(y_ext[1], previous_ylim[0]),
            ]
            if ax.yaxis_inverted()
            else [
                min(y_ext[0], previous_ylim[0]),
                max(y_ext[1], previous_ylim[1]),
            ]
        )

    # compute canvas size in pixels close to the actual image size to speed up computation
    plot_width = x_ext[1] - x_ext[0]
    plot_height = y_ext[1] - y_ext[0]
    plot_width_px = int(round(fig_params.fig.get_size_inches()[0] * fig_params.fig.dpi))
    plot_height_px = int(round(fig_params.fig.get_size_inches()[1] * fig_params.fig.dpi))
    factor: float
    factor = np.min([plot_width / plot_width_px, plot_height / plot_height_px])
    plot_width = int(np.round(plot_width / factor))
    plot_height = int(np.round(plot_height / factor))

    return plot_width, plot_height, x_ext, y_ext, factor


def _create_image_from_datashader_result(
    ds_result: ds.transfer_functions.Image | np.ndarray[Any, np.dtype[np.uint8]], factor: float, ax: Axes
) -> tuple[MaskedArray[tuple[int, ...], Any], matplotlib.transforms.Transform]:
    # create SpatialImage from datashader output to get it back to original size
    rgba_image_data = ds_result.copy() if isinstance(ds_result, np.ndarray) else ds_result.to_numpy().base
    rgba_image_data = np.transpose(rgba_image_data, (2, 0, 1))
    rgba_image = Image2DModel.parse(
        rgba_image_data,
        dims=("c", "y", "x"),
        transformations={"global": Scale([1, factor, factor], ("c", "y", "x"))},
    )

    _, trans_data = _prepare_transformation(rgba_image, "global", ax)

    rgba_image = np.transpose(rgba_image.data.compute(), (1, 2, 0))  # type: ignore[attr-defined]
    rgba_image = ma.masked_array(rgba_image)  # type conversion for mypy

    return rgba_image, trans_data


def _datashader_aggregate_with_function(
    reduction: Literal["sum", "mean", "any", "count", "std", "var", "max", "min"] | None,
    cvs: Canvas,
    spatial_element: GeoDataFrame | dask.dataframe.core.DataFrame,
    col_for_color: str | None,
    element_type: Literal["points", "shapes"],
) -> DataArray:
    """
    When shapes or points are colored by a continuous value during rendering with datashader.

    This function performs the aggregation using the user-specified reduction method.

    Parameters
    ----------
    reduction: String specifying the datashader reduction method to be used.
        If None, "sum" is used as default.
    cvs: Canvas object previously created with ds.Canvas()
    spatial_element: geo or dask dataframe with the shapes or points to render
    col_for_color: name of the column containing the values by which to color
    element_type: tells us if this function is called from _render_shapes() or _render_points()
    """
    if reduction is None:
        reduction = "sum"

    reduction_function_map = {
        "sum": ds.sum,
        "mean": ds.mean,
        "any": ds.any,
        "count": ds.count,
        "std": ds.std,
        "var": ds.var,
        "max": ds.max,
        "min": ds.min,
    }

    try:
        reduction_function = reduction_function_map[reduction](column=col_for_color)
    except KeyError as e:
        raise ValueError(
            f"Reduction '{reduction}' is not supported. Please use one of: {', '.join(reduction_function_map.keys())}."
        ) from e

    element_function_map = {
        "points": cvs.points,
        "shapes": cvs.polygons,
    }

    try:
        element_function = element_function_map[element_type]
    except KeyError as e:
        raise ValueError(f"Element type '{element_type}' is not supported. Use 'points' or 'shapes'.") from e

    if element_type == "points":
        points_aggregate = element_function(spatial_element, "x", "y", agg=reduction_function)
        if reduction == "any":
            # replace False/True by nan/1
            points_aggregate = points_aggregate.astype(int)
            points_aggregate = points_aggregate.where(points_aggregate > 0)
        return points_aggregate

    # is shapes
    return element_function(spatial_element, geometry="geometry", agg=reduction_function)


def _datshader_get_how_kw_for_spread(
    reduction: Literal["sum", "mean", "any", "count", "std", "var", "max", "min"] | None,
) -> str:
    # Get the best input for the how argument of ds.tf.spread(), needed for numerical values
    reduction = reduction or "sum"

    reduction_to_how_map = {
        "sum": "add",
        "mean": "source",
        "any": "source",
        "count": "add",
        "std": "source",
        "var": "source",
        "max": "max",
        "min": "min",
    }

    if reduction not in reduction_to_how_map:
        raise ValueError(
            f"Reduction {reduction} is not supported, please use one of the following: sum, mean, any, count"
            ", std, var, max, min."
        )

    return reduction_to_how_map[reduction]


def _prepare_transformation(
    element: DataArray | GeoDataFrame | dask.dataframe.core.DataFrame, coordinate_system: str, ax: Axes | None = None
) -> tuple[matplotlib.transforms.Affine2D, matplotlib.transforms.CompositeGenericTransform | None]:
    trans = get_transformation(element, get_all=True)[coordinate_system]
    affine_trans = trans.to_affine_matrix(input_axes=("x", "y"), output_axes=("x", "y"))
    trans = mtransforms.Affine2D(matrix=affine_trans)
    trans_data = trans + ax.transData if ax is not None else None

    return trans, trans_data


def _get_datashader_trans_matrix_of_single_element(
    trans: Identity | Scale | Affine | MapAxis | Translation,
) -> npt.NDArray[Any]:
    flip_matrix = np.array([[1, 0, 0], [0, -1, 0], [0, 0, 1]])
    tm: npt.NDArray[Any] = trans.to_affine_matrix(("x", "y"), ("x", "y"))

    if isinstance(trans, Identity):
        return np.array([[1, 0, 0], [0, 1, 0], [0, 0, 1]])
    if isinstance(trans, (Scale | Affine)):
        # idea: "flip the y-axis", apply transformation, flip back
        flip_and_transform: npt.NDArray[Any] = flip_matrix @ tm @ flip_matrix
        return flip_and_transform
    if isinstance(trans, MapAxis):
        # no flipping needed
        return tm
    # for a Translation, we need the transposed transformation matrix
    return tm.T


def _get_transformation_matrix_for_datashader(
    trans: Scale | Identity | Affine | MapAxis | Translation | SDSequence,
) -> npt.NDArray[Any]:
    """Get the affine matrix needed to transform shapes for rendering with datashader."""
    if isinstance(trans, SDSequence):
        tm = np.array([[1, 0, 0], [0, 1, 0], [0, 0, 1]])
        for x in trans.transformations:
            tm = tm @ _get_datashader_trans_matrix_of_single_element(x)
        return tm
    return _get_datashader_trans_matrix_of_single_element(trans)


def _datashader_map_aggregate_to_color(
    agg: DataArray,
    cmap: str | list[str] | ListedColormap,
    color_key: None | list[str] = None,
    min_alpha: float = 40,
    span: None | list[float] = None,
    clip: bool = True,
) -> ds.tf.Image | np.ndarray[Any, np.dtype[np.uint8]]:
    """ds.tf.shade() part, ensuring correct clipping behavior.

    If necessary (norm.clip=False), split shading in 3 parts and in the end, stack results.
    This ensures the correct clipping behavior, because else datashader would always automatically clip.
    """
    if not clip and isinstance(cmap, Colormap) and span is not None:
        # in case we use datashader together with a Normalize object where clip=False
        # why we need this is documented in https://github.com/scverse/spatialdata-plot/issues/372
        agg_in = agg.where((agg >= span[0]) & (agg <= span[1]))
        img_in = ds.tf.shade(
            agg_in,
            cmap=cmap,
            span=(span[0], span[1]),
            how="linear",
            color_key=color_key,
            min_alpha=min_alpha,
        )

        agg_under = agg.where(agg < span[0])
        img_under = ds.tf.shade(
            agg_under, cmap=[to_hex(cmap.get_under())[:7]], min_alpha=min_alpha, color_key=color_key
        )

        agg_over = agg.where(agg > span[1])
        img_over = ds.tf.shade(agg_over, cmap=[to_hex(cmap.get_over())[:7]], min_alpha=min_alpha, color_key=color_key)

        # stack the 3 arrays manually: go from under, through in to over and always overlay the values where alpha=0
        stack = img_under.to_numpy().base
        if stack is None:
            stack = img_in.to_numpy().base
        else:
            stack[stack[:, :, 3] == 0] = img_in.to_numpy().base[stack[:, :, 3] == 0]
        img_over = img_over.to_numpy().base
        if img_over is not None:
            stack[stack[:, :, 3] == 0] = img_over[stack[:, :, 3] == 0]
        return stack

    return ds.tf.shade(agg, cmap=cmap, color_key=color_key, min_alpha=min_alpha, span=span, how="linear")<|MERGE_RESOLUTION|>--- conflicted
+++ resolved
@@ -714,13 +714,9 @@
     alpha: float = 1.0,
     table_name: str | None = None,
     table_layer: str | None = None,
-<<<<<<< HEAD
+    render_type: Literal["points"] | None = None,
 ) -> tuple[ArrayLike | pd.Series | None, ArrayLike, bool, dict[str, str] | None]:
     color_mapping = None
-=======
-    render_type: Literal["points"] | None = None,
-) -> tuple[ArrayLike | pd.Series | None, ArrayLike, bool]:
->>>>>>> b314b75d
     if value_to_plot is None and element is not None:
         color = np.full(len(element), na_color)
         return color, color, False, color_mapping
