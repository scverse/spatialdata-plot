--- conflicted
+++ resolved
@@ -2500,7 +2500,6 @@
     return trans, trans_data
 
 
-<<<<<<< HEAD
 def _get_datashader_trans_matrix_of_single_element(
     trans: Identity | Scale | Affine | MapAxis | Translation,
 ) -> ArrayLike:
@@ -2534,8 +2533,6 @@
     return _get_datashader_trans_matrix_of_single_element(trans)
 
 
-=======
->>>>>>> ce5a1039
 def _datashader_map_aggregate_to_color(
     agg: DataArray,
     cmap: str | list[str] | ListedColormap,
@@ -2637,7 +2634,6 @@
     raise ValueError("Invalid hex color length: must be either '#RRGGBB' or '#RRGGBBAA'")
 
 
-<<<<<<< HEAD
 def _convert_shapes(
     shapes: GeoDataFrame, target_shape: str, max_extent: float, warn_above_extent_fraction: float = 0.5
 ) -> GeoDataFrame:
@@ -2754,9 +2750,9 @@
         )
 
     return shapes
-=======
+
+
 def _convert_alpha_to_datashader_range(alpha: float) -> float:
     """Convert alpha from the range [0, 1] to the range [0, 255] used in datashader."""
     # prevent a value of 255, bc that led to fully colored test plots instead of just colored points/shapes
-    return min([254, alpha * 255])
->>>>>>> ce5a1039
+    return min([254, alpha * 255])