from __future__ import annotations

import os
from collections.abc import Iterable, Mapping, Sequence
from copy import copy
from dataclasses import dataclass
from functools import partial
from pathlib import Path
from types import MappingProxyType
from typing import Any, Literal, Optional, Union

<<<<<<< HEAD
import matplotlib.patches as mpatches
import matplotlib.path as mpath
=======
import matplotlib
>>>>>>> 3a70a994
import matplotlib.pyplot as plt
import multiscale_spatial_image as msi
import numpy as np
import pandas as pd
import shapely
import spatial_image
import spatialdata as sd
import xarray as xr
from anndata import AnnData
from cycler import Cycler, cycler
from matplotlib import colors, patheffects, rcParams
from matplotlib.axes import Axes
from matplotlib.collections import PatchCollection
from matplotlib.colors import Colormap, LinearSegmentedColormap, ListedColormap, Normalize, TwoSlopeNorm, to_rgba
from matplotlib.figure import Figure
from matplotlib.gridspec import GridSpec
from matplotlib_scalebar.scalebar import ScaleBar
from numpy.random import default_rng
from pandas.api.types import CategoricalDtype, is_categorical_dtype
from scanpy import settings
from scanpy.plotting._tools.scatterplots import _add_categorical_legend
from scanpy.plotting.palettes import default_20, default_28, default_102
from shapely.geometry import LineString, Point, Polygon
from skimage.color import label2rgb
from skimage.morphology import erosion, square
from skimage.segmentation import find_boundaries
from skimage.util import map_array
from spatialdata import transform
from spatialdata._logging import logger as logging
from spatialdata._types import ArrayLike
from spatialdata.models import (
    Image2DModel,
)
from spatialdata.transformations import get_transformation

from spatialdata_plot.pp.utils import _get_coordinate_system_mapping

Palette_t = Optional[Union[str, ListedColormap]]
_Normalize = Union[Normalize, Sequence[Normalize]]
_SeqStr = Union[str, Sequence[str]]
_FontWeight = Literal["light", "normal", "medium", "semibold", "bold", "heavy", "black"]
_FontSize = Literal["xx-small", "x-small", "small", "medium", "large", "x-large", "xx-large"]

to_hex = partial(colors.to_hex, keep_alpha=True)


@dataclass
class FigParams:
    """Figure params."""

    fig: Figure
    ax: Axes
    num_panels: int
    axs: Sequence[Axes] | None = None
    title: str | Sequence[str] | None = None
    ax_labels: Sequence[str] | None = None
    frameon: bool | None = None


@dataclass
class ScalebarParams:
    """Scalebar params."""

    scalebar_dx: Sequence[float] | None = None
    scalebar_units: Sequence[str] | None = None


def _prepare_params_plot(
    # this param is inferred when `pl.show`` is called
    num_panels: int,
    # this args are passed at `pl.show``
    figsize: tuple[float, float] | None = None,
    dpi: int | None = None,
    fig: Figure | None = None,
    ax: Axes | Sequence[Axes] | None = None,
    wspace: float | None = None,
    hspace: float = 0.25,
    ncols: int = 4,
    frameon: bool | None = None,
    # this is passed at `render_*`
    cmap: Colormap | str | None = None,
    norm: _Normalize | None = None,
    na_color: str | tuple[float, ...] | None = (0.0, 0.0, 0.0, 0.0),
    vmin: float | None = None,
    vmax: float | None = None,
    vcenter: float | None = None,
    # this args will be inferred from coordinate system
    scalebar_dx: float | Sequence[float] | None = None,
    scalebar_units: str | Sequence[str] | None = None,
) -> tuple[FigParams, ScalebarParams]:
    # len(list(itertools.product(*iter_panels)))

    # handle axes and size
    wspace = 0.75 / rcParams["figure.figsize"][0] + 0.02 if wspace is None else wspace
    figsize = rcParams["figure.figsize"] if figsize is None else figsize
    dpi = rcParams["figure.dpi"] if dpi is None else dpi
    if num_panels > 1 and ax is None:
        fig, grid = _panel_grid(
            num_panels=num_panels, hspace=hspace, wspace=wspace, ncols=ncols, dpi=dpi, figsize=figsize
        )
        axs: Union[Sequence[Axes], None] = [plt.subplot(grid[c]) for c in range(num_panels)]
    elif num_panels > 1 and ax is not None:
        if len(ax) != num_panels:
            raise ValueError(f"Len of `ax`: {len(ax)} is not equal to number of panels: {num_panels}.")
        if fig is None:
            raise ValueError(
                f"Invalid value of `fig`: {fig}. If a list of `Axes` is passed, a `Figure` must also be specified."
            )
        assert isinstance(ax, Sequence), f"Invalid type of `ax`: {type(ax)}, expected `Sequence`."
        axs = ax
    else:
        axs = None
        if ax is None:
            fig, ax = plt.subplots(figsize=figsize, dpi=dpi, constrained_layout=True)

    # set scalebar
    if scalebar_dx is not None:
        scalebar_dx, scalebar_units = _get_scalebar(scalebar_dx, scalebar_units, num_panels)

    fig_params = FigParams(
        fig=fig,
        ax=ax,
        axs=axs,
        num_panels=num_panels,
        frameon=frameon,
    )
    scalebar_params = ScalebarParams(scalebar_dx=scalebar_dx, scalebar_units=scalebar_units)

    return fig_params, scalebar_params


def _get_cs_contents(sdata: sd.SpatialData) -> pd.DataFrame:
    """Check which coordinate systems contain which elements and return that info."""
    cs_mapping = _get_coordinate_system_mapping(sdata)
    content_flags = ["has_images", "has_labels", "has_points", "has_shapes"]
    cs_contents = pd.DataFrame(columns=["cs"] + content_flags)

    for cs_name, element_ids in cs_mapping.items():
        # determine if coordinate system has the respective elements
        cs_has_images = bool(any([(e in sdata.images) for e in element_ids]))
        cs_has_labels = bool(any([(e in sdata.labels) for e in element_ids]))
        cs_has_points = bool(any([(e in sdata.points) for e in element_ids]))
        cs_has_shapes = bool(any([(e in sdata.shapes) for e in element_ids]))

        cs_contents = pd.concat(
            [
                cs_contents,
                pd.DataFrame(
                    {
                        "cs": cs_name,
                        "has_images": [cs_has_images],
                        "has_labels": [cs_has_labels],
                        "has_points": [cs_has_points],
                        "has_shapes": [cs_has_shapes],
                    }
                ),
            ]
        )

        cs_contents["has_images"] = cs_contents["has_images"].astype("bool")
        cs_contents["has_labels"] = cs_contents["has_labels"].astype("bool")
        cs_contents["has_points"] = cs_contents["has_points"].astype("bool")
        cs_contents["has_shapes"] = cs_contents["has_shapes"].astype("bool")

    return cs_contents


def _get_extent(
    sdata: sd.SpatialData,
    coordinate_systems: Optional[Union[str, Sequence[str]]] = None,
    has_images: bool = True,
    has_labels: bool = True,
    has_points: bool = True,
    has_shapes: bool = True,
    share_extent: bool = False,
) -> dict[str, tuple[int, int, int, int]]:
    """Return the extent of all elements in their respective coordinate systems.

    Parameters
    ----------
    sdata
        The sd.SpatialData object to retrieve the extent from
    images
        Flag indicating whether to consider images when calculating the extent
    labels
        Flag indicating whether to consider labels when calculating the extent
    points
        Flag indicating whether to consider points when calculating the extent
    shapes
        Flag indicating whether to consider shaoes when calculating the extent
    img_transformations
        List of transformations already applied to the images

    Returns
    -------
    A dict of tuples with the shape (xmin, xmax, ymin, ymax). The keys of the
        dict are the coordinate_system keys.

    """
    extent: dict[str, dict[str, Sequence[int]]] = {}
    cs_mapping = _get_coordinate_system_mapping(sdata)
    cs_contents = _get_cs_contents(sdata)

    if coordinate_systems is not None:
        if isinstance(coordinate_systems, str):
            coordinate_systems = [coordinate_systems]
        cs_contents = cs_contents[cs_contents["cs"].isin(coordinate_systems)]
        cs_mapping = {k: v for k, v in cs_mapping.items() if k in coordinate_systems}

    for cs_name, element_ids in cs_mapping.items():
        extent[cs_name] = {}

        def _get_extent_after_transformations(element: Any, cs_name: str) -> Sequence[int]:
            tmp = element.copy()
            if len(tmp.shape) == 3:
                x_idx = 2
                y_idx = 1
            elif len(tmp.shape) == 2:
                x_idx = 1
                y_idx = 0

            transformations = get_transformation(tmp, to_coordinate_system=cs_name)
            transformations = _flatten_transformation_sequence(transformations)

            if len(transformations) == 1 and isinstance(
                transformations[0], sd.transformations.transformations.Identity
            ):
                result = (0, tmp.shape[x_idx], 0, tmp.shape[y_idx])

            else:
                origin = {
                    "x": 0,
                    "y": 0,
                }
                for t in transformations:
                    if isinstance(t, sd.transformations.transformations.Translation):
                        tmp = _translate_image(image=tmp, translation=t)

                        for idx, ax in enumerate(t.axes):
                            origin["x"] += t.translation[idx] if ax == "x" else 0
                            origin["y"] += t.translation[idx] if ax == "y" else 0

                    else:
                        tmp = transform(tmp, t)

                        if isinstance(t, sd.transformations.transformations.Scale):
                            for idx, ax in enumerate(t.axes):
                                origin["x"] *= t.scale[idx] if ax == "x" else 1
                                origin["y"] *= t.scale[idx] if ax == "y" else 1

                        elif isinstance(t, sd.transformations.transformations.Affine):
                            pass

                result = (origin["x"], tmp.shape[x_idx], origin["y"], tmp.shape[y_idx])

            del tmp
            return result

        if has_images and cs_contents.query(f"cs == '{cs_name}'")["has_images"][0]:
            for images_key in sdata.images:
                for e_id in element_ids:
                    if images_key == e_id:
                        if not isinstance(sdata.images[e_id], msi.multiscale_spatial_image.MultiscaleSpatialImage):
                            extent[cs_name][e_id] = _get_extent_after_transformations(sdata.images[e_id], cs_name)
                        else:
                            pass

        if has_labels and cs_contents.query(f"cs == '{cs_name}'")["has_labels"][0]:
            for labels_key in sdata.labels:
                for e_id in element_ids:
                    if labels_key == e_id:
                        if not isinstance(sdata.labels[e_id], msi.multiscale_spatial_image.MultiscaleSpatialImage):
                            extent[cs_name][e_id] = _get_extent_after_transformations(sdata.labels[e_id], cs_name)
                        else:
                            pass

        if has_shapes and cs_contents.query(f"cs == '{cs_name}'")["has_shapes"][0]:
            for shapes_key in sdata.shapes:
                for e_id in element_ids:
                    if shapes_key == e_id:

                        def get_point_bb(
                            point: Point, radius: int, method: Literal["topleft", "bottomright"], buffer: int = 1
                        ) -> Point:
                            x, y = point.coords[0]
                            if method == "topleft":
                                point_bb = Point(x - radius - buffer, y - radius - buffer)
                            else:
                                point_bb = Point(x + radius + buffer, y + radius + buffer)

                            return point_bb

                        y_dims = []
                        x_dims = []

                        # Split by Point and Polygon:
                        tmp_points = sdata.shapes[e_id][
                            sdata.shapes[e_id]["geometry"].apply(lambda geom: geom.geom_type == "Point")
                        ]
                        tmp_polygons = sdata.shapes[e_id][
                            sdata.shapes[e_id]["geometry"].apply(
                                lambda geom: geom.geom_type in ["Polygon", "MultiPolygon"]
                            )
                        ]

                        if not tmp_points.empty:
                            tmp_points["point_topleft"] = tmp_points.apply(
                                lambda row: get_point_bb(row["geometry"], row["radius"], "topleft"),
                                axis=1,
                            )
                            tmp_points["point_bottomright"] = tmp_points.apply(
                                lambda row: get_point_bb(row["geometry"], row["radius"], "bottomright"),
                                axis=1,
                            )
                            xmin_tl, ymin_tl, xmax_tl, ymax_tl = tmp_points["point_topleft"].total_bounds
                            xmin_br, ymin_br, xmax_br, ymax_br = tmp_points["point_bottomright"].total_bounds
                            y_dims += [min(ymin_tl, ymin_br), max(ymax_tl, ymax_br)]
                            x_dims += [min(xmin_tl, xmin_br), max(xmax_tl, xmax_br)]

                        if not tmp_polygons.empty:
                            xmin, ymin, xmax, ymax = tmp_polygons.total_bounds
                            y_dims += [ymin, ymax]
                            x_dims += [xmin, xmax]

                        del tmp_points
                        del tmp_polygons

                        extent[cs_name][e_id] = x_dims + y_dims

                        transformations = get_transformation(sdata.shapes[e_id], to_coordinate_system=cs_name)
                        transformations = _flatten_transformation_sequence(transformations)

                        for t in transformations:
                            if isinstance(t, sd.transformations.transformations.Translation):
                                for idx, ax in enumerate(t.axes):
                                    extent[cs_name][e_id][0] += t.translation[idx] if ax == "x" else 0  # type: ignore
                                    extent[cs_name][e_id][1] += t.translation[idx] if ax == "x" else 0  # type: ignore
                                    extent[cs_name][e_id][2] += t.translation[idx] if ax == "y" else 0  # type: ignore
                                    extent[cs_name][e_id][3] += t.translation[idx] if ax == "y" else 0  # type: ignore

                            else:
                                if isinstance(t, sd.transformations.transformations.Scale):
                                    for idx, ax in enumerate(t.axes):
                                        extent[cs_name][e_id][1] *= t.scale[idx] if ax == "x" else 1  # type: ignore
                                        extent[cs_name][e_id][3] *= t.scale[idx] if ax == "y" else 1  # type: ignore

                                elif isinstance(t, sd.transformations.transformations.Affine):
                                    pass

        if has_points and cs_contents.query(f"cs == '{cs_name}'")["has_points"][0]:
            for points_key in sdata.points:
                for e_id in element_ids:
                    if points_key == e_id:
                        tmp = sdata.points[points_key]
                        xmin = tmp["x"].min().compute()
                        xmax = tmp["x"].max().compute()
                        ymin = tmp["y"].min().compute()
                        ymax = tmp["y"].max().compute()
                        extent[cs_name][e_id] = [xmin, xmax, ymin, ymax]

    cswise_extent = {}
    for cs_name, cs_contents in extent.items():
        if len(cs_contents) > 0:
            xmin = min([v[0] for v in cs_contents.values()])
            xmax = max([v[1] for v in cs_contents.values()])
            ymin = min([v[2] for v in cs_contents.values()])
            ymax = max([v[3] for v in cs_contents.values()])
            cswise_extent[cs_name] = (xmin, xmax, ymin, ymax)

    if share_extent:
        global_extent = {}
        if len(cs_contents) > 0:
            xmin = min([v[0] for v in cswise_extent.values()])
            xmax = max([v[1] for v in cswise_extent.values()])
            ymin = min([v[2] for v in cswise_extent.values()])
            ymax = max([v[3] for v in cswise_extent.values()])
            for cs_name in cswise_extent:
                global_extent[cs_name] = (xmin, xmax, ymin, ymax)
        return global_extent

    return cswise_extent


def _panel_grid(
    num_panels: int,
    hspace: float,
    wspace: float,
    ncols: int,
    figsize: tuple[float, float],
    dpi: int | None = None,
) -> tuple[Figure, GridSpec]:
    n_panels_x = min(ncols, num_panels)
    n_panels_y = np.ceil(num_panels / n_panels_x).astype(int)

    fig = plt.figure(
        figsize=(figsize[0] * n_panels_x * (1 + wspace), figsize[1] * n_panels_y),
        dpi=dpi,
    )
    left = 0.2 / n_panels_x
    bottom = 0.13 / n_panels_y
    gs = GridSpec(
        nrows=n_panels_y,
        ncols=n_panels_x,
        left=left,
        right=1 - (n_panels_x - 1) * left - 0.01 / n_panels_x,
        bottom=bottom,
        top=1 - (n_panels_y - 1) * bottom - 0.1 / n_panels_y,
        hspace=hspace,
        wspace=wspace,
    )
    return fig, gs


def _get_scalebar(
    scalebar_dx: float | Sequence[float] | None = None,
    scalebar_units: str | Sequence[str] | None = None,
    len_lib: int | None = None,
) -> tuple[Sequence[float] | None, Sequence[str] | None]:
    if scalebar_dx is not None:
        _scalebar_dx = _get_list(scalebar_dx, _type=float, ref_len=len_lib, name="scalebar_dx")
        scalebar_units = "um" if scalebar_units is None else scalebar_units
        _scalebar_units = _get_list(scalebar_units, _type=str, ref_len=len_lib, name="scalebar_units")
    else:
        _scalebar_dx = None
        _scalebar_units = None

    return _scalebar_dx, _scalebar_units


@dataclass
class CmapParams:
    """Cmap params."""

    cmap: Colormap
    norm: Normalize
    na_color: str | tuple[float, ...] = (0.0, 0.0, 0.0, 0.0)


def _prepare_cmap_norm(
    cmap: Colormap | str | None = None,
    norm: _Normalize | None = None,
    na_color: str | tuple[float, ...] = (0.0, 0.0, 0.0, 0.0),
    vmin: float | None = None,
    vmax: float | None = None,
    vcenter: float | None = None,
    **kwargs: Any,
) -> CmapParams:
    cmap = copy(matplotlib.colormaps[rcParams["image.cmap"] if cmap is None else cmap])
    cmap.set_bad("lightgray" if na_color is None else na_color)

    if isinstance(norm, Normalize):
        pass  # TODO
    elif vcenter is None:
        norm = Normalize(vmin=vmin, vmax=vmax)
    else:
        norm = TwoSlopeNorm(vmin=vmin, vmax=vmax, vcenter=vcenter)

    return CmapParams(cmap, norm, na_color)


@dataclass
class OutlineParams:
    """Cmap params."""

    outline: bool
    gap_size: float
    gap_color: str
    bg_size: float
    bg_color: Union[str, tuple[float, ...]]


def _set_outline(
    size: float,
    outline: bool = False,
    outline_width: tuple[float, float] = (0.3, 0.05),
    outline_color: tuple[str, str] = ("#0000000ff", "#ffffffff"),  # black, white
    **kwargs: Any,
) -> OutlineParams:
    bg_width, gap_width = outline_width
    point = np.sqrt(size)
    gap_size = (point + (point * gap_width) * 2) ** 2
    bg_size = (np.sqrt(gap_size) + (point * bg_width) * 2) ** 2
    # the default black and white colors can be changes using the contour_config parameter
    bg_color, gap_color = outline_color

    if outline:
        kwargs.pop("edgecolor", None)  # remove edge from kwargs if present
        kwargs.pop("alpha", None)  # remove alpha from kwargs if present

    return OutlineParams(outline, gap_size, gap_color, bg_size, bg_color)


def _get_subplots(num_images: int, ncols: int = 4, width: int = 4, height: int = 3) -> Union[plt.Figure, plt.Axes]:
    """Set up the axs objects.

    Parameters
    ----------
    num_images
        Number of images to plot. Must be greater than 1.
    ncols
        Number of columns in the subplot grid, by default 4
    width
        Width of each subplot, by default 4

    Returns
    -------
    Union[plt.Figure, plt.Axes]
        Matplotlib figure and axes object.
    """
    # if num_images <= 1:
    # raise ValueError("Number of images must be greater than 1.")

    if num_images < ncols:
        nrows = 1
        ncols = num_images
    else:
        nrows, reminder = divmod(num_images, ncols)

        if nrows == 0:
            nrows = 1
        if reminder > 0:
            nrows += 1

    fig, axes = plt.subplots(nrows, ncols, figsize=(width * ncols, height * nrows))

    if not isinstance(axes, Iterable):
        axes = np.array([axes])

    # get rid of the empty axes
    _ = [ax.axis("off") for ax in axes.flatten()[num_images:]]
    return fig, axes


def _get_random_hex_colors(num_colors: int, seed: int | None = None) -> set[str]:
    """Return a list of random hex-color.

    Parameters
    ----------
    num_colors
        Number of colors to generate.

    Returns
    -------
    list
        List of random colors.
    """
    rng = default_rng(seed)
    colors: set[str] = set()
    while len(colors) < num_colors:
        r, g, b = rng.integers(0, 255), rng.integers(0, 255), rng.integers(0, 255)
        color = f"#{r:02x}{g:02x}{b:02x}"
        colors.add(color)

    return colors


def _get_hex_colors_for_continous_values(values: pd.Series, cmap_name: str = "viridis") -> list[str]:
    """Convert a series of continuous numerical values to hex color values using a colormap.

    Parameters
    ----------
    values
        The values to be converted to colors.
    cmap_name
        The name of the colormap to be used, by default 'viridis'.

    Returns
    -------
    pd.Series
        The converted color values as hex strings.
    """
    cmap = plt.get_cmap(cmap_name)
    norm = plt.Normalize(vmin=values.min(), vmax=values.max())
    colors = cmap(norm(values))

    return [colors.to_hex(color) for color in colors]


def _normalize(
    img: xr.DataArray,
    pmin: float = 3.0,
    pmax: float = 99.8,
    eps: float = 1e-20,
    clip: bool = False,
    name: str = "normed",
) -> xr.DataArray:
    """Perform a min max normalisation on the xr.DataArray.

    This function was adapted from the csbdeep package.

    Parameters
    ----------
    dataarray
        A xarray DataArray with an image field.
    pmin
        Lower quantile (min value) used to perform qunatile normalization.
    pmax
        Upper quantile (max value) used to perform qunatile normalization.
    eps
        Epsilon float added to prevent 0 division.
    clip
        Ensures that normed image array contains no values greater than 1.

    Returns
    -------
    xr.DataArray
        A min-max normalized image.
    """
    perc = np.percentile(img, [pmin, pmax], axis=(1, 2)).T

    norm = (img - np.expand_dims(perc[:, 0], (1, 2))) / (np.expand_dims(perc[:, 1] - perc[:, 0], (1, 2)) + eps)

    if clip:
        norm = np.clip(norm, 0, 1)

    return norm


def _get_colors_for_categorical_obs(categories: Sequence[Union[str, int]], palette: Palette_t = None) -> list[str]:
    """
    Return a list of colors for a categorical observation.

    Parameters
    ----------
    adata
        AnnData object
    value_to_plot
        Name of a valid categorical observation
    categories
        categories of the categorical observation.

    Returns
    -------
    None
    """
    length = len(categories)

    # check if default matplotlib palette has enough colors
    if palette is None:
        if len(rcParams["axes.prop_cycle"].by_key()["color"]) >= length:
            cc = rcParams["axes.prop_cycle"]()
            palette = [next(cc)["color"] for _ in range(length)]
        else:
            if length <= 20:
                palette = default_20
            elif length <= 28:
                palette = default_28
            elif length <= len(default_102):  # 103 colors
                palette = default_102
            else:
                palette = ["grey" for _ in range(length)]
                logging.info(
                    "input has more than 103 categories. Uniform " "'grey' color will be used for all categories."
                )

    return palette[:length]  # type: ignore[return-value]


def _set_color_source_vec(
    adata: AnnData,
    value_to_plot: str | None,
    use_raw: bool | None = None,
    alt_var: str | None = None,
    layer: str | None = None,
    groups: _SeqStr | None = None,
    palette: Palette_t = None,
    na_color: str | tuple[float, ...] | None = None,
    alpha: float = 1.0,
) -> tuple[ArrayLike | pd.Series | None, ArrayLike, bool]:
    if value_to_plot is None:
        color = np.full(adata.n_obs, to_hex(na_color))
        return color, color, False

    if alt_var is not None and value_to_plot not in adata.obs and value_to_plot not in adata.var_names:
        value_to_plot = adata.var_names[adata.var[alt_var] == value_to_plot][0]
    if use_raw and value_to_plot not in adata.obs:
        color_source_vector = adata.raw.obs_vector(value_to_plot)
    else:
        color_source_vector = adata.obs_vector(value_to_plot, layer=layer)

    if not is_categorical_dtype(color_source_vector):
        return None, color_source_vector, False

    color_source_vector = pd.Categorical(color_source_vector)  # convert, e.g., `pd.Series`
    categories = color_source_vector.categories

    if groups is not None:
        color_source_vector = color_source_vector.remove_categories(categories.difference(groups))

    color_map = dict(zip(categories, _get_colors_for_categorical_obs(categories)))
    # color_map = _get_palette(
    #     adata=adata, cluster_key=value_to_plot, categories=categories, palette=palette, alpha=alpha
    # )
    if color_map is None:
        raise ValueError("Unable to create color palette.")

    # do not rename categories, as colors need not be unique
    color_vector = color_source_vector.map(color_map)
    if color_vector.isna().any():
        color_vector = color_vector.add_categories([to_hex(na_color)])
        color_vector = color_vector.fillna(to_hex(na_color))

    return color_source_vector, color_vector, True


def _map_color_seg(
    seg: ArrayLike,
    cell_id: ArrayLike,
    color_vector: ArrayLike | pd.Series[CategoricalDtype],
    color_source_vector: pd.Series[CategoricalDtype],
    cmap_params: CmapParams,
    seg_erosionpx: int | None = None,
    seg_boundaries: bool = False,
    na_color: str | tuple[float, ...] = (0, 0, 0, 0),
) -> ArrayLike:
    cell_id = np.array(cell_id)

    if is_categorical_dtype(color_vector):
        if isinstance(na_color, tuple) and len(na_color) == 4 and np.any(color_source_vector.isna()):
            cell_id[color_source_vector.isna()] = 0
        val_im: ArrayLike = map_array(seg, cell_id, color_vector.codes + 1)
        cols = colors.to_rgba_array(color_vector.categories)

    else:
        val_im = map_array(seg, cell_id, cell_id)  # replace with same seg id to remove missing segs

        try:
            cols = cmap_params.cmap(cmap_params.norm(color_vector))
        except TypeError:
            assert all(colors.is_color_like(c) for c in color_vector), "Not all values are color-like."
            cols = colors.to_rgba_array(color_vector)

    if seg_erosionpx is not None:
        val_im[val_im == erosion(val_im, square(seg_erosionpx))] = 0

    # check if no color is assigned, compute random colors
    unique_cols = np.unique(cols)
    if len(unique_cols) == 1 and unique_cols == 0:
        RNG = default_rng(42)
        cols = RNG.random((len(cols), 3))

    seg_im: ArrayLike = label2rgb(
        label=val_im,
        colors=cols,
        bg_label=0,
        bg_color=(1, 1, 1),  # transparency doesn't really work
    )

    if seg_boundaries:
        seg_bound: ArrayLike = np.clip(seg_im - find_boundaries(seg)[:, :, None], 0, 1)
        seg_bound = np.dstack((seg_bound, np.where(val_im > 0, 1, 0)))  # add transparency here
        return seg_bound

    return np.dstack((seg_im, np.where(val_im > 0, 1, 0)))


def _get_palette(
    categories: Sequence[Any],
    adata: AnnData | None = None,
    cluster_key: Optional[str] | None = None,
    palette: Palette_t = None,
    alpha: float = 1.0,
) -> Mapping[str, str] | None:
    if adata is not None and palette is None:
        try:
            palette = adata.uns[f"{cluster_key}_colors"]  # type: ignore[arg-type]
            if len(palette) != len(categories):
                raise ValueError(
                    f"Expected palette to be of length `{len(categories)}`, found `{len(palette)}`. "
                    + f"Removing the colors in `adata.uns` with `adata.uns.pop('{cluster_key}_colors')` may help."
                )
            return {cat: to_hex(to_rgba(col)[:3]) for cat, col in zip(categories, palette)}
        except KeyError as e:
            logging.warning(e)
            return None

    len_cat = len(categories)

    if palette is None:
        if len_cat <= 20:
            palette = default_20
        elif len_cat <= 28:
            palette = default_28
        elif len_cat <= len(default_102):  # 103 colors
            palette = default_102
        else:
            palette = ["grey" for _ in range(len_cat)]
            logging.info("input has more than 103 categories. Uniform " "'grey' color will be used for all categories.")
        return {cat: to_hex(to_rgba(col)[:3]) for cat, col in zip(categories, palette[:len_cat])}

    if isinstance(palette, str):
        cmap = plt.get_cmap(palette)
        palette = [to_hex(x) for x in cmap(np.linspace(0, 1, len_cat), alpha=alpha)]
    elif isinstance(palette, ListedColormap):
        palette = [to_hex(x) for x in palette(np.linspace(0, 1, len_cat), alpha=alpha)]
    else:
        raise TypeError(f"Palette is {type(palette)} but should be string or `ListedColormap`.")

    return dict(zip(categories, palette))


def _maybe_set_colors(
    source: AnnData, target: AnnData, key: str, palette: str | ListedColormap | Cycler | Sequence[Any] | None = None
) -> None:
    from scanpy.plotting._utils import add_colors_for_categorical_sample_annotation

    color_key = f"{key}_colors"
    try:
        if palette is not None:
            raise KeyError("Unable to copy the palette when there was other explicitly specified.")
        target.uns[color_key] = source.uns[color_key]
    except KeyError:
        if isinstance(palette, ListedColormap):  # `scanpy` requires it
            palette = cycler(color=palette.colors)
        add_colors_for_categorical_sample_annotation(target, key=key, force_update_colors=True, palette=palette)


@dataclass
class LegendParams:
    """Legend params."""

    legend_fontsize: int | float | _FontSize | None = None
    legend_fontweight: int | _FontWeight = "bold"
    legend_loc: str | None = "right margin"
    legend_fontoutline: int | None = None
    na_in_legend: bool = True
    colorbar: bool = True


def _decorate_axs(
    ax: Axes,
    cax: PatchCollection,
    fig_params: FigParams,
    adata: AnnData,
    value_to_plot: str | None,
    color_source_vector: pd.Series[CategoricalDtype],
    palette: Palette_t = None,
    alpha: float = 1.0,
    na_color: str | tuple[float, ...] = (0.0, 0.0, 0.0, 0.0),
    legend_fontsize: int | float | _FontSize | None = None,
    legend_fontweight: int | _FontWeight = "bold",
    legend_loc: str | None = "right margin",
    legend_fontoutline: int | None = None,
    na_in_legend: bool = True,
    colorbar: bool = True,
    scalebar_dx: Sequence[float] | None = None,
    scalebar_units: Sequence[str] | None = None,
    scalebar_kwargs: Mapping[str, Any] = MappingProxyType({}),
) -> Axes:
    if value_to_plot is not None:
        # if only dots were plotted without an associated value
        # there is not need to plot a legend or a colorbar

        if legend_fontoutline is not None:
            path_effect = [patheffects.withStroke(linewidth=legend_fontoutline, foreground="w")]
        else:
            path_effect = []

        # Adding legends
        if is_categorical_dtype(color_source_vector):
            clusters = color_source_vector.categories
            palette = _get_palette(
                adata=adata, cluster_key=value_to_plot, categories=clusters, palette=palette, alpha=alpha
            )
            _add_categorical_legend(
                ax,
                color_source_vector,
                palette=palette,
                legend_loc=legend_loc,
                legend_fontweight=legend_fontweight,
                legend_fontsize=legend_fontsize,
                legend_fontoutline=path_effect,
                na_color=[na_color],
                na_in_legend=na_in_legend,
                multi_panel=fig_params.axs is not None,
            )
        elif colorbar:
            # TODO: na_in_legend should have some effect here
            plt.colorbar(cax, ax=ax, pad=0.01, fraction=0.08, aspect=30)

    # if img is not None:
    #     ax.imshow(img, cmap=img_cmap, alpha=img_alpha)
    # else:
    #     ax.set_aspect("equal")
    #     ax.invert_yaxis()

    if isinstance(scalebar_dx, list) and isinstance(scalebar_units, list):
        scalebar = ScaleBar(scalebar_dx, units=scalebar_units, **scalebar_kwargs)
        ax.add_artist(scalebar)

    return ax


def _get_list(
    var: Any,
    _type: type[Any] | tuple[type[Any], ...],
    ref_len: int | None = None,
    name: str | None = None,
) -> list[Any]:
    """
    Get a list from a variable.

    Parameters
    ----------
    var
        Variable to convert to a list.
    _type
        Type of the elements in the list.
    ref_len
        Reference length of the list.
    name
        Name of the variable.

    Returns
    -------
    List
    """
    if isinstance(var, _type):
        return [var] if ref_len is None else ([var] * ref_len)
    if isinstance(var, list):
        if ref_len is not None and ref_len != len(var):
            raise ValueError(
                f"Variable: `{name}` has length: {len(var)}, which is not equal to reference length: {ref_len}."
            )
        for v in var:
            if not isinstance(v, _type):
                raise ValueError(f"Variable: `{name}` has invalid type: {type(v)}, expected: {_type}.")
        return var

    raise ValueError(f"Can't make a list from variable: `{var}`")


def save_fig(fig: Figure, path: str | Path, make_dir: bool = True, ext: str = "png", **kwargs: Any) -> None:
    """
    Save a figure.

    Parameters
    ----------
    fig
        Figure to save.
    path
        Path where to save the figure. If path is relative, save it under :attr:`scanpy.settings.figdir`.
    make_dir
        Whether to try making the directory if it does not exist.
    ext
        Extension to use if none is provided.
    kwargs
        Keyword arguments for :func:`matplotlib.figure.Figure.savefig`.

    Returns
    -------
    None
        Just saves the plot.
    """
    if os.path.splitext(path)[1] == "":
        path = f"{path}.{ext}"

    path = Path(path)

    if not path.is_absolute():
        path = Path(settings.figdir) / path

    if make_dir:
        try:
            path.parent.mkdir(parents=True, exist_ok=True)
        except OSError as e:
            logging.debug(f"Unable to create directory `{path.parent}`. Reason: `{e}`")

    logging.debug(f"Saving figure to `{path!r}`")

    kwargs.setdefault("bbox_inches", "tight")
    kwargs.setdefault("transparent", True)

    fig.savefig(path, **kwargs)


def _get_cs_element_map(
    element: str | Sequence[str] | None,
    element_map: Mapping[str, Any],
) -> Mapping[str, str]:
    """Get the mapping between the coordinate system and the class."""
    # from spatialdata.models import Image2DModel, Image3DModel, Labels2DModel, Labels3DModel, PointsModel, ShapesModel
    element = list(element_map.keys())[0] if element is None else element
    element = [element] if isinstance(element, str) else element
    d = {}
    for e in element:
        cs = list(element_map[e].attrs["transform"].keys())[0]
        d[cs] = e
        # model = get_model(element_map["blobs_labels"])
        # if model in [Image2DModel, Image3DModel, Labels2DModel, Labels3DModel]
    return d


def _multiscale_to_image(sdata: sd.SpatialData) -> sd.SpatialData:
    if sdata.images is None:
        raise ValueError("No images found in the SpatialData object.")

    for k, v in sdata.images.items():
        if isinstance(v, msi.multiscale_spatial_image.MultiscaleSpatialImage):
            sdata.images[k] = Image2DModel.parse(v["scale0"].ds.to_array().squeeze(axis=0))

    return sdata


def _get_linear_colormap(colors: list[str], background: str) -> list[LinearSegmentedColormap]:
    return [LinearSegmentedColormap.from_list(c, [background, c], N=256) for c in colors]


def _get_listed_colormap(color_dict: dict[str, str]) -> ListedColormap:
    sorted_labels = sorted(color_dict.keys())
    colors = [color_dict[k] for k in sorted_labels]

    return ListedColormap(["black"] + colors, N=len(colors) + 1)


def _translate_image(
    image: spatial_image.SpatialImage,
    translation: sd.transformations.transformations.Translation,
) -> spatial_image.SpatialImage:
    shifts: dict[str, int] = {}

    for idx, axis in enumerate(translation.axes):
        shifts[axis] = int(translation.translation[idx])

    img = image.values.copy()
    shifted_channels = []

    # split channels, shift axes individually, them recombine
    if len(image.shape) == 3:
        for c in range(image.shape[0]):
            channel = img[c, :, :]

            # iterates over [x, y]
            for axis, shift in shifts.items():
                pad_x, pad_y = (0, 0), (0, 0)
                if axis == "x" and shift > 0:
                    pad_x = (abs(shift), 0)
                elif axis == "x" and shift < 0:
                    pad_x = (0, abs(shift))

                if axis == "y" and shift > 0:
                    pad_y = (abs(shift), 0)
                elif axis == "y" and shift < 0:
                    pad_y = (0, abs(shift))

                channel = np.pad(channel, (pad_y, pad_x), mode="constant")

            shifted_channels.append(channel)

    return Image2DModel.parse(
        np.array(shifted_channels),
        dims=["c", "y", "x"],
        transformations=image.attrs["transform"],
    )


def _convert_polygon_to_linestrings(polygon: Polygon) -> list[LineString]:
    b = polygon.boundary.coords
    linestrings = [LineString(b[k : k + 2]) for k in range(len(b) - 1)]

    return [list(ls.coords) for ls in linestrings]


def _flatten_transformation_sequence(
    transformation_sequence: list[sd.transformations.transformations.Sequence],
) -> list[sd.transformations.transformations.Sequence]:
    if isinstance(transformation_sequence, sd.transformations.transformations.Sequence):
        transformations = list(transformation_sequence.transformations)
        found_bottom_of_tree = False
        while not found_bottom_of_tree:
            if all([not isinstance(t, sd.transformations.transformations.Sequence) for t in transformations]):
                found_bottom_of_tree = True
            else:
                for idx, t in enumerate(transformations):
                    if isinstance(t, sd.transformations.transformations.Sequence):
                        transformations.pop(idx)
                        transformations += t.transformations

        return transformations

    if isinstance(transformation_sequence, sd.transformations.transformations.BaseTransformation):
        return [transformation_sequence]

    raise TypeError("Parameter 'transformation_sequence' must be a Sequence.")


def _robust_transform(element: Any, cs: str) -> Any:
    try:
        transformations = get_transformation(element, get_all=True)
        if cs not in transformations:
            return element
        transformations = transformations[cs]
        transformations = _flatten_transformation_sequence(transformations)
        for _, t in enumerate(transformations):
            if isinstance(t, sd.transformations.transformations.Translation):
                element = _translate_image(image=element, translation=t)

            elif isinstance(t, sd.transformations.transformations.Affine):
                # edge case, waiting for Luca to decompose affine into components
                # element = transform(element, t)
                # new_transformations = get_transformation(element, get_all=True)
                # new_transformations = new_transformations[cs]
                # new_transformations = _flatten_transformation_sequence(new_transformations)
                # seq = new_transformations[:len(new_transformations) - len(transformations)]
                # seq = sd.transformations.Sequence(seq)
                # set_transformation(element, seq, to_coordinate_system=cs)
                # element = _robust_transform(element, cs)
                # print(element.shape)
                pass

            else:
                element = transform(element, t)

    except ValueError as e:
        # hack, talk to Luca
        raise ValueError("Unable to transform element.") from e

    return element


def _split_multipolygon_into_outer_and_inner(mp: shapely.MultiPolygon):  # type: ignore
    # https://stackoverflow.com/a/21922058
    if len(mp.geoms) > 1:
        raise NotImplementedError("Currently, lists of Polygons are not supported. Only Polygons with holes.")

    geom = mp.geoms[0]
    if geom.type == "Polygon":
        exterior_coords = geom.exterior.coords[:]
        interior_coords = []
        for interior in geom.interiors:
            interior_coords += interior.coords[:]
    elif geom.type == "MultiPolygon":
        exterior_coords = []
        interior_coords = []
        for part in geom:
            epc = _split_multipolygon_into_outer_and_inner(part)  # Recursive call
            exterior_coords += epc["exterior_coords"]
            interior_coords += epc["interior_coords"]
    else:
        raise ValueError("Unhandled geometry type: " + repr(geom.type))

    return interior_coords, exterior_coords


def _make_patch_from_multipolygon(mp: shapely.MultiPolygon) -> mpatches.PathPatch:
    # https://matplotlib.org/stable/gallery/shapes_and_collections/donut.html

    inside, outside = _split_multipolygon_into_outer_and_inner(mp)
    codes = np.ones(len(inside), dtype=mpath.Path.code_type) * mpath.Path.LINETO
    codes[0] = mpath.Path.MOVETO
    vertices = np.concatenate((outside, inside[::-1]))
    all_codes = np.concatenate((codes, codes))
    path = mpath.Path(vertices, all_codes)

    return mpatches.PathPatch(path)<|MERGE_RESOLUTION|>--- conflicted
+++ resolved
@@ -9,12 +9,9 @@
 from types import MappingProxyType
 from typing import Any, Literal, Optional, Union
 
-<<<<<<< HEAD
 import matplotlib.patches as mpatches
 import matplotlib.path as mpath
-=======
 import matplotlib
->>>>>>> 3a70a994
 import matplotlib.pyplot as plt
 import multiscale_spatial_image as msi
 import numpy as np
