from __future__ import annotations

import os
import warnings
from collections.abc import Iterable, Mapping, Sequence
from copy import copy
from functools import partial
from pathlib import Path
from types import MappingProxyType
from typing import Any, Literal, Union

import matplotlib
import matplotlib.patches as mpatches
import matplotlib.patches as mplp
import matplotlib.path as mpath
import matplotlib.pyplot as plt
import multiscale_spatial_image as msi
import numpy as np
import pandas as pd
import shapely
import spatialdata as sd
import xarray as xr
from anndata import AnnData
from cycler import Cycler, cycler
from datatree import DataTree
from geopandas import GeoDataFrame
from matplotlib import colors, patheffects, rcParams
from matplotlib.axes import Axes
from matplotlib.collections import PatchCollection
from matplotlib.colors import (
    ColorConverter,
    Colormap,
    LinearSegmentedColormap,
    ListedColormap,
    Normalize,
    TwoSlopeNorm,
    to_rgba,
)
from matplotlib.figure import Figure
from matplotlib.gridspec import GridSpec
from matplotlib.transforms import CompositeGenericTransform
from matplotlib_scalebar.scalebar import ScaleBar
from numpy.ma.core import MaskedArray
from numpy.random import default_rng
from pandas.api.types import CategoricalDtype
from pandas.core.arrays.categorical import Categorical
from scanpy import settings
from scanpy.plotting._tools.scatterplots import _add_categorical_legend
from scanpy.plotting._utils import add_colors_for_categorical_sample_annotation
from scanpy.plotting.palettes import default_20, default_28, default_102
from shapely.geometry import LineString, Polygon
from skimage.color import label2rgb
from skimage.morphology import erosion, square
from skimage.segmentation import find_boundaries
from skimage.util import map_array
from spatialdata import SpatialData, get_element_annotators, get_values, rasterize
from spatialdata._core.query.relational_query import _locate_value, _ValueOrigin
from spatialdata._types import ArrayLike
from spatialdata.models import Image2DModel, Labels2DModel, PointsModel, SpatialElement, get_model
from spatialdata.transformations.operations import get_transformation
from xarray import DataArray

from spatialdata_plot._logging import logger
from spatialdata_plot.pl.render_params import (
    CmapParams,
    FigParams,
    ImageRenderParams,
    LabelsRenderParams,
    OutlineParams,
    PointsRenderParams,
    ScalebarParams,
    ShapesRenderParams,
    _FontSize,
    _FontWeight,
)
from spatialdata_plot.pp.utils import _get_coordinate_system_mapping

to_hex = partial(colors.to_hex, keep_alpha=True)

# replace with
# from spatialdata._types import ColorLike
# once https://github.com/scverse/spatialdata/pull/689/ is in a release
ColorLike = Union[tuple[float, ...], str]


def _is_color_like(color: Any) -> bool:
    """Check if a value is a valid color, returns False for pseudo-bools.

    For discussion, see: https://github.com/scverse/spatialdata-plot/issues/327.
    matplotlib accepts strings in [0, 1] as grey-scale values - therefore,
    "0" and "1" are considered valid colors. However, we won't do that
    so we're filtering these out.
    """
    if isinstance(color, bool):
        return False
    if isinstance(color, str):
        try:
            num_value = float(color)
            if 0 <= num_value <= 1:
                return False
        except ValueError:
            # we're not dealing with what matplotlib considers greyscale
            pass

    return bool(colors.is_color_like(color))


def _prepare_params_plot(
    # this param is inferred when `pl.show`` is called
    num_panels: int,
    # this args are passed at `pl.show``
    figsize: tuple[float, float] | None = None,
    dpi: int | None = None,
    fig: Figure | None = None,
    ax: Axes | Sequence[Axes] | None = None,
    wspace: float | None = None,
    hspace: float = 0.25,
    ncols: int = 4,
    frameon: bool | None = None,
    # this args will be inferred from coordinate system
    scalebar_dx: float | Sequence[float] | None = None,
    scalebar_units: str | Sequence[str] | None = None,
) -> tuple[FigParams, ScalebarParams]:
    # handle axes and size
    wspace = 0.75 / rcParams["figure.figsize"][0] + 0.02 if wspace is None else wspace
    figsize = rcParams["figure.figsize"] if figsize is None else figsize
    dpi = rcParams["figure.dpi"] if dpi is None else dpi
    if num_panels > 1 and ax is None:
        fig, grid = _panel_grid(
            num_panels=num_panels, hspace=hspace, wspace=wspace, ncols=ncols, dpi=dpi, figsize=figsize
        )
        axs: None | Sequence[Axes] = [plt.subplot(grid[c]) for c in range(num_panels)]
    elif num_panels > 1:
        if not isinstance(ax, Sequence):
            raise TypeError(f"Expected `ax` to be a `Sequence`, but got {type(ax).__name__}")
        if ax is not None and len(ax) != num_panels:
            raise ValueError(f"Len of `ax`: {len(ax)} is not equal to number of panels: {num_panels}.")
        if fig is None:
            raise ValueError(
                f"Invalid value of `fig`: {fig}. If a list of `Axes` is passed, a `Figure` must also be specified."
            )
        assert ax is None or isinstance(ax, Sequence), f"Invalid type of `ax`: {type(ax)}, expected `Sequence`."
        axs = ax
    else:
        axs = None
        if ax is None:
            fig, ax = plt.subplots(figsize=figsize, dpi=dpi, constrained_layout=True)
        elif isinstance(ax, Axes):
            # needed for rasterization if user provides Axes object
            fig = ax.get_figure()
            fig.set_dpi(dpi)

    # set scalebar
    if scalebar_dx is not None:
        scalebar_dx, scalebar_units = _get_scalebar(scalebar_dx, scalebar_units, num_panels)

    fig_params = FigParams(
        fig=fig,
        ax=ax,
        axs=axs,
        num_panels=num_panels,
        frameon=frameon,
    )
    scalebar_params = ScalebarParams(scalebar_dx=scalebar_dx, scalebar_units=scalebar_units)

    return fig_params, scalebar_params


def _get_cs_contents(sdata: sd.SpatialData) -> pd.DataFrame:
    """Check which coordinate systems contain which elements and return that info."""
    cs_mapping = _get_coordinate_system_mapping(sdata)
    content_flags = ["has_images", "has_labels", "has_points", "has_shapes"]
    cs_contents = pd.DataFrame(columns=["cs"] + content_flags)

    for cs_name, element_ids in cs_mapping.items():
        # determine if coordinate system has the respective elements
        cs_has_images = any(e in sdata.images for e in element_ids)
        cs_has_labels = any(e in sdata.labels for e in element_ids)
        cs_has_points = any(e in sdata.points for e in element_ids)
        cs_has_shapes = any(e in sdata.shapes for e in element_ids)

        cs_contents = pd.concat(
            [
                cs_contents,
                pd.DataFrame(
                    {
                        "cs": cs_name,
                        "has_images": [cs_has_images],
                        "has_labels": [cs_has_labels],
                        "has_points": [cs_has_points],
                        "has_shapes": [cs_has_shapes],
                    }
                ),
            ]
        )

        cs_contents["has_images"] = cs_contents["has_images"].astype("bool")
        cs_contents["has_labels"] = cs_contents["has_labels"].astype("bool")
        cs_contents["has_points"] = cs_contents["has_points"].astype("bool")
        cs_contents["has_shapes"] = cs_contents["has_shapes"].astype("bool")

    return cs_contents


def _sanitise_na_color(na_color: ColorLike | None) -> tuple[str, bool]:
    """Return the color's hex value and a boolean indicating if the user changed the default color.

    Returns the hex representation of the color and a boolean indicating whether the
    color was changed by the user or not. Our default is "lightgray", but when we
    render labels, we give them random colors instead. However, the user could've
    manually specified "lightgray" as the color, so we need to check for that.

    Parameters
    ----------
        na_color (ColorLike | None): The color input specified by the user.

    Returns
    -------
        tuple[str, bool]: A tuple containing the hex color code and a boolean
        indicating if the color was user-specified.
    """
    if na_color == "default":
        # user kept the default
        return to_hex("lightgray"), False
    if na_color is None:
        # user wants to hide NAs
        return "#FFFFFF00", True  # zero alpha so it's hidden
    if colors.is_color_like(na_color):
        # user specified a color (including "lightgray")
        return to_hex(na_color), True

    # Handle unexpected values (optional)
    raise ValueError(f"Invalid na_color value: {na_color}")


def _get_collection_shape(
    shapes: list[GeoDataFrame],
    c: Any,
    s: float,
    norm: Any,
    render_params: ShapesRenderParams,
    fill_alpha: None | float = None,
    outline_alpha: None | float = None,
    **kwargs: Any,
) -> PatchCollection:
    """
    Get a PatchCollection for rendering given geometries with specified colors and outlines.

    Args:
    - shapes (list[GeoDataFrame]): List of geometrical shapes.
    - c: Color parameter.
    - s (float): Scale of the shape.
    - norm: Normalization for the color map.
    - fill_alpha (float, optional): Opacity for the fill color.
    - outline_alpha (float, optional): Opacity for the outline.
    - **kwargs: Additional keyword arguments.

    Returns
    -------
    - PatchCollection: Collection of patches for rendering.
    """
    cmap = kwargs["cmap"]

    try:
        # fails when numeric
        if len(c.shape) == 1 and c.shape[0] in [3, 4] and c.shape[0] == len(shapes) and c.dtype == float:
            if norm is None:
                c = cmap(c)
            else:
                try:
                    norm = colors.Normalize(vmin=min(c), vmax=max(c))
                except ValueError as e:
                    raise ValueError(
                        "Could not convert values in the `color` column to float, if `color` column represents"
                        " categories, set the column to categorical dtype."
                    ) from e
                c = cmap(norm(c))
        else:
            fill_c = ColorConverter().to_rgba_array(c)
    except ValueError:
        if norm is None:
            c = cmap(c)
        else:
            try:
                norm = colors.Normalize(vmin=min(c), vmax=max(c))
            except ValueError as e:
                raise ValueError(
                    "Could not convert values in the `color` column to float, if `color` column represents"
                    " categories, set the column to categorical dtype."
                ) from e
            c = cmap(norm(c))

    fill_c = ColorConverter().to_rgba_array(c)
    fill_c[..., -1] *= render_params.fill_alpha

    if render_params.outline_params.outline:
        outline_c = ColorConverter().to_rgba_array(render_params.outline_params.outline_color)
        outline_c[..., -1] = render_params.outline_alpha
        outline_c = outline_c.tolist()
    else:
        outline_c = [None]
    outline_c = outline_c * fill_c.shape[0]

    shapes_df = pd.DataFrame(shapes, copy=True)

    # remove empty points/polygons
    shapes_df = shapes_df[shapes_df["geometry"].apply(lambda geom: not geom.is_empty)]

    # reset index of shapes_df for case of spatial query
    shapes_df = shapes_df.reset_index(drop=True)

    rows = []

    def assign_fill_and_outline_to_row(
        shapes: list[GeoDataFrame], fill_c: list[Any], outline_c: list[Any], row: pd.Series, idx: int
    ) -> None:
        try:
            if len(shapes) > 1 and len(fill_c) == 1:
                row["fill_c"] = fill_c
                row["outline_c"] = outline_c
            else:
                row["fill_c"] = fill_c[idx]
                row["outline_c"] = outline_c[idx]
        except IndexError as e:
            raise IndexError("Could not assign fill and outline colors due to a mismatch in row-numbers.") from e

    # Match colors to the geometry, potentially expanding the row in case of
    # multipolygons
    for idx, row in shapes_df.iterrows():
        geom = row["geometry"]
        if geom.geom_type == "Polygon":
            row = row.to_dict()
            coords = np.array(geom.exterior.coords)
            centroid = np.mean(coords, axis=0)
            scaled_coords = [(centroid + (np.array(coord) - centroid) * s).tolist() for coord in geom.exterior.coords]
            row["geometry"] = mplp.Polygon(scaled_coords, closed=True)
            assign_fill_and_outline_to_row(shapes, fill_c, outline_c, row, idx)
            rows.append(row)

        elif geom.geom_type == "MultiPolygon":
            # mp = _make_patch_from_multipolygon(geom)
            for polygon in geom.geoms:
                mp_copy = row.to_dict()
                coords = np.array(polygon.exterior.coords)
                centroid = np.mean(coords, axis=0)
                scaled_coords = [(centroid + (coord - centroid) * s).tolist() for coord in coords]
                mp_copy["geometry"] = mplp.Polygon(scaled_coords, closed=True)
                assign_fill_and_outline_to_row(shapes, fill_c, outline_c, mp_copy, idx)
                rows.append(mp_copy)

        elif geom.geom_type == "Point":
            row = row.to_dict()
            scaled_radius = row["radius"] * s
            row["geometry"] = mplp.Circle(
                (geom.x, geom.y), radius=scaled_radius
            )  # Circle is always scaled from its center
            assign_fill_and_outline_to_row(shapes, fill_c, outline_c, row, idx)
            rows.append(row)

    patches = pd.DataFrame(rows)

    return PatchCollection(
        patches["geometry"].values.tolist(),
        snap=False,
        lw=render_params.outline_params.linewidth,
        facecolor=patches["fill_c"],
        edgecolor=None if all(outline is None for outline in outline_c) else outline_c,
        **kwargs,
    )


def _panel_grid(
    num_panels: int,
    hspace: float,
    wspace: float,
    ncols: int,
    figsize: tuple[float, float],
    dpi: int | None = None,
) -> tuple[Figure, GridSpec]:
    n_panels_x = min(ncols, num_panels)
    n_panels_y = np.ceil(num_panels / n_panels_x).astype(int)

    fig = plt.figure(
        figsize=(figsize[0] * n_panels_x * (1 + wspace), figsize[1] * n_panels_y),
        dpi=dpi,
    )
    left = 0.2 / n_panels_x
    bottom = 0.13 / n_panels_y
    gs = GridSpec(
        nrows=n_panels_y,
        ncols=n_panels_x,
        left=left,
        right=1 - (n_panels_x - 1) * left - 0.01 / n_panels_x,
        bottom=bottom,
        top=1 - (n_panels_y - 1) * bottom - 0.1 / n_panels_y,
        hspace=hspace,
        wspace=wspace,
    )
    return fig, gs


def _get_scalebar(
    scalebar_dx: float | Sequence[float] | None = None,
    scalebar_units: str | Sequence[str] | None = None,
    len_lib: int | None = None,
) -> tuple[Sequence[float] | None, Sequence[str] | None]:
    if scalebar_dx is not None:
        _scalebar_dx = _get_list(scalebar_dx, _type=float, ref_len=len_lib, name="scalebar_dx")
        scalebar_units = "um" if scalebar_units is None else scalebar_units
        _scalebar_units = _get_list(scalebar_units, _type=str, ref_len=len_lib, name="scalebar_units")
    else:
        _scalebar_dx = None
        _scalebar_units = None

    return _scalebar_dx, _scalebar_units


def _prepare_cmap_norm(
    cmap: Colormap | str | None = None,
    norm: Normalize | bool = False,
    na_color: ColorLike | None = None,
    vmin: float | None = None,
    vmax: float | None = None,
    vcenter: float | None = None,
    **kwargs: Any,
) -> CmapParams:
    cmap_is_default = cmap is None
    if cmap is None:
        cmap = rcParams["image.cmap"]
    if isinstance(cmap, str):
        cmap = matplotlib.colormaps[cmap]

    cmap = copy(cmap)

    if norm is None:
        norm = Normalize(vmin=vmin, vmax=vmax, clip=True)
    elif isinstance(norm, Normalize) or not norm:
        pass  # TODO
    elif vcenter is None:
        norm = Normalize(vmin=vmin, vmax=vmax, clip=True)
    else:
        norm = TwoSlopeNorm(vmin=vmin, vmax=vmax, vcenter=vcenter)

    na_color, na_color_modified_by_user = _sanitise_na_color(na_color)
    cmap.set_bad(na_color)

    return CmapParams(
        cmap=cmap,
        norm=norm,
        na_color=na_color,
        cmap_is_default=cmap_is_default,
        na_color_modified_by_user=na_color_modified_by_user,
    )


def _set_outline(
    outline: bool = False,
    outline_width: float = 1.5,
    outline_color: str | list[float] = "#0000000ff",  # black, white
    **kwargs: Any,
) -> OutlineParams:
    if not isinstance(outline_width, (int, float)):
        raise TypeError(f"Invalid type of `outline_width`: {type(outline_width)}, expected `int` or `float`.")
    if outline_width == 0.0:
        outline = False
    if outline_width < 0.0:
        logger.warning(f"Negative line widths are not allowed, changing {outline_width} to {(-1) * outline_width}")
        outline_width *= -1

    # the default black and white colors can be changed using the contour_config parameter
    if len(outline_color) in {3, 4} and all(isinstance(c, float) for c in outline_color):
        outline_color = matplotlib.colors.to_hex(outline_color)

    if outline:
        kwargs.pop("edgecolor", None)  # remove edge from kwargs if present
        kwargs.pop("alpha", None)  # remove alpha from kwargs if present

    return OutlineParams(outline, outline_color, outline_width)


def _get_subplots(num_images: int, ncols: int = 4, width: int = 4, height: int = 3) -> plt.Figure | plt.Axes:
    """Set up the axs objects.

    Parameters
    ----------
    num_images
        Number of images to plot. Must be greater than 1.
    ncols
        Number of columns in the subplot grid, by default 4
    width
        Width of each subplot, by default 4

    Returns
    -------
    Union[plt.Figure, plt.Axes]
        Matplotlib figure and axes object.
    """
    # if num_images <= 1:
    # raise ValueError("Number of images must be greater than 1.")

    if num_images < ncols:
        nrows = 1
        ncols = num_images
    else:
        nrows, reminder = divmod(num_images, ncols)

        if nrows == 0:
            nrows = 1
        if reminder > 0:
            nrows += 1

    fig, axes = plt.subplots(nrows, ncols, figsize=(width * ncols, height * nrows))

    if not isinstance(axes, Iterable):
        axes = np.array([axes])

    # get rid of the empty axes
    _ = [ax.axis("off") for ax in axes.flatten()[num_images:]]
    return fig, axes


def _normalize(
    img: xr.DataArray,
    pmin: float | None = None,
    pmax: float | None = None,
    eps: float = 1e-20,
    clip: bool = False,
    name: str = "normed",
) -> xr.DataArray:
    """Perform a min max normalisation on the xr.DataArray.

    This function was adapted from the csbdeep package.

    Parameters
    ----------
    dataarray
        A xarray DataArray with an image field.
    pmin
        Lower quantile (min value) used to perform quantile normalization.
    pmax
        Upper quantile (max value) used to perform quantile normalization.
    eps
        Epsilon float added to prevent 0 division.
    clip
        Ensures that normed image array contains no values greater than 1.

    Returns
    -------
    xr.DataArray
        A min-max normalized image.
    """
    pmin = pmin or 0.0
    pmax = pmax or 100.0

    perc = np.percentile(img, [pmin, pmax])

    # Ensure perc is an array of two elements
    if np.isscalar(perc):
        logger.warning(
            "Percentile range is too small, using the same percentile for both min "
            "and max. Consider using a larger percentile range."
        )
        perc = np.array([perc, perc])

    norm = (img - perc[0]) / (perc[1] - perc[0] + eps)  # type: ignore

    if clip:
        norm = np.clip(norm, 0, 1)

    return norm


def _get_colors_for_categorical_obs(
    categories: Sequence[str | int],
    palette: ListedColormap | str | list[str] | None = None,
    alpha: float = 1.0,
    cmap_params: CmapParams | None = None,
) -> list[str]:
    """
    Return a list of colors for a categorical observation.

    Parameters
    ----------
    adata
        AnnData object
    value_to_plot
        Name of a valid categorical observation
    categories
        categories of the categorical observation.

    Returns
    -------
    None
    """
    len_cat = len(categories)

    # check if default matplotlib palette has enough colors
    if palette is None:
        if cmap_params is not None and not cmap_params.cmap_is_default:
            palette = cmap_params.cmap
        elif len(rcParams["axes.prop_cycle"].by_key()["color"]) >= len_cat:
            cc = rcParams["axes.prop_cycle"]()
            palette = [next(cc)["color"] for _ in range(len_cat)]
        elif len_cat <= 20:
            palette = default_20
        elif len_cat <= 28:
            palette = default_28
        elif len_cat <= len(default_102):  # 103 colors
            palette = default_102
        else:
            palette = ["grey" for _ in range(len_cat)]
            logger.info("input has more than 103 categories. Uniform " "'grey' color will be used for all categories.")
    else:
        # raise error when user didn't provide the right number of colors in palette
        if isinstance(palette, list) and len(palette) != len(categories):
            raise ValueError(
                f"The number of provided values in the palette ({len(palette)}) doesn't agree with the number of "
                f"categories that should be colored ({categories})."
            )

    # otherwise, single channels turn out grey
    color_idx = np.linspace(0, 1, len_cat) if len_cat > 1 else [0.7]

    if isinstance(palette, str):
        palette = [to_hex(palette)]
    elif isinstance(palette, list):
        palette = [to_hex(x) for x in palette]
    elif isinstance(palette, ListedColormap):
        palette = [to_hex(x) for x in palette(color_idx, alpha=alpha)]
    elif isinstance(palette, LinearSegmentedColormap):
        palette = [to_hex(palette(x, alpha=alpha)) for x in color_idx]  # type: ignore[attr-defined]
    else:
        raise TypeError(f"Palette is {type(palette)} but should be string or list.")

    return palette[:len_cat]  # type: ignore[return-value]


# TODO consider move to relational query in spatialdata
def get_values_point_table(sdata: SpatialData, origin: _ValueOrigin, table_name: str) -> pd.Series:
    """Get a particular column stored in _ValueOrigin from the table in the spatialdata object."""
    table = sdata[table_name]
    if origin.origin == "obs":
        return table.obs[origin.value_key]
    if origin.origin == "var":
        return table[:, table.var_names.isin([origin.value_key])].X.copy()
    raise ValueError(f"Color column `{origin.value_key}` not found in table {table_name}")


def _set_color_source_vec(
    sdata: sd.SpatialData,
    element: SpatialElement | None,
    value_to_plot: str | None,
    na_color: ColorLike,
    element_name: list[str] | str | None = None,
    groups: list[str] | str | None = None,
    palette: list[str] | str | None = None,
    cmap_params: CmapParams | None = None,
    table_name: str | None = None,
) -> tuple[ArrayLike | pd.Series | None, ArrayLike, bool]:
    if value_to_plot is None and element is not None:
        color = np.full(len(element), na_color)
        return color, color, False

    # model = get_model(sdata[element_name])

    # Figure out where to get the color from
    origins = _locate_value(value_key=value_to_plot, sdata=sdata, element_name=element_name, table_name=table_name)

    if len(origins) > 1:
        raise ValueError(
            f"Color key '{value_to_plot}' for element '{element_name}' been found in multiple locations: {origins}."
        )

    if len(origins) == 1:
        color_source_vector = _robust_get_value(
            sdata=sdata,
            origin=origins[0],
            value_to_plot=value_to_plot,
            element_name=element_name,
            table_name=table_name,
        )

        # numerical case, return early
        # TODO temporary split until refactor is complete
        if color_source_vector is not None and not isinstance(color_source_vector.dtype, pd.CategoricalDtype):
            if (
                not isinstance(element, GeoDataFrame)
                and isinstance(palette, list)
                and palette[0] is not None
                or isinstance(element, GeoDataFrame)
                and isinstance(palette, list)
            ):
                logger.warning(
                    "Ignoring categorical palette which is given for a continuous variable. "
                    "Consider using `cmap` to pass a ColorMap."
                )
            return None, color_source_vector, False

        color_source_vector = pd.Categorical(color_source_vector)  # convert, e.g., `pd.Series`

        color_mapping = _get_categorical_color_mapping(
            adata=sdata.table,
            cluster_key=value_to_plot,
            color_source_vector=color_source_vector,
            groups=groups,
            palette=palette,
            na_color=na_color,
        )
        color_source_vector = color_source_vector.set_categories(color_mapping.keys())
        if color_mapping is None:
            raise ValueError("Unable to create color palette.")

        # do not rename categories, as colors need not be unique
        color_vector = color_source_vector.map(color_mapping)
        if color_vector.isna().any():
            if (na_cat_color := to_hex(na_color)) not in color_vector.categories:
                color_vector = color_vector.add_categories([na_cat_color])
            color_vector = color_vector.fillna(to_hex(na_color))

        return color_source_vector, color_vector, True

    logger.warning(f"Color key '{value_to_plot}' for element '{element_name}' not been found, using default colors.")
    color = np.full(sdata[table_name].n_obs, to_hex(na_color))
    return color, color, False


def _map_color_seg(
    seg: ArrayLike,
    cell_id: ArrayLike,
    color_vector: ArrayLike | pd.Series[CategoricalDtype],
    color_source_vector: pd.Series[CategoricalDtype],
    cmap_params: CmapParams,
    na_color: ColorLike,
    na_color_modified_by_user: bool = False,
    seg_erosionpx: int | None = None,
    seg_boundaries: bool = False,
) -> ArrayLike:
    cell_id = np.array(cell_id)
    if color_vector is not None and isinstance(color_vector.dtype, pd.CategoricalDtype):
        # users wants to plot a categorical column
        if isinstance(na_color, tuple) and len(na_color) == 4 and np.any(color_source_vector.isna()):
            cell_id[color_source_vector.isna()] = 0
        val_im: ArrayLike = map_array(seg, cell_id, color_vector.codes + 1)
        cols = colors.to_rgba_array(color_vector.categories)

    elif pd.api.types.is_numeric_dtype(color_vector.dtype):
        # user wants to plot a continous column
        if isinstance(color_vector, pd.Series):
            color_vector = color_vector.to_numpy()
        val_im = map_array(seg, cell_id, color_vector)
        cols = cmap_params.cmap(cmap_params.norm(color_vector))

    else:
        val_im = map_array(seg.copy(), cell_id, cell_id)  # replace with same seg id to remove missing segs

        if val_im.shape[0] == 1:
            val_im = np.squeeze(val_im, axis=0)
<<<<<<< HEAD
        try:
            cols = cmap_params.cmap(cmap_params.norm(color_vector))
        except TypeError:
            assert all(_is_color_like(c) for c in color_vector), "Not all values are color-like."
=======
        if "#" in str(color_vector[0]):
            # we have hex colors
            assert all(colors.is_color_like(c) for c in color_vector), "Not all values are color-like."
>>>>>>> e97a7fcb
            cols = colors.to_rgba_array(color_vector)
        else:
            cols = cmap_params.cmap(cmap_params.norm(color_vector))

    if seg_erosionpx is not None:
        val_im[val_im == erosion(val_im, square(seg_erosionpx))] = 0

    if color_source_vector is not None and (
        set(color_vector) == set(color_source_vector)
        and len(set(color_vector)) == 1
        and set(color_vector) == {na_color}
        and not na_color_modified_by_user
    ):
        RNG = default_rng(42)
        cols = RNG.random((len(cols), 3))

    seg_im: ArrayLike = label2rgb(
        label=val_im,
        colors=cols,
        bg_label=0,
        bg_color=(1, 1, 1),  # transparency doesn't really work
        image_alpha=0,
    )

    if seg_boundaries:
        if seg.shape[0] == 1:
            seg = np.squeeze(seg, axis=0)
        seg_bound: ArrayLike = np.clip(seg_im - find_boundaries(seg)[:, :, None], 0, 1)
        return np.dstack((seg_bound, np.where(val_im > 0, 1, 0)))  # add transparency here

    if len(val_im.shape) != len(seg_im.shape):
        val_im = np.expand_dims((val_im > 0).astype(int), axis=-1)
    return np.dstack((seg_im, val_im))


def _generate_base_categorial_color_mapping(
    adata: AnnData,
    cluster_key: str,
    color_source_vector: ArrayLike | pd.Series[CategoricalDtype],
    na_color: ColorLike,
) -> Mapping[str, str]:
    if adata is not None and cluster_key in adata.uns:
        colors = adata.uns[f"{cluster_key}_colors"]
        categories = color_source_vector.categories.tolist() + ["NaN"]
        if "#" not in na_color:
            # should be unreachable, but just for safety
            raise ValueError("Expected `na_color` to be a hex color, but got a non-hex color.")
        return dict(zip(categories, colors + [na_color]))

    return _get_default_categorial_color_mapping(color_source_vector)


def _modify_categorical_color_mapping(
    mapping: Mapping[str, str],
    groups: list[str] | str | None = None,
    palette: list[str] | str | None = None,
) -> Mapping[str, str]:
    if groups is None or isinstance(groups, list) and groups[0] is None:
        return mapping

    if palette is None or isinstance(palette, list) and palette[0] is None:
        # subset base mapping to only those specified in groups
        modified_mapping = {key: mapping[key] for key in mapping if key in groups or key == "NaN"}
    elif len(palette) == len(groups) and isinstance(groups, list) and isinstance(palette, list):
        modified_mapping = dict(zip(groups, palette))

    else:
        raise ValueError(f"Expected palette to be of length `{len(groups)}`, found `{len(palette)}`.")
    return modified_mapping


def _get_default_categorial_color_mapping(
    color_source_vector: ArrayLike | pd.Series[CategoricalDtype],
) -> Mapping[str, str]:
    len_cat = len(color_source_vector.categories.unique())
    if len_cat <= 20:
        palette = default_20
    elif len_cat <= 28:
        palette = default_28
    elif len_cat <= len(default_102):  # 103 colors
        palette = default_102
    else:
        palette = ["grey" for _ in range(len_cat)]
        logger.info("input has more than 103 categories. Uniform " "'grey' color will be used for all categories.")

    return {cat: to_hex(to_rgba(col)[:3]) for cat, col in zip(color_source_vector.categories, palette[:len_cat])}


def _get_categorical_color_mapping(
    adata: AnnData,
    na_color: ColorLike,
    cluster_key: str | None = None,
    color_source_vector: ArrayLike | pd.Series[CategoricalDtype] | None = None,
    groups: list[str] | str | None = None,
    palette: list[str] | str | None = None,
) -> Mapping[str, str]:
    if not isinstance(color_source_vector, Categorical):
        raise TypeError(f"Expected `categories` to be a `Categorical`, but got {type(color_source_vector).__name__}")

    if isinstance(groups, str):
        groups = [groups]

    if isinstance(palette, str):
        palette = [palette]

    if cluster_key is None:
        # user didn't specify a column to use for coloring
        base_mapping = _get_default_categorial_color_mapping(color_source_vector)
    else:
        base_mapping = _generate_base_categorial_color_mapping(adata, cluster_key, color_source_vector, na_color)

    return _modify_categorical_color_mapping(base_mapping, groups, palette)


def _get_palette(
    categories: Sequence[Any],
    adata: AnnData | None = None,
    cluster_key: None | str = None,
    palette: ListedColormap | str | list[str] | None = None,
    alpha: float = 1.0,
) -> Mapping[str, str] | None:
    palette = None if isinstance(palette, list) and palette[0] is None else palette
    if adata is not None and palette is None:
        try:
            palette = adata.uns[f"{cluster_key}_colors"]  # type: ignore[arg-type]
            if len(palette) != len(categories):
                raise ValueError(
                    f"Expected palette to be of length `{len(categories)}`, found `{len(palette)}`. "
                    + f"Removing the colors in `adata.uns` with `adata.uns.pop('{cluster_key}_colors')` may help."
                )
            return {cat: to_hex(to_rgba(col)[:3]) for cat, col in zip(categories, palette)}
        except KeyError as e:
            logger.warning(e)
            return None

    len_cat = len(categories)

    if palette is None:
        if len_cat <= 20:
            palette = default_20
        elif len_cat <= 28:
            palette = default_28
        elif len_cat <= len(default_102):  # 103 colors
            palette = default_102
        else:
            palette = ["grey" for _ in range(len_cat)]
            logger.info("input has more than 103 categories. Uniform " "'grey' color will be used for all categories.")
        return {cat: to_hex(to_rgba(col)[:3]) for cat, col in zip(categories, palette[:len_cat])}

    if isinstance(palette, str):
        cmap = ListedColormap([palette])
    elif isinstance(palette, list):
        cmap = ListedColormap(palette)
    elif isinstance(palette, ListedColormap):
        cmap = palette
    else:
        raise TypeError(f"Palette is {type(palette)} but should be string or list.")
    palette = [to_hex(np.round(x, 5)) for x in cmap(np.linspace(0, 1, len_cat), alpha=alpha)]

    return dict(zip(categories, palette))


def _maybe_set_colors(
    source: AnnData, target: AnnData, key: str, palette: str | ListedColormap | Cycler | Sequence[Any] | None = None
) -> None:
    color_key = f"{key}_colors"
    try:
        if palette is not None:
            raise KeyError("Unable to copy the palette when there was other explicitly specified.")
        target.uns[color_key] = source.uns[color_key]
    except KeyError:
        if isinstance(palette, str):
            palette = ListedColormap([palette])
        if isinstance(palette, ListedColormap):  # `scanpy` requires it
            palette = cycler(color=palette.colors)
        palette = None
        add_colors_for_categorical_sample_annotation(target, key=key, force_update_colors=True, palette=palette)


def _decorate_axs(
    ax: Axes,
    cax: PatchCollection,
    fig_params: FigParams,
    value_to_plot: str | None,
    color_source_vector: pd.Series[CategoricalDtype] | Categorical,
    color_vector: pd.Series[CategoricalDtype] | Categorical,
    adata: AnnData | None = None,
    palette: ListedColormap | str | list[str] | None = None,
    alpha: float = 1.0,
    na_color: ColorLike | None = "#d3d3d3",  # lightgray
    legend_fontsize: int | float | _FontSize | None = None,
    legend_fontweight: int | _FontWeight = "bold",
    legend_loc: str | None = "right margin",
    legend_fontoutline: int | None = None,
    na_in_legend: bool = True,
    colorbar: bool = True,
    scalebar_dx: Sequence[float] | None = None,
    scalebar_units: Sequence[str] | None = None,
    scalebar_kwargs: Mapping[str, Any] = MappingProxyType({}),
) -> Axes:
    if value_to_plot is not None:
        # if only dots were plotted without an associated value
        # there is not need to plot a legend or a colorbar

        if legend_fontoutline is not None:
            path_effect = [patheffects.withStroke(linewidth=legend_fontoutline, foreground="w")]
        else:
            path_effect = []

        # Adding legends
        if color_source_vector is not None and isinstance(color_source_vector.dtype, pd.CategoricalDtype):
            # order of clusters should agree to palette order
            clusters = color_source_vector.remove_unused_categories().unique()
            clusters = clusters[~clusters.isnull()]
            # derive mapping from color_source_vector and color_vector
            group_to_color_matching = pd.DataFrame(
                {
                    "cats": color_source_vector.remove_unused_categories(),
                    "color": color_vector,
                }
            )
            color_mapping = group_to_color_matching.drop_duplicates("cats").set_index("cats")["color"].to_dict()
            _add_categorical_legend(
                ax,
                pd.Categorical(values=color_source_vector, categories=clusters),
                palette=color_mapping,
                legend_loc=legend_loc,
                legend_fontweight=legend_fontweight,
                legend_fontsize=legend_fontsize,
                legend_fontoutline=path_effect,
                na_color=[na_color],
                na_in_legend=na_in_legend,
                multi_panel=fig_params.axs is not None,
            )
        elif colorbar:
            # TODO: na_in_legend should have some effect here
            cb = plt.colorbar(cax, ax=ax, pad=0.01, fraction=0.08, aspect=30)
            cb.solids.set_alpha(alpha)

    if isinstance(scalebar_dx, list) and isinstance(scalebar_units, list):
        scalebar = ScaleBar(scalebar_dx, units=scalebar_units, **scalebar_kwargs)
        ax.add_artist(scalebar)

    return ax


def _get_list(
    var: Any,
    _type: type[Any] | tuple[type[Any], ...],
    ref_len: int | None = None,
    name: str | None = None,
) -> list[Any]:
    """
    Get a list from a variable.

    Parameters
    ----------
    var
        Variable to convert to a list.
    _type
        Type of the elements in the list.
    ref_len
        Reference length of the list.
    name
        Name of the variable.

    Returns
    -------
    List
    """
    if isinstance(var, _type):
        return [var] if ref_len is None else ([var] * ref_len)
    if isinstance(var, list):
        if ref_len is not None and ref_len != len(var):
            raise ValueError(
                f"Variable: `{name}` has length: {len(var)}, which is not equal to reference length: {ref_len}."
            )
        for v in var:
            if not isinstance(v, _type):
                raise ValueError(f"Variable: `{name}` has invalid type: {type(v)}, expected: {_type}.")
        return var

    raise ValueError(f"Can't make a list from variable: `{var}`")


def save_fig(fig: Figure, path: str | Path, make_dir: bool = True, ext: str = "png", **kwargs: Any) -> None:
    """
    Save a figure.

    Parameters
    ----------
    fig
        Figure to save.
    path
        Path where to save the figure. If path is relative, save it under :attr:`scanpy.settings.figdir`.
    make_dir
        Whether to try making the directory if it does not exist.
    ext
        Extension to use if none is provided.
    kwargs
        Keyword arguments for :func:`matplotlib.figure.Figure.savefig`.

    Returns
    -------
    None
        Just saves the plot.
    """
    if os.path.splitext(path)[1] == "":
        path = f"{path}.{ext}"

    path = Path(path)

    if not path.is_absolute():
        path = Path(settings.figdir) / path

    if make_dir:
        try:
            path.parent.mkdir(parents=True, exist_ok=True)
        except OSError as e:
            logger.debug(f"Unable to create directory `{path.parent}`. Reason: `{e}`")

    logger.debug(f"Saving figure to `{path!r}`")

    kwargs.setdefault("bbox_inches", "tight")
    kwargs.setdefault("transparent", True)

    fig.savefig(path, **kwargs)


def _get_cs_element_map(
    element: str | Sequence[str] | None,
    element_map: Mapping[str, Any],
) -> Mapping[str, str]:
    """Get the mapping between the coordinate system and the class."""
    # from spatialdata.models import Image2DModel, Image3DModel, Labels2DModel, Labels3DModel, PointsModel, ShapesModel
    element = list(element_map.keys())[0] if element is None else element
    element = [element] if isinstance(element, str) else element
    d = {}
    for e in element:
        cs = list(element_map[e].attrs["transform"].keys())[0]
        d[cs] = e
        # model = get_model(element_map["blobs_labels"])
        # if model in [Image2DModel, Image3DModel, Labels2DModel, Labels3DModel]
    return d


def _multiscale_to_image(sdata: sd.SpatialData) -> sd.SpatialData:
    if sdata.images is None:
        raise ValueError("No images found in the SpatialData object.")

    for k, v in sdata.images.items():
        if isinstance(v, msi.multiscale_spatial_image.DataTree):
            sdata.images[k] = Image2DModel.parse(v["scale0"].ds.to_array().squeeze(axis=0))

    return sdata


def _get_linear_colormap(colors: list[str], background: str) -> list[LinearSegmentedColormap]:
    return [LinearSegmentedColormap.from_list(c, [background, c], N=256) for c in colors]


def _get_listed_colormap(color_dict: dict[str, str]) -> ListedColormap:
    sorted_labels = sorted(color_dict.keys())
    colors = [color_dict[k] for k in sorted_labels]

    return ListedColormap(["black"] + colors, N=len(colors) + 1)


def _translate_image(
    image: DataArray,
    translation: sd.transformations.transformations.Translation,
) -> DataArray:
    shifts: dict[str, int] = {axis: int(translation.translation[idx]) for idx, axis in enumerate(translation.axes)}
    img = image.values.copy()
    # for yx images (important for rasterized MultiscaleImages as labels)
    expanded_dims = False
    if len(img.shape) == 2:
        img = np.expand_dims(img, axis=0)
        expanded_dims = True

    shifted_channels = []

    # split channels, shift axes individually, them recombine
    if len(img.shape) == 3:
        for c in range(img.shape[0]):
            channel = img[c, :, :]

            # iterates over [x, y]
            for axis, shift in shifts.items():
                pad_x, pad_y = (0, 0), (0, 0)
                if axis == "x" and shift > 0:
                    pad_x = (abs(shift), 0)
                elif axis == "x" and shift < 0:
                    pad_x = (0, abs(shift))

                if axis == "y" and shift > 0:
                    pad_y = (abs(shift), 0)
                elif axis == "y" and shift < 0:
                    pad_y = (0, abs(shift))

                channel = np.pad(channel, (pad_y, pad_x), mode="constant")

            shifted_channels.append(channel)

    if expanded_dims:
        return Labels2DModel.parse(
            np.array(shifted_channels[0]),
            dims=["y", "x"],
            transformations=image.attrs["transform"],
        )
    return Image2DModel.parse(
        np.array(shifted_channels),
        dims=["c", "y", "x"],
        transformations=image.attrs["transform"],
    )


def _convert_polygon_to_linestrings(polygon: Polygon) -> list[LineString]:
    b = polygon.boundary.coords
    linestrings = [LineString(b[k : k + 2]) for k in range(len(b) - 1)]

    return [list(ls.coords) for ls in linestrings]


def _split_multipolygon_into_outer_and_inner(mp: shapely.MultiPolygon):  # type: ignore
    # https://stackoverflow.com/a/21922058

    for geom in mp.geoms:
        if geom.geom_type == "MultiPolygon":
            exterior_coords = []
            interior_coords = []
            for part in geom:
                epc = _split_multipolygon_into_outer_and_inner(part)  # Recursive call
                exterior_coords += epc["exterior_coords"]
                interior_coords += epc["interior_coords"]
        elif geom.geom_type == "Polygon":
            exterior_coords = geom.exterior.coords[:]
            interior_coords = []
            for interior in geom.interiors:
                interior_coords += interior.coords[:]
        else:
            raise ValueError(f"Unhandled geometry type: {repr(geom.type)}")

    return interior_coords, exterior_coords


def _make_patch_from_multipolygon(mp: shapely.MultiPolygon) -> mpatches.PathPatch:
    # https://matplotlib.org/stable/gallery/shapes_and_collections/donut.html

    patches = []
    for geom in mp.geoms:
        if len(geom.interiors) == 0:
            # polygon has no holes
            patches += [mpatches.Polygon(geom.exterior.coords, closed=True)]
        else:
            inside, outside = _split_multipolygon_into_outer_and_inner(mp)
            if len(inside) > 0:
                codes = np.ones(len(inside), dtype=mpath.Path.code_type) * mpath.Path.LINETO
                codes[0] = mpath.Path.MOVETO
                all_codes = np.concatenate((codes, codes))
                vertices = np.concatenate((outside, inside[::-1]))
            else:
                all_codes = []
                vertices = np.concatenate(outside)
            patches += [mpatches.PathPatch(mpath.Path(vertices, all_codes))]

    return patches


def _mpl_ax_contains_elements(ax: Axes) -> bool:
    """Check if any objects have been plotted on the axes object.

    While extracting the extent, we need to know if the axes object has just been
    initialised and therefore has extent (0, 1), (0,1) or if it has been plotted on
    and therefore has a different extent.

    Based on: https://stackoverflow.com/a/71966295
    """
    return (
        len(ax.lines) > 0 or len(ax.collections) > 0 or len(ax.images) > 0 or len(ax.patches) > 0 or len(ax.tables) > 0
    )


def _get_valid_cs(
    sdata: sd.SpatialData,
    coordinate_systems: list[str],
    render_images: bool,
    render_labels: bool,
    render_points: bool,
    render_shapes: bool,
    elements: list[str],
) -> list[str]:
    """Get names of the valid coordinate systems.

    Valid cs are cs that contain elements to be rendered:
    1. In case the user specified elements:
        all cs that contain at least one of those elements
    2. Else:
        all cs that contain at least one element that should
        be rendered (depending on whether images/points/labels/...
        should be rendered)
    """
    cs_mapping = _get_coordinate_system_mapping(sdata)
    valid_cs = []
    for cs in coordinate_systems:
        if (
            elements
            and any(e in elements for e in cs_mapping[cs])
            or not elements
            and (
                (len(sdata.images.keys()) > 0 and render_images)
                or (len(sdata.labels.keys()) > 0 and render_labels)
                or (len(sdata.points.keys()) > 0 and render_points)
                or (len(sdata.shapes.keys()) > 0 and render_shapes)
            )
        ):  # not nice, but ruff wants it (SIM114)
            valid_cs.append(cs)
        else:
            logger.info(f"Dropping coordinate system '{cs}' since it doesn't have relevant elements.")
    return valid_cs


def _rasterize_if_necessary(
    image: DataArray,
    dpi: float,
    width: float,
    height: float,
    coordinate_system: str,
    extent: dict[str, tuple[float, float]],
) -> DataArray:
    """Ensure fast rendering by adapting the resolution if necessary.

    A DataArray is prepared for plotting. To improve performance, large images are rasterized.

    Parameters
    ----------
    image
        Input spatial image that should be rendered
    dpi
        Resolution of the figure
    width
        Width (in inches) of the figure
    height
        Height (in inches) of the figure
    coordinate_system
        name of the coordinate system the image belongs to
    extent
        extent of the (full size) image. Must be a dict containing a tuple with min and
        max extent for the keys "x" and "y".

    Returns
    -------
    DataArray
        Spatial image ready for rendering
    """
    has_c_dim = len(image.shape) == 3
    if has_c_dim:
        y_dims = image.shape[1]
        x_dims = image.shape[2]
    else:
        y_dims = image.shape[0]
        x_dims = image.shape[1]

    target_y_dims = dpi * height
    target_x_dims = dpi * width

    # TODO: when exactly do we want to rasterize?
    do_rasterization = y_dims > target_y_dims + 100 or x_dims > target_x_dims + 100
    if x_dims < 2000 and y_dims < 2000:
        do_rasterization = False

    if do_rasterization:
        logger.info("Rasterizing image for faster rendering.")
        # TODO: do we want min here?
        target_unit_to_pixels = min(target_y_dims / y_dims, target_x_dims / x_dims)
        image = rasterize(
            image,
            ("y", "x"),
            [extent["y"][0], extent["x"][0]],
            [extent["y"][1], extent["x"][1]],
            coordinate_system,
            target_unit_to_pixels=target_unit_to_pixels,
        )

    return image


def _multiscale_to_spatial_image(
    multiscale_image: DataTree,
    dpi: float,
    width: float,
    height: float,
    scale: str | None = None,
    is_label: bool = False,
) -> DataArray:
    """Extract the DataArray to be rendered from a multiscale image.

    From the `DataTree`, the scale that fits the given image size and dpi most is selected
    and returned. In case the lowest resolution is still too high, a rasterization step is added.

    Parameters
    ----------
    multiscale_image
        `DataTree` that should be rendered
    dpi
        dpi of the target image
    width
        width of the target image in inches
    height
        height of the target image in inches
    scale
        specific scale that the user chose, if None the heuristic is used
    is_label
        When True, the multiscale image contains labels which don't contain the `c` dimension

    Returns
    -------
    DataArray
        To be rendered, extracted from the DataTree respecting the dpi and size of the target image.
    """
    scales = [leaf.name for leaf in multiscale_image.leaves]
    x_dims = [multiscale_image[scale].dims["x"] for scale in scales]
    y_dims = [multiscale_image[scale].dims["y"] for scale in scales]

    if isinstance(scale, str):
        if scale not in scales and scale != "full":
            raise ValueError(f'Scale {scale} does not exist. Please select one of {scales} or set scale = "full"!')
        optimal_scale = scale
        if scale == "full":
            # use scale with highest resolution
            optimal_scale = scales[np.argmax(x_dims)]
    else:
        # ensure that lists are sorted
        order = np.argsort(x_dims)
        scales = [scales[i] for i in order]
        x_dims = [x_dims[i] for i in order]
        y_dims = [y_dims[i] for i in order]

        optimal_x = width * dpi
        optimal_y = height * dpi

        # get scale where the dimensions are close to the optimal values
        # when possible, pick higher resolution (worst case: downscaled afterwards)
        optimal_index_y = np.searchsorted(y_dims, optimal_y)
        if optimal_index_y == len(y_dims):
            optimal_index_y -= 1
        optimal_index_x = np.searchsorted(x_dims, optimal_x)
        if optimal_index_x == len(x_dims):
            optimal_index_x -= 1

        # pick the scale with higher resolution (worst case: downscaled afterwards)
        optimal_scale = scales[min(optimal_index_x, optimal_index_y)]

    # NOTE: problematic if there are cases with > 1 data variable
    data_var_keys = list(multiscale_image[optimal_scale].data_vars)
    image = multiscale_image[optimal_scale][data_var_keys[0]]

    return Labels2DModel.parse(image) if is_label else Image2DModel.parse(image, c_coords=image.coords["c"].values)


def _get_elements_to_be_rendered(
    render_cmds: list[tuple[str, ImageRenderParams | LabelsRenderParams | PointsRenderParams | ShapesRenderParams]],
    cs_contents: pd.DataFrame,
    cs: str,
) -> list[str]:
    """
    Get the names of the elements to be rendered in the plot.

    Parameters
    ----------
    render_cmds
        List of tuples containing the commands and their respective parameters.
    cs_contents
        The dataframe indicating for each coordinate system which SpatialElements it contains.
    cs
        The name of the coordinate system to query cs_contents for.

    Returns
    -------
    List of names of the SpatialElements to be rendered in the plot.
    """
    elements_to_be_rendered: list[str] = []
    render_cmds_map = {
        "render_images": "has_images",
        "render_shapes": "has_shapes",
        "render_points": "has_points",
        "render_labels": "has_labels",
    }

    cs_query = cs_contents.query(f"cs == '{cs}'")

    for cmd, params in render_cmds:
        key = render_cmds_map.get(cmd)
        if key and cs_query[key][0]:
            elements_to_be_rendered += [params.element]

    return elements_to_be_rendered


def _validate_show_parameters(
    coordinate_systems: list[str] | str | None,
    legend_fontsize: int | float | _FontSize | None,
    legend_fontweight: int | _FontWeight,
    legend_loc: str | None,
    legend_fontoutline: int | None,
    na_in_legend: bool,
    colorbar: bool,
    wspace: float | None,
    hspace: float,
    ncols: int,
    frameon: bool | None,
    figsize: tuple[float, float] | None,
    dpi: int | None,
    fig: Figure | None,
    title: list[str] | str | None,
    share_extent: bool,
    pad_extent: int | float,
    ax: list[Axes] | Axes | None,
    return_ax: bool,
    save: str | Path | None,
) -> None:
    if coordinate_systems is not None and not isinstance(coordinate_systems, (list, str)):
        raise TypeError("Parameter 'coordinate_systems' must be a string or a list of strings.")

    font_weights = ["light", "normal", "medium", "semibold", "bold", "heavy", "black"]
    if legend_fontweight is not None and (
        not isinstance(legend_fontweight, (int, str))
        or (isinstance(legend_fontweight, str) and legend_fontweight not in font_weights)
    ):
        readable_font_weights = ", ".join(font_weights[:-1]) + ", or " + font_weights[-1]
        raise TypeError(
            "Parameter 'legend_fontweight' must be an integer or one of",
            f"the following strings: {readable_font_weights}.",
        )

    font_sizes = ["xx-small", "x-small", "small", "medium", "large", "x-large", "xx-large"]

    if legend_fontsize is not None and (
        not isinstance(legend_fontsize, (int, float, str))
        or (isinstance(legend_fontsize, str) and legend_fontsize not in font_sizes)
    ):
        readable_font_sizes = ", ".join(font_sizes[:-1]) + ", or " + font_sizes[-1]
        raise TypeError(
            "Parameter 'legend_fontsize' must be an integer, a float, or ",
            f"one of the following strings: {readable_font_sizes}.",
        )

    if legend_loc is not None and not isinstance(legend_loc, str):
        raise TypeError("Parameter 'legend_loc' must be a string.")

    if legend_fontoutline is not None and not isinstance(legend_fontoutline, int):
        raise TypeError("Parameter 'legend_fontoutline' must be an integer.")

    if not isinstance(na_in_legend, bool):
        raise TypeError("Parameter 'na_in_legend' must be a boolean.")

    if not isinstance(colorbar, bool):
        raise TypeError("Parameter 'colorbar' must be a boolean.")

    if wspace is not None and not isinstance(wspace, float):
        raise TypeError("Parameter 'wspace' must be a float.")

    if not isinstance(hspace, float):
        raise TypeError("Parameter 'hspace' must be a float.")

    if not isinstance(ncols, int):
        raise TypeError("Parameter 'ncols' must be an integer.")

    if frameon is not None and not isinstance(frameon, bool):
        raise TypeError("Parameter 'frameon' must be a boolean.")

    if figsize is not None and not isinstance(figsize, tuple):
        raise TypeError("Parameter 'figsize' must be a tuple of two floats.")

    if dpi is not None and not isinstance(dpi, int):
        raise TypeError("Parameter 'dpi' must be an integer.")

    if fig is not None and not isinstance(fig, Figure):
        raise TypeError("Parameter 'fig' must be a matplotlib.figure.Figure.")

    if title is not None and not isinstance(title, (list, str)):
        raise TypeError("Parameter 'title' must be a string or a list of strings.")

    if not isinstance(share_extent, bool):
        raise TypeError("Parameter 'share_extent' must be a boolean.")

    if not isinstance(pad_extent, (int, float)):
        raise TypeError("Parameter 'pad_extent' must be numeric.")

    if ax is not None and not isinstance(ax, (Axes, list)):
        raise TypeError("Parameter 'ax' must be a matplotlib.axes.Axes or a list of Axes.")

    if not isinstance(return_ax, bool):
        raise TypeError("Parameter 'return_ax' must be a boolean.")

    if save is not None and not isinstance(save, (str, Path)):
        raise TypeError("Parameter 'save' must be a string or a pathlib.Path.")


def _type_check_params(param_dict: dict[str, Any], element_type: str) -> dict[str, Any]:
    if (element := param_dict.get("element")) is not None and not isinstance(element, str):
        raise ValueError(
            "Parameter 'element' must be a string. If you want to display more elements, pass `element` "
            "as `None` or chain pl.render(...).pl.render(...).pl.show()"
        )

    if element_type == "images":
        param_dict["element"] = [element] if element is not None else list(param_dict["sdata"].images.keys())
    elif element_type == "labels":
        param_dict["element"] = [element] if element is not None else list(param_dict["sdata"].labels.keys())
    elif element_type == "points":
        param_dict["element"] = [element] if element is not None else list(param_dict["sdata"].points.keys())
    elif element_type == "shapes":
        param_dict["element"] = [element] if element is not None else list(param_dict["sdata"].shapes.keys())

    if (channel := param_dict.get("channel")) is not None and not isinstance(channel, (list, str, int)):
        raise TypeError("Parameter 'channel' must be a string, an integer, or a list of strings or integers.")
    if isinstance(channel, list):
        if not all(isinstance(c, (str, int)) for c in channel):
            raise TypeError("Each item in 'channel' list must be a string or an integer.")
        if not all(isinstance(c, type(channel[0])) for c in channel):
            raise TypeError("Each item in 'channel' list must be of the same type, either string or integer.")

    elif "channel" in param_dict:
        param_dict["channel"] = [channel] if channel is not None else None

    if (contour_px := param_dict.get("contour_px")) and not isinstance(contour_px, int):
        raise TypeError("Parameter 'contour_px' must be an integer.")

    if (color := param_dict.get("color")) and element_type in {"shapes", "points", "labels"}:
        if not isinstance(color, str):
            raise TypeError("Parameter 'color' must be a string.")
        if element_type in {"shapes", "points"}:
            if _is_color_like(color):
                logger.info("Value for parameter 'color' appears to be a color, using it as such.")
                param_dict["col_for_color"] = None
            else:
                param_dict["col_for_color"] = color
                param_dict["color"] = None
    elif "color" in param_dict and element_type != "labels":
        param_dict["col_for_color"] = None

    if outline_width := param_dict.get("outline_width"):
        if not isinstance(outline_width, (float, int)):
            raise TypeError("Parameter 'outline_width' must be numeric.")
        if outline_width < 0:
            raise ValueError("Parameter 'outline_width' cannot be negative.")

    if (outline_alpha := param_dict.get("outline_alpha")) and (
        not isinstance(outline_alpha, (float, int)) or not 0 <= outline_alpha <= 1
    ):
        raise TypeError("Parameter 'outline_alpha' must be numeric and between 0 and 1.")

    if contour_px is not None and contour_px <= 0:
        raise ValueError("Parameter 'contour_px' must be a positive number.")

    if (alpha := param_dict.get("alpha")) is not None:
        if not isinstance(alpha, (float, int)):
            raise TypeError("Parameter 'alpha' must be numeric.")
        if not 0 <= alpha <= 1:
            raise ValueError("Parameter 'alpha' must be between 0 and 1.")

    if (fill_alpha := param_dict.get("fill_alpha")) is not None:
        if not isinstance(fill_alpha, (float, int)):
            raise TypeError("Parameter 'fill_alpha' must be numeric.")
        if fill_alpha < 0:
            raise ValueError("Parameter 'fill_alpha' cannot be negative.")

    if (cmap := param_dict.get("cmap")) is not None and (palette := param_dict.get("palette")) is not None:
        raise ValueError("Both `palette` and `cmap` are specified. Please specify only one of them.")
    param_dict["cmap"] = cmap

    if (groups := param_dict.get("groups")) is not None:
        if not isinstance(groups, (list, str)):
            raise TypeError("Parameter 'groups' must be a string or a list of strings.")
        if isinstance(groups, str):
            param_dict["groups"] = [groups]
        elif not all(isinstance(g, str) for g in groups):
            raise TypeError("Each item in 'groups' must be a string.")

    palette = param_dict["palette"]

    if (groups := param_dict.get("groups")) is not None and palette is None:
        warnings.warn(
            "Groups is specified but palette is not. Setting palette to default 'lightgray'", UserWarning, stacklevel=2
        )
        param_dict["palette"] = ["lightgray" for _ in range(len(groups))]

    if isinstance((palette := param_dict["palette"]), list):
        if not all(isinstance(p, str) for p in palette):
            raise ValueError("If specified, parameter 'palette' must contain only strings.")
    elif isinstance(palette, (str, type(None))) and "palette" in param_dict:
        param_dict["palette"] = [palette] if palette is not None else None

    if element_type in ["shapes", "points", "labels"] and (palette := param_dict.get("palette")) is not None:
        if groups is None:
            raise ValueError("When specifying 'palette', 'groups' must also be specified.")
        if len(groups) != len(palette):
            raise ValueError(
                f"The length of 'palette' and 'groups' must be the same, length is {len(palette)} and"
                f"{len(groups)} respectively."
            )

    if isinstance(cmap, list):
        if not all(isinstance(c, (Colormap, str)) for c in cmap):
            raise TypeError("Each item in 'cmap' list must be a string or a Colormap.")
    elif isinstance(cmap, (Colormap, str, type(None))):
        if "cmap" in param_dict:
            param_dict["cmap"] = [cmap] if cmap is not None else None
    else:
        raise TypeError("Parameter 'cmap' must be a string, a Colormap, or a list of these types.")

<<<<<<< HEAD
    if (na_color := param_dict.get("na_color")) is not None and not _is_color_like(na_color):
=======
    if (na_color := param_dict.get("na_color")) != "default" and (
        na_color is not None and not colors.is_color_like(na_color)
    ):
>>>>>>> e97a7fcb
        raise ValueError("Parameter 'na_color' must be color-like.")

    if (norm := param_dict.get("norm")) is not None:
        if element_type in ["images", "labels"] and not isinstance(norm, Normalize):
            raise TypeError("Parameter 'norm' must be of type Normalize.")
        if element_type in ["shapes", "points"] and not isinstance(norm, (bool, Normalize)):
            raise TypeError("Parameter 'norm' must be a boolean or a mpl.Normalize.")

    if (scale := param_dict.get("scale")) is not None:
        if element_type in ["images", "labels"] and not isinstance(scale, str):
            raise TypeError("Parameter 'scale' must be a string if specified.")
        if element_type == "shapes":
            if not isinstance(scale, (float, int)):
                raise TypeError("Parameter 'scale' must be numeric.")
            if scale < 0:
                raise ValueError("Parameter 'scale' must be a positive number.")

    if (percentiles_for_norm := param_dict.get("percentiles_for_norm")) is None:
        percentiles_for_norm = (None, None)
    elif not (isinstance(percentiles_for_norm, (list, tuple)) or len(percentiles_for_norm) != 2):
        raise TypeError("Parameter 'percentiles_for_norm' must be a list or tuple of exactly two floats or None.")
    elif not all(
        isinstance(p, (float, int, type(None)))
        and isinstance(p, type(percentiles_for_norm[0]))
        and (p is None or 0 <= p <= 100)
        for p in percentiles_for_norm
    ):
        raise TypeError(
            "Each item in 'percentiles_for_norm' must be of the same dtype and must be a float or int within [0, 100], "
            "or None"
        )
    elif (
        percentiles_for_norm[0] is not None
        and percentiles_for_norm[1] is not None
        and percentiles_for_norm[0] > percentiles_for_norm[1]
    ):
        raise ValueError("The first number in 'percentiles_for_norm' must not be smaller than the second.")
    if "percentiles_for_norm" in param_dict:
        param_dict["percentiles_for_norm"] = percentiles_for_norm

    if size := param_dict.get("size"):
        if not isinstance(size, (float, int)):
            raise TypeError("Parameter 'size' must be numeric.")
        if size < 0:
            raise ValueError("Parameter 'size' must be a positive number.")

    if param_dict.get("table_name") and not isinstance(param_dict["table_name"], str):
        raise TypeError("Parameter 'table_name' must be a string .")

    if param_dict.get("method") not in ["matplotlib", "datashader", None]:
        raise ValueError("If specified, parameter 'method' must be either 'matplotlib' or 'datashader'.")

    return param_dict


def _validate_label_render_params(
    sdata: sd.SpatialData,
    element: str | None,
    cmap: list[Colormap | str] | Colormap | str | None,
    color: str | None,
    fill_alpha: float | int,
    contour_px: int | None,
    groups: list[str] | str | None,
    palette: list[str] | str | None,
    na_color: ColorLike | None,
    norm: Normalize | None,
    outline_alpha: float | int,
    scale: str | None,
    table_name: str | None,
) -> dict[str, dict[str, Any]]:
    param_dict: dict[str, Any] = {
        "sdata": sdata,
        "element": element,
        "fill_alpha": fill_alpha,
        "contour_px": contour_px,
        "groups": groups,
        "palette": palette,
        "color": color,
        "na_color": na_color,
        "outline_alpha": outline_alpha,
        "cmap": cmap,
        "norm": norm,
        "scale": scale,
        "table_name": table_name,
    }
    param_dict = _type_check_params(param_dict, "labels")

    element_params: dict[str, dict[str, Any]] = {}
    for el in param_dict["element"]:

        # ensure that the element exists in the SpatialData object
        _ = param_dict["sdata"][el]

        element_params[el] = {}
        element_params[el]["na_color"] = param_dict["na_color"]
        element_params[el]["cmap"] = param_dict["cmap"]
        element_params[el]["norm"] = param_dict["norm"]
        element_params[el]["color"] = param_dict["color"]
        element_params[el]["fill_alpha"] = param_dict["fill_alpha"]
        element_params[el]["scale"] = param_dict["scale"]
        element_params[el]["outline_alpha"] = param_dict["outline_alpha"]
        element_params[el]["contour_px"] = param_dict["contour_px"]

        element_params[el]["table_name"] = None
        element_params[el]["color"] = None
        if (color := param_dict["color"]) is not None:
            color, table_name = _validate_col_for_column_table(sdata, el, color, param_dict["table_name"], labels=True)
            element_params[el]["table_name"] = table_name
            element_params[el]["color"] = color

        element_params[el]["palette"] = param_dict["palette"] if element_params[el]["table_name"] is not None else None
        element_params[el]["groups"] = param_dict["groups"] if element_params[el]["table_name"] is not None else None

    return element_params


def _validate_points_render_params(
    sdata: sd.SpatialData,
    element: str | None,
    alpha: float | int,
    color: str | None,
    groups: list[str] | str | None,
    palette: list[str] | str | None,
    na_color: ColorLike | None,
    cmap: list[Colormap | str] | Colormap | str | None,
    norm: Normalize | None,
    size: float | int,
    table_name: str | None,
) -> dict[str, dict[str, Any]]:
    param_dict: dict[str, Any] = {
        "sdata": sdata,
        "element": element,
        "alpha": alpha,
        "color": color,
        "groups": groups,
        "palette": palette,
        "na_color": na_color,
        "cmap": cmap,
        "norm": norm,
        "size": size,
        "table_name": table_name,
    }
    param_dict = _type_check_params(param_dict, "points")

    element_params: dict[str, dict[str, Any]] = {}
    for el in param_dict["element"]:

        # ensure that the element exists in the SpatialData object
        _ = param_dict["sdata"][el]

        element_params[el] = {}
        element_params[el]["na_color"] = param_dict["na_color"]
        element_params[el]["cmap"] = param_dict["cmap"]
        element_params[el]["norm"] = param_dict["norm"]
        element_params[el]["color"] = param_dict["color"]
        element_params[el]["size"] = param_dict["size"]
        element_params[el]["alpha"] = param_dict["alpha"]

        element_params[el]["table_name"] = None
        element_params[el]["col_for_color"] = None
        if (col_for_color := param_dict["col_for_color"]) is not None:
            col_for_color, table_name = _validate_col_for_column_table(
                sdata, el, col_for_color, param_dict["table_name"]
            )
            element_params[el]["table_name"] = table_name
            element_params[el]["col_for_color"] = col_for_color

        element_params[el]["palette"] = param_dict["palette"] if param_dict["col_for_color"] is not None else None
        element_params[el]["groups"] = param_dict["groups"] if param_dict["col_for_color"] is not None else None

    return element_params


def _validate_shape_render_params(
    sdata: sd.SpatialData,
    element: str | None,
    fill_alpha: float | int,
    groups: list[str] | str | None,
    palette: list[str] | str | None,
    color: list[str] | str | None,
    na_color: ColorLike | None,
    outline_width: float | int,
    outline_color: str | list[float],
    outline_alpha: float | int,
    cmap: list[Colormap | str] | Colormap | str | None,
    norm: Normalize | None,
    scale: float | int,
    table_name: str | None,
    method: str | None,
) -> dict[str, dict[str, Any]]:
    param_dict: dict[str, Any] = {
        "sdata": sdata,
        "element": element,
        "fill_alpha": fill_alpha,
        "groups": groups,
        "palette": palette,
        "color": color,
        "na_color": na_color,
        "outline_width": outline_width,
        "outline_color": outline_color,
        "outline_alpha": outline_alpha,
        "cmap": cmap,
        "norm": norm,
        "scale": scale,
        "table_name": table_name,
        "method": method,
    }
    param_dict = _type_check_params(param_dict, "shapes")

    element_params: dict[str, dict[str, Any]] = {}
    for el in param_dict["element"]:

        # ensure that the element exists in the SpatialData object
        _ = param_dict["sdata"][el]

        element_params[el] = {}
        element_params[el]["fill_alpha"] = param_dict["fill_alpha"]
        element_params[el]["na_color"] = param_dict["na_color"]
        element_params[el]["outline_width"] = param_dict["outline_width"]
        element_params[el]["outline_color"] = param_dict["outline_color"]
        element_params[el]["outline_alpha"] = param_dict["outline_alpha"]
        element_params[el]["cmap"] = param_dict["cmap"]
        element_params[el]["norm"] = param_dict["norm"]
        element_params[el]["scale"] = param_dict["scale"]

        element_params[el]["color"] = param_dict["color"]

        element_params[el]["table_name"] = None
        element_params[el]["col_for_color"] = None
        if (col_for_color := param_dict["col_for_color"]) is not None:
            col_for_color, table_name = _validate_col_for_column_table(
                sdata, el, col_for_color, param_dict["table_name"]
            )
            element_params[el]["table_name"] = table_name
            element_params[el]["col_for_color"] = col_for_color

        element_params[el]["palette"] = param_dict["palette"] if param_dict["col_for_color"] is not None else None
        element_params[el]["groups"] = param_dict["groups"] if param_dict["col_for_color"] is not None else None
        element_params[el]["method"] = param_dict["method"]

    return element_params


def _validate_col_for_column_table(
    sdata: SpatialData, element_name: str, col_for_color: str | None, table_name: str | None, labels: bool = False
) -> tuple[str | None, str | None]:

    if not labels and col_for_color in sdata[element_name].columns:
        table_name = None
    elif table_name is not None:
        tables = get_element_annotators(sdata, element_name)
        if table_name not in tables or (
            col_for_color not in sdata[table_name].obs.columns and col_for_color not in sdata[table_name].var_names
        ):
            table_name = None
            col_for_color = None
    else:
        tables = get_element_annotators(sdata, element_name)
        for table_name in tables.copy():
            if col_for_color not in sdata[table_name].obs.columns and col_for_color not in sdata[table_name].var_names:
                tables.remove(table_name)
        if len(tables) == 0:
            col_for_color = None
        elif len(tables) >= 1:
            table_name = next(iter(tables))
            if len(tables) > 1:
                warnings.warn(f"Multiple tables contain color column, using {table_name}", UserWarning, stacklevel=2)
    return col_for_color, table_name


def _validate_image_render_params(
    sdata: sd.SpatialData,
    element: str | None,
    channel: list[str] | list[int] | str | int | None,
    alpha: float | int | None,
    palette: list[str] | str | None,
    na_color: ColorLike | None,
    cmap: list[Colormap | str] | Colormap | str | None,
    norm: Normalize | None,
    scale: str | None,
    percentiles_for_norm: tuple[float | None, float | None] | None,
) -> dict[str, dict[str, Any]]:
    param_dict: dict[str, Any] = {
        "sdata": sdata,
        "element": element,
        "channel": channel,
        "alpha": alpha,
        "palette": palette,
        "na_color": na_color,
        "cmap": cmap,
        "norm": norm,
        "scale": scale,
        "percentiles_for_norm": percentiles_for_norm,
    }
    param_dict = _type_check_params(param_dict, "images")

    element_params: dict[str, dict[str, Any]] = {}
    for el in param_dict["element"]:
        element_params[el] = {}
        spatial_element = param_dict["sdata"][el]

        spatial_element_ch = (
            spatial_element.c if isinstance(spatial_element, DataArray) else spatial_element["scale0"].c
        )
        if (channel := param_dict["channel"]) is not None and (
            (isinstance(channel[0], int) and max([abs(ch) for ch in channel]) <= len(spatial_element_ch))
            or all(ch in spatial_element_ch for ch in channel)
        ):
            element_params[el]["channel"] = channel
        else:
            element_params[el]["channel"] = None

        element_params[el]["alpha"] = param_dict["alpha"]

        if isinstance(palette := param_dict["palette"], list):
            if len(palette) == 1:
                palette_length = len(channel) if channel is not None else len(spatial_element.c)
                palette = palette * palette_length
            if (channel is not None and len(palette) != len(channel)) and len(palette) != len(spatial_element.c):
                palette = None
        element_params[el]["palette"] = palette
        element_params[el]["na_color"] = param_dict["na_color"]

        if (cmap := param_dict["cmap"]) is not None:
            if len(cmap) == 1:
                cmap_length = len(channel) if channel is not None else len(spatial_element.c)
                cmap = cmap * cmap_length
            if (channel is not None and len(cmap) != len(channel)) or len(cmap) != len(spatial_element.c):
                cmap = None
        element_params[el]["cmap"] = cmap
        element_params[el]["norm"] = param_dict["norm"]
        if (scale := param_dict["scale"]) and isinstance(sdata[el], DataTree):
            if scale not in list(sdata[el].keys()) and scale != "full":
                element_params[el]["scale"] = None
            else:
                element_params[el]["scale"] = scale
        else:
            element_params[el]["scale"] = scale

        element_params[el]["percentiles_for_norm"] = param_dict["percentiles_for_norm"]

    return element_params


def _get_wanted_render_elements(
    sdata: SpatialData,
    sdata_wanted_elements: list[str],
    params: ImageRenderParams | LabelsRenderParams | PointsRenderParams | ShapesRenderParams,
    cs: str,
    element_type: Literal["images", "labels", "points", "shapes"],
) -> tuple[list[str], list[str], bool]:
    wants_elements = True
    if element_type in ["images", "labels", "points", "shapes"]:  # Prevents eval security risk
        wanted_elements: list[str] = [params.element]
        wanted_elements_on_cs = [
            element for element in wanted_elements if cs in set(get_transformation(sdata[element], get_all=True).keys())
        ]

        sdata_wanted_elements.extend(wanted_elements_on_cs)
        return sdata_wanted_elements, wanted_elements_on_cs, wants_elements

    raise ValueError(f"Unknown element type {element_type}")


def _is_coercable_to_float(series: pd.Series) -> bool:
    numeric_series = pd.to_numeric(series, errors="coerce")
    return not numeric_series.isnull().any()


def _ax_show_and_transform(
    array: MaskedArray[np.float64, Any],
    trans_data: CompositeGenericTransform,
    ax: Axes,
    alpha: float | None = None,
    cmap: ListedColormap | LinearSegmentedColormap | None = None,
    zorder: int = 0,
) -> None:
    if not cmap and alpha is not None:
        im = ax.imshow(
            array,
            alpha=alpha,
            zorder=zorder,
        )
        im.set_transform(trans_data)
    else:
        im = ax.imshow(
            array,
            cmap=cmap,
            zorder=zorder,
        )
        im.set_transform(trans_data)


def set_zero_in_cmap_to_transparent(cmap: Colormap | str, steps: int | None = None) -> ListedColormap:
    """
    Modify colormap so that 0s are transparent.

    Parameters
    ----------
    cmap (Colormap | str): A matplotlib Colormap instance or a colormap name string.
    steps (int): The number of steps in the colormap.

    Returns
    -------
    ListedColormap: A new colormap instance with modified alpha values.
    """
    if isinstance(cmap, str):
        cmap = plt.get_cmap(cmap)

    colors = cmap(np.arange(steps or cmap.N))
    colors[0, :] = [1.0, 1.0, 1.0, 0.0]

    return ListedColormap(colors)


def _robust_get_value(
    sdata: sd.SpatialData,
    origin: _ValueOrigin,
    value_to_plot: str | None,
    element_name: list[str] | str | None = None,
    table_name: str | None = None,
) -> pd.Series | None:
    """Locate the value to plot in the spatial data object."""
    model = get_model(sdata[element_name])
    if model == PointsModel and table_name is not None:
        return get_values_point_table(sdata=sdata, origin=origin, table_name=table_name)
    vals = get_values(value_key=value_to_plot, sdata=sdata, element_name=element_name, table_name=table_name)
    return vals[value_to_plot]<|MERGE_RESOLUTION|>--- conflicted
+++ resolved
@@ -755,16 +755,9 @@
 
         if val_im.shape[0] == 1:
             val_im = np.squeeze(val_im, axis=0)
-<<<<<<< HEAD
-        try:
-            cols = cmap_params.cmap(cmap_params.norm(color_vector))
-        except TypeError:
-            assert all(_is_color_like(c) for c in color_vector), "Not all values are color-like."
-=======
         if "#" in str(color_vector[0]):
             # we have hex colors
-            assert all(colors.is_color_like(c) for c in color_vector), "Not all values are color-like."
->>>>>>> e97a7fcb
+            assert all(_is_color_like(c) for c in color_vector), "Not all values are color-like."
             cols = colors.to_rgba_array(color_vector)
         else:
             cols = cmap_params.cmap(cmap_params.norm(color_vector))
@@ -1677,13 +1670,9 @@
     else:
         raise TypeError("Parameter 'cmap' must be a string, a Colormap, or a list of these types.")
 
-<<<<<<< HEAD
-    if (na_color := param_dict.get("na_color")) is not None and not _is_color_like(na_color):
-=======
     if (na_color := param_dict.get("na_color")) != "default" and (
-        na_color is not None and not colors.is_color_like(na_color)
+        na_color is not None and not _is_color_like(na_color)
     ):
->>>>>>> e97a7fcb
         raise ValueError("Parameter 'na_color' must be color-like.")
 
     if (norm := param_dict.get("norm")) is not None:
