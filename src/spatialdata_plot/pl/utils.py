from __future__ import annotations

import os
import warnings
from collections import OrderedDict
from collections.abc import Iterable, Mapping, Sequence
from copy import copy
from functools import partial
from pathlib import Path
from types import MappingProxyType
from typing import Any, Literal

import dask
import datashader as ds
import matplotlib
import matplotlib.patches as mpatches
import matplotlib.path as mpath
import matplotlib.pyplot as plt
import matplotlib.transforms as mtransforms
import numpy as np
import numpy.ma as ma
import pandas as pd
import shapely
import spatialdata as sd
import xarray as xr
from anndata import AnnData
from cycler import Cycler, cycler
from datashader.core import Canvas
from geopandas import GeoDataFrame
from matplotlib import colors, patheffects, rcParams
from matplotlib.axes import Axes
from matplotlib.collections import PatchCollection
from matplotlib.colors import (
    ColorConverter,
    Colormap,
    LinearSegmentedColormap,
    ListedColormap,
    Normalize,
    to_rgba,
)
from matplotlib.figure import Figure
from matplotlib.gridspec import GridSpec
from matplotlib.transforms import CompositeGenericTransform
from matplotlib_scalebar.scalebar import ScaleBar
from numpy.ma.core import MaskedArray
from numpy.random import default_rng
from pandas.api.types import CategoricalDtype
from pandas.core.arrays.categorical import Categorical
from scanpy import settings
from scanpy.plotting._tools.scatterplots import _add_categorical_legend
from scanpy.plotting._utils import add_colors_for_categorical_sample_annotation
from scanpy.plotting.palettes import default_20, default_28, default_102
from skimage.color import label2rgb
from skimage.morphology import erosion, square
from skimage.segmentation import find_boundaries
from skimage.util import map_array
from spatialdata import SpatialData, get_element_annotators, get_extent, get_values, rasterize
from spatialdata._core.query.relational_query import _locate_value, _ValueOrigin
from spatialdata._types import ArrayLike
from spatialdata.models import Image2DModel, Labels2DModel, PointsModel, SpatialElement, get_model
from spatialdata.transformations.operations import get_transformation
from spatialdata.transformations.transformations import Scale
from xarray import DataArray, DataTree

from spatialdata_plot._logging import logger
from spatialdata_plot.pl.render_params import (
    CmapParams,
    FigParams,
    ImageRenderParams,
    LabelsRenderParams,
    OutlineParams,
    PointsRenderParams,
    ScalebarParams,
    ShapesRenderParams,
    _FontSize,
    _FontWeight,
)

to_hex = partial(colors.to_hex, keep_alpha=True)

# replace with
# from spatialdata._types import ColorLike
# once https://github.com/scverse/spatialdata/pull/689/ is in a release
ColorLike = tuple[float, ...] | str


def _verify_plotting_tree(sdata: SpatialData) -> SpatialData:
    """Verify that the plotting tree exists, and if not, create it."""
    if not hasattr(sdata, "plotting_tree"):
        sdata.plotting_tree = OrderedDict()

    return sdata


def _get_coordinate_system_mapping(sdata: SpatialData) -> dict[str, list[str]]:
    coordsys_keys = sdata.coordinate_systems
    image_keys = [] if sdata.images is None else sdata.images.keys()
    label_keys = [] if sdata.labels is None else sdata.labels.keys()
    shape_keys = [] if sdata.shapes is None else sdata.shapes.keys()
    point_keys = [] if sdata.points is None else sdata.points.keys()

    mapping: dict[str, list[str]] = {}

    if len(coordsys_keys) < 1:
        raise ValueError("SpatialData object must have at least one coordinate system to generate a mapping.")

    for key in coordsys_keys:
        mapping[key] = []

        for image_key in image_keys:
            transformations = get_transformation(sdata.images[image_key], get_all=True)

            if key in list(transformations.keys()):
                mapping[key].append(image_key)

        for label_key in label_keys:
            transformations = get_transformation(sdata.labels[label_key], get_all=True)

            if key in list(transformations.keys()):
                mapping[key].append(label_key)

        for shape_key in shape_keys:
            transformations = get_transformation(sdata.shapes[shape_key], get_all=True)

            if key in list(transformations.keys()):
                mapping[key].append(shape_key)

        for point_key in point_keys:
            transformations = get_transformation(sdata.points[point_key], get_all=True)

            if key in list(transformations.keys()):
                mapping[key].append(point_key)

    return mapping


def _is_color_like(color: Any) -> bool:
    """Check if a value is a valid color, returns False for pseudo-bools.

    For discussion, see: https://github.com/scverse/spatialdata-plot/issues/327.
    matplotlib accepts strings in [0, 1] as grey-scale values - therefore,
    "0" and "1" are considered valid colors. However, we won't do that
    so we're filtering these out.
    """
    if isinstance(color, bool):
        return False
    if isinstance(color, str):
        try:
            num_value = float(color)
            if 0 <= num_value <= 1:
                return False
        except ValueError:
            # we're not dealing with what matplotlib considers greyscale
            pass

    return bool(colors.is_color_like(color))


def _prepare_params_plot(
    # this param is inferred when `pl.show`` is called
    num_panels: int,
    # this args are passed at `pl.show``
    figsize: tuple[float, float] | None = None,
    dpi: int | None = None,
    fig: Figure | None = None,
    ax: Axes | Sequence[Axes] | None = None,
    wspace: float | None = None,
    hspace: float = 0.25,
    ncols: int = 4,
    frameon: bool | None = None,
    # this args will be inferred from coordinate system
    scalebar_dx: float | Sequence[float] | None = None,
    scalebar_units: str | Sequence[str] | None = None,
) -> tuple[FigParams, ScalebarParams]:
    # handle axes and size
    wspace = 0.75 / rcParams["figure.figsize"][0] + 0.02 if wspace is None else wspace
    figsize = rcParams["figure.figsize"] if figsize is None else figsize
    dpi = rcParams["figure.dpi"] if dpi is None else dpi
    if num_panels > 1 and ax is None:
        fig, grid = _panel_grid(
            num_panels=num_panels, hspace=hspace, wspace=wspace, ncols=ncols, dpi=dpi, figsize=figsize
        )
        axs: None | Sequence[Axes] = [plt.subplot(grid[c]) for c in range(num_panels)]
    elif num_panels > 1:
        if not isinstance(ax, Sequence):
            raise TypeError(f"Expected `ax` to be a `Sequence`, but got {type(ax).__name__}")
        if ax is not None and len(ax) != num_panels:
            raise ValueError(f"Len of `ax`: {len(ax)} is not equal to number of panels: {num_panels}.")
        if fig is None:
            raise ValueError(
                f"Invalid value of `fig`: {fig}. If a list of `Axes` is passed, a `Figure` must also be specified."
            )
        assert ax is None or isinstance(ax, Sequence), f"Invalid type of `ax`: {type(ax)}, expected `Sequence`."
        axs = ax
    else:
        axs = None
        if ax is None:
            fig, ax = plt.subplots(figsize=figsize, dpi=dpi, constrained_layout=True)
        elif isinstance(ax, Axes):
            # needed for rasterization if user provides Axes object
            fig = ax.get_figure()
            fig.set_dpi(dpi)

    # set scalebar
    if scalebar_dx is not None:
        scalebar_dx, scalebar_units = _get_scalebar(scalebar_dx, scalebar_units, num_panels)

    fig_params = FigParams(
        fig=fig,
        ax=ax,
        axs=axs,
        num_panels=num_panels,
        frameon=frameon,
    )
    scalebar_params = ScalebarParams(scalebar_dx=scalebar_dx, scalebar_units=scalebar_units)

    return fig_params, scalebar_params


def _get_cs_contents(sdata: sd.SpatialData) -> pd.DataFrame:
    """Check which coordinate systems contain which elements and return that info."""
    cs_mapping = _get_coordinate_system_mapping(sdata)
    content_flags = ["has_images", "has_labels", "has_points", "has_shapes"]
    cs_contents = pd.DataFrame(columns=["cs"] + content_flags)

    for cs_name, element_ids in cs_mapping.items():
        # determine if coordinate system has the respective elements
        cs_has_images = any(e in sdata.images for e in element_ids)
        cs_has_labels = any(e in sdata.labels for e in element_ids)
        cs_has_points = any(e in sdata.points for e in element_ids)
        cs_has_shapes = any(e in sdata.shapes for e in element_ids)

        cs_contents = pd.concat(
            [
                cs_contents,
                pd.DataFrame(
                    {
                        "cs": cs_name,
                        "has_images": [cs_has_images],
                        "has_labels": [cs_has_labels],
                        "has_points": [cs_has_points],
                        "has_shapes": [cs_has_shapes],
                    }
                ),
            ]
        )

        cs_contents["has_images"] = cs_contents["has_images"].astype("bool")
        cs_contents["has_labels"] = cs_contents["has_labels"].astype("bool")
        cs_contents["has_points"] = cs_contents["has_points"].astype("bool")
        cs_contents["has_shapes"] = cs_contents["has_shapes"].astype("bool")

    return cs_contents


def _sanitise_na_color(na_color: ColorLike | None) -> tuple[str, bool]:
    """Return the color's hex value and a boolean indicating if the user changed the default color.

    Returns the hex representation of the color and a boolean indicating whether the
    color was changed by the user or not. Our default is "lightgray", but when we
    render labels, we give them random colors instead. However, the user could've
    manually specified "lightgray" as the color, so we need to check for that.

    Parameters
    ----------
        na_color (ColorLike | None): The color input specified by the user.

    Returns
    -------
        tuple[str, bool]: A tuple containing the hex color code and a boolean
        indicating if the color was user-specified.
    """
    if na_color == "default":
        # user kept the default
        return to_hex("lightgray"), False
    if na_color is None:
        # user wants to hide NAs
        return "#FFFFFF00", True  # zero alpha so it's hidden
    if colors.is_color_like(na_color):
        # user specified a color (including "lightgray")
        return to_hex(na_color), True

    # Handle unexpected values (optional)
    raise ValueError(f"Invalid na_color value: {na_color}")


def _get_centroid_of_pathpatch(pathpatch: mpatches.PathPatch) -> tuple[float, float]:
    # Extract the vertices from the PathPatch
    path = pathpatch.get_path()
    vertices = path.vertices
    x = vertices[:, 0]
    y = vertices[:, 1]

    area = 0.5 * np.sum(x[:-1] * y[1:] - x[1:] * y[:-1])

    # Calculate the centroid coordinates
    centroid_x = np.sum((x[:-1] + x[1:]) * (x[:-1] * y[1:] - x[1:] * y[:-1])) / (6 * area)
    centroid_y = np.sum((y[:-1] + y[1:]) * (x[:-1] * y[1:] - x[1:] * y[:-1])) / (6 * area)

    return centroid_x, centroid_y


def _scale_pathpatch_around_centroid(pathpatch: mpatches.PathPatch, scale_factor: float) -> None:

    centroid = _get_centroid_of_pathpatch(pathpatch)
    vertices = pathpatch.get_path().vertices
    scaled_vertices = np.array([centroid + (vertex - centroid) * scale_factor for vertex in vertices])
    pathpatch.get_path().vertices = scaled_vertices


def _get_collection_shape(
    shapes: list[GeoDataFrame],
    c: Any,
    s: float,
    norm: Any,
    render_params: ShapesRenderParams,
    fill_alpha: None | float = None,
    outline_alpha: None | float = None,
    **kwargs: Any,
) -> PatchCollection:
    """
    Get a PatchCollection for rendering given geometries with specified colors and outlines.

    Args:
    - shapes (list[GeoDataFrame]): List of geometrical shapes.
    - c: Color parameter.
    - s (float): Scale of the shape.
    - norm: Normalization for the color map.
    - fill_alpha (float, optional): Opacity for the fill color.
    - outline_alpha (float, optional): Opacity for the outline.
    - **kwargs: Additional keyword arguments.

    Returns
    -------
    - PatchCollection: Collection of patches for rendering.
    """
    cmap = kwargs["cmap"]

    try:
        # fails when numeric
        if len(c.shape) == 1 and c.shape[0] in [3, 4] and c.shape[0] == len(shapes) and c.dtype == float:
            if norm is None:
                c = cmap(c)
            else:
                try:
                    norm = colors.Normalize(vmin=min(c), vmax=max(c)) if norm is None else norm
                except ValueError as e:
                    raise ValueError(
                        "Could not convert values in the `color` column to float, if `color` column represents"
                        " categories, set the column to categorical dtype."
                    ) from e
                c = cmap(norm(c))
        else:
            fill_c = ColorConverter().to_rgba_array(c)
    except ValueError:
        if norm is None:
            c = cmap(c)
        else:
            try:
                norm = colors.Normalize(vmin=min(c), vmax=max(c)) if norm is None else norm
            except ValueError as e:
                raise ValueError(
                    "Could not convert values in the `color` column to float, if `color` column represents"
                    " categories, set the column to categorical dtype."
                ) from e
            c = cmap(norm(c))

    fill_c = ColorConverter().to_rgba_array(c)
    fill_c[..., -1] *= render_params.fill_alpha

    if render_params.outline_params.outline:
        outline_c = ColorConverter().to_rgba_array(render_params.outline_params.outline_color)
        outline_c[..., -1] = render_params.outline_alpha
        outline_c = outline_c.tolist()
    else:
        outline_c = [None]
    outline_c = outline_c * fill_c.shape[0]

    shapes_df = pd.DataFrame(shapes, copy=True)
    shapes_df = shapes_df[shapes_df["geometry"].apply(lambda geom: not geom.is_empty)]
    shapes_df = shapes_df.reset_index(drop=True)

    def _assign_fill_and_outline_to_row(
        fill_c: list[Any], outline_c: list[Any], row: dict[str, Any], idx: int, is_multiple_shapes: bool
    ) -> None:
        try:
            if is_multiple_shapes and len(fill_c) == 1:
                row["fill_c"] = fill_c[0]
                row["outline_c"] = outline_c[0]
            else:
                row["fill_c"] = fill_c[idx]
                row["outline_c"] = outline_c[idx]
        except IndexError as e:
            raise IndexError("Could not assign fill and outline colors due to a mismatch in row numbers.") from e

    def _process_polygon(row: pd.Series, s: float) -> dict[str, Any]:
        coords = np.array(row["geometry"].exterior.coords)
        centroid = np.mean(coords, axis=0)
        scaled_coords = (centroid + (coords - centroid) * s).tolist()
        return {**row.to_dict(), "geometry": mpatches.Polygon(scaled_coords, closed=True)}

    def _process_multipolygon(row: pd.Series, s: float) -> list[dict[str, Any]]:
        mp = _make_patch_from_multipolygon(row["geometry"])
        row_dict = row.to_dict()
        for m in mp:
            _scale_pathpatch_around_centroid(m, s)

        return [{**row_dict, "geometry": m} for m in mp]

    def _process_point(row: pd.Series, s: float) -> dict[str, Any]:
        return {
            **row.to_dict(),
            "geometry": mpatches.Circle((row["geometry"].x, row["geometry"].y), radius=row["radius"] * s),
        }

    def _create_patches(shapes_df: GeoDataFrame, fill_c: list[Any], outline_c: list[Any], s: float) -> pd.DataFrame:
        rows = []
        is_multiple_shapes = len(shapes_df) > 1

        for idx, row in shapes_df.iterrows():
            geom_type = row["geometry"].geom_type
            processed_rows = []

            if geom_type == "Polygon":
                processed_rows.append(_process_polygon(row, s))
            elif geom_type == "MultiPolygon":
                processed_rows.extend(_process_multipolygon(row, s))
            elif geom_type == "Point":
                processed_rows.append(_process_point(row, s))

            for processed_row in processed_rows:
                _assign_fill_and_outline_to_row(fill_c, outline_c, processed_row, idx, is_multiple_shapes)
                rows.append(processed_row)

        return pd.DataFrame(rows)

    patches = _create_patches(shapes_df, fill_c, outline_c, s)
    return PatchCollection(
        patches["geometry"].values.tolist(),
        snap=False,
        lw=render_params.outline_params.linewidth,
        facecolor=patches["fill_c"],
        edgecolor=None if all(outline is None for outline in outline_c) else outline_c,
        **kwargs,
    )


def _panel_grid(
    num_panels: int,
    hspace: float,
    wspace: float,
    ncols: int,
    figsize: tuple[float, float],
    dpi: int | None = None,
) -> tuple[Figure, GridSpec]:
    n_panels_x = min(ncols, num_panels)
    n_panels_y = np.ceil(num_panels / n_panels_x).astype(int)

    fig = plt.figure(
        figsize=(figsize[0] * n_panels_x * (1 + wspace), figsize[1] * n_panels_y),
        dpi=dpi,
    )
    left = 0.2 / n_panels_x
    bottom = 0.13 / n_panels_y
    gs = GridSpec(
        nrows=n_panels_y,
        ncols=n_panels_x,
        left=left,
        right=1 - (n_panels_x - 1) * left - 0.01 / n_panels_x,
        bottom=bottom,
        top=1 - (n_panels_y - 1) * bottom - 0.1 / n_panels_y,
        hspace=hspace,
        wspace=wspace,
    )
    return fig, gs


def _get_scalebar(
    scalebar_dx: float | Sequence[float] | None = None,
    scalebar_units: str | Sequence[str] | None = None,
    len_lib: int | None = None,
) -> tuple[Sequence[float] | None, Sequence[str] | None]:
    if scalebar_dx is not None:
        _scalebar_dx = _get_list(scalebar_dx, _type=float, ref_len=len_lib, name="scalebar_dx")
        scalebar_units = "um" if scalebar_units is None else scalebar_units
        _scalebar_units = _get_list(scalebar_units, _type=str, ref_len=len_lib, name="scalebar_units")
    else:
        _scalebar_dx = None
        _scalebar_units = None

    return _scalebar_dx, _scalebar_units


def _prepare_cmap_norm(
    cmap: Colormap | str | None = None,
    norm: Normalize | None = None,
    na_color: ColorLike | None = None,
) -> CmapParams:
    # TODO: check refactoring norm out here as it gets overwritten later
    cmap_is_default = cmap is None
    if cmap is None:
        cmap = rcParams["image.cmap"]
    if isinstance(cmap, str):
        cmap = matplotlib.colormaps[cmap]

    cmap = copy(cmap)

    if norm is None:
        norm = Normalize(vmin=None, vmax=None, clip=False)

    na_color, na_color_modified_by_user = _sanitise_na_color(na_color)
    cmap.set_bad(na_color)

    return CmapParams(
        cmap=cmap,
        norm=norm,
        na_color=na_color,
        cmap_is_default=cmap_is_default,
        na_color_modified_by_user=na_color_modified_by_user,
    )


def _set_outline(
    outline: bool = False,
    outline_width: float = 1.5,
    outline_color: str | list[float] = "#0000000ff",  # black, white
    **kwargs: Any,
) -> OutlineParams:
    if not isinstance(outline_width, int | float):
        raise TypeError(f"Invalid type of `outline_width`: {type(outline_width)}, expected `int` or `float`.")
    if outline_width == 0.0:
        outline = False
    if outline_width < 0.0:
        logger.warning(f"Negative line widths are not allowed, changing {outline_width} to {(-1) * outline_width}")
        outline_width *= -1

    # the default black and white colors can be changed using the contour_config parameter
    if len(outline_color) in {3, 4} and all(isinstance(c, float) for c in outline_color):
        outline_color = matplotlib.colors.to_hex(outline_color)

    if outline:
        kwargs.pop("edgecolor", None)  # remove edge from kwargs if present
        kwargs.pop("alpha", None)  # remove alpha from kwargs if present

    return OutlineParams(outline, outline_color, outline_width)


def _get_subplots(num_images: int, ncols: int = 4, width: int = 4, height: int = 3) -> plt.Figure | plt.Axes:
    """Set up the axs objects.

    Parameters
    ----------
    num_images
        Number of images to plot. Must be greater than 1.
    ncols
        Number of columns in the subplot grid, by default 4
    width
        Width of each subplot, by default 4

    Returns
    -------
    Union[plt.Figure, plt.Axes]
        Matplotlib figure and axes object.
    """
    if num_images < ncols:
        nrows = 1
        ncols = num_images
    else:
        nrows, reminder = divmod(num_images, ncols)

        if nrows == 0:
            nrows = 1
        if reminder > 0:
            nrows += 1

    fig, axes = plt.subplots(nrows, ncols, figsize=(width * ncols, height * nrows))

    if not isinstance(axes, Iterable):
        axes = np.array([axes])

    # get rid of the empty axes
    _ = [ax.axis("off") for ax in axes.flatten()[num_images:]]
    return fig, axes


def _normalize(
    img: xr.DataArray,
    pmin: float | None = None,
    pmax: float | None = None,
    eps: float = 1e-20,
    clip: bool = False,
    name: str = "normed",
) -> xr.DataArray:
    """Perform a min max normalisation on the xr.DataArray.

    This function was adapted from the csbdeep package.

    Parameters
    ----------
    dataarray
        A xarray DataArray with an image field.
    pmin
        Lower quantile (min value) used to perform quantile normalization.
    pmax
        Upper quantile (max value) used to perform quantile normalization.
    eps
        Epsilon float added to prevent 0 division.
    clip
        Ensures that normed image array contains no values greater than 1.

    Returns
    -------
    xr.DataArray
        A min-max normalized image.
    """
    pmin = pmin or 0.0
    pmax = pmax or 100.0

    perc = np.percentile(img, [pmin, pmax])

    # Ensure perc is an array of two elements
    if np.isscalar(perc):
        logger.warning(
            "Percentile range is too small, using the same percentile for both min "
            "and max. Consider using a larger percentile range."
        )
        perc = np.array([perc, perc])

    norm = (img - perc[0]) / (perc[1] - perc[0] + eps)  # type: ignore

    if clip:
        norm = np.clip(norm, 0, 1)

    return norm


def _get_colors_for_categorical_obs(
    categories: Sequence[str | int],
    palette: ListedColormap | str | list[str] | None = None,
    alpha: float = 1.0,
    cmap_params: CmapParams | None = None,
) -> list[str]:
    """
    Return a list of colors for a categorical observation.

    Parameters
    ----------
    adata
        AnnData object
    value_to_plot
        Name of a valid categorical observation
    categories
        categories of the categorical observation.

    Returns
    -------
    None
    """
    len_cat = len(categories)

    # check if default matplotlib palette has enough colors
    if palette is None:
        if cmap_params is not None and not cmap_params.cmap_is_default:
            palette = cmap_params.cmap
        elif len(rcParams["axes.prop_cycle"].by_key()["color"]) >= len_cat:
            cc = rcParams["axes.prop_cycle"]()
            palette = [next(cc)["color"] for _ in range(len_cat)]
        elif len_cat <= 20:
            palette = default_20
        elif len_cat <= 28:
            palette = default_28
        elif len_cat <= len(default_102):  # 103 colors
            palette = default_102
        else:
            palette = ["grey" for _ in range(len_cat)]
            logger.info("input has more than 103 categories. Uniform " "'grey' color will be used for all categories.")
    else:
        # raise error when user didn't provide the right number of colors in palette
        if isinstance(palette, list) and len(palette) != len(categories):
            raise ValueError(
                f"The number of provided values in the palette ({len(palette)}) doesn't agree with the number of "
                f"categories that should be colored ({categories})."
            )

    # otherwise, single channels turn out grey
    color_idx = np.linspace(0, 1, len_cat) if len_cat > 1 else [0.7]

    if isinstance(palette, str):
        palette = [to_hex(palette)]
    elif isinstance(palette, list):
        palette = [to_hex(x) for x in palette]
    elif isinstance(palette, ListedColormap):
        palette = [to_hex(x) for x in palette(color_idx, alpha=alpha)]
    elif isinstance(palette, LinearSegmentedColormap):
        palette = [to_hex(palette(x, alpha=alpha)) for x in color_idx]  # type: ignore[attr-defined]
    else:
        raise TypeError(f"Palette is {type(palette)} but should be string or list.")

    return palette[:len_cat]  # type: ignore[return-value]


# TODO consider move to relational query in spatialdata
def get_values_point_table(sdata: SpatialData, origin: _ValueOrigin, table_name: str) -> pd.Series:
    """Get a particular column stored in _ValueOrigin from the table in the spatialdata object."""
    table = sdata[table_name]
    if origin.origin == "obs":
        return table.obs[origin.value_key]
    if origin.origin == "var":
        return table[:, table.var_names.isin([origin.value_key])].X.copy()
    raise ValueError(f"Color column `{origin.value_key}` not found in table {table_name}")


def _set_color_source_vec(
    sdata: sd.SpatialData,
    element: SpatialElement | None,
    value_to_plot: str | None,
    na_color: ColorLike,
    element_name: list[str] | str | None = None,
    groups: list[str] | str | None = None,
    palette: list[str] | str | None = None,
    cmap_params: CmapParams | None = None,
    table_name: str | None = None,
) -> tuple[ArrayLike | pd.Series | None, ArrayLike, bool]:
    if value_to_plot is None and element is not None:
        color = np.full(len(element), na_color)
        return color, color, False

    # Figure out where to get the color from
    origins = _locate_value(value_key=value_to_plot, sdata=sdata, element_name=element_name, table_name=table_name)

    if len(origins) > 1:
        raise ValueError(
            f"Color key '{value_to_plot}' for element '{element_name}' been found in multiple locations: {origins}."
        )

    if len(origins) == 1:
        color_source_vector = _robust_get_value(
            sdata=sdata,
            origin=origins[0],
            value_to_plot=value_to_plot,
            element_name=element_name,
            table_name=table_name,
        )

        # numerical case, return early
        # TODO temporary split until refactor is complete
        if color_source_vector is not None and not isinstance(color_source_vector.dtype, pd.CategoricalDtype):
            if (
                not isinstance(element, GeoDataFrame)
                and isinstance(palette, list)
                and palette[0] is not None
                or isinstance(element, GeoDataFrame)
                and isinstance(palette, list)
            ):
                logger.warning(
                    "Ignoring categorical palette which is given for a continuous variable. "
                    "Consider using `cmap` to pass a ColorMap."
                )
            return None, color_source_vector, False

        color_source_vector = pd.Categorical(color_source_vector)  # convert, e.g., `pd.Series`

        color_mapping = _get_categorical_color_mapping(
            adata=sdata.table,
            cluster_key=value_to_plot,
            color_source_vector=color_source_vector,
            groups=groups,
            palette=palette,
            na_color=na_color,
        )

        color_source_vector = color_source_vector.set_categories(color_mapping.keys())
        if color_mapping is None:
            raise ValueError("Unable to create color palette.")

        # do not rename categories, as colors need not be unique
        color_vector = color_source_vector.map(color_mapping)

        return color_source_vector, color_vector, True

    logger.warning(f"Color key '{value_to_plot}' for element '{element_name}' not been found, using default colors.")
    color = np.full(sdata[table_name].n_obs, to_hex(na_color))
    return color, color, False


def _map_color_seg(
    seg: ArrayLike,
    cell_id: ArrayLike,
    color_vector: ArrayLike | pd.Series[CategoricalDtype],
    color_source_vector: pd.Series[CategoricalDtype],
    cmap_params: CmapParams,
    na_color: ColorLike,
    na_color_modified_by_user: bool = False,
    seg_erosionpx: int | None = None,
    seg_boundaries: bool = False,
) -> ArrayLike:
    cell_id = np.array(cell_id)

    if pd.api.types.is_categorical_dtype(color_vector.dtype):
        # Case A: users wants to plot a categorical column
        if np.any(color_source_vector.isna()):
            cell_id[color_source_vector.isna()] = 0
        val_im: ArrayLike = map_array(seg.copy(), cell_id, color_vector.codes + 1)
        cols = colors.to_rgba_array(color_vector.categories)
    elif pd.api.types.is_numeric_dtype(color_vector.dtype):
        # Case B: user wants to plot a continous column
        if isinstance(color_vector, pd.Series):
            color_vector = color_vector.to_numpy()
        cols = cmap_params.cmap(cmap_params.norm(color_vector))
        val_im = map_array(seg.copy(), cell_id, cell_id)
    else:
        # Case C: User didn't specify any colors
        if color_source_vector is not None and (
            set(color_vector) == set(color_source_vector)
            and len(set(color_vector)) == 1
            and set(color_vector) == {na_color}
            and not na_color_modified_by_user
        ):
            val_im = map_array(seg.copy(), cell_id, cell_id)
            RNG = default_rng(42)
            cols = RNG.random((len(color_vector), 3))
        else:
            # Case D: User didn't specify a column to color by, but modified the na_color
            val_im = map_array(seg.copy(), cell_id, cell_id)
            if "#" in str(color_vector[0]):
                # we have hex colors
                assert all(_is_color_like(c) for c in color_vector), "Not all values are color-like."
                cols = colors.to_rgba_array(color_vector)
            else:
                cols = cmap_params.cmap(cmap_params.norm(color_vector))

    if seg_erosionpx is not None:
        val_im[val_im == erosion(val_im, square(seg_erosionpx))] = 0

    seg_im: ArrayLike = label2rgb(
        label=val_im,
        colors=cols,
        bg_label=0,
        bg_color=(1, 1, 1),  # transparency doesn't really work
        image_alpha=0,
    )

    if seg_boundaries:
        if seg.shape[0] == 1:
            seg = np.squeeze(seg, axis=0)
        seg_bound: ArrayLike = np.clip(seg_im - find_boundaries(seg)[:, :, None], 0, 1)
        return np.dstack((seg_bound, np.where(val_im > 0, 1, 0)))  # add transparency here

    if len(val_im.shape) != len(seg_im.shape):
        val_im = np.expand_dims((val_im > 0).astype(int), axis=-1)
    return np.dstack((seg_im, val_im))


def _generate_base_categorial_color_mapping(
    adata: AnnData,
    cluster_key: str,
    color_source_vector: ArrayLike | pd.Series[CategoricalDtype],
    na_color: ColorLike,
) -> Mapping[str, str]:
    if adata is not None and cluster_key in adata.uns and f"{cluster_key}_colors" in adata.uns:
        colors = adata.uns[f"{cluster_key}_colors"]
        categories = color_source_vector.categories.tolist() + ["NaN"]
        if "#" not in na_color:
            # should be unreachable, but just for safety
            raise ValueError("Expected `na_color` to be a hex color, but got a non-hex color.")

        colors = [to_hex(to_rgba(color)[:3]) for color in colors]
        na_color = to_hex(to_rgba(na_color)[:3])

        if na_color and len(categories) > len(colors):
            return dict(zip(categories, colors + [na_color], strict=True))

        return dict(zip(categories, colors, strict=True))

    return _get_default_categorial_color_mapping(color_source_vector)


def _modify_categorical_color_mapping(
    mapping: Mapping[str, str],
    groups: list[str] | str | None = None,
    palette: list[str] | str | None = None,
) -> Mapping[str, str]:
    if groups is None or isinstance(groups, list) and groups[0] is None:
        return mapping

    if palette is None or isinstance(palette, list) and palette[0] is None:
        # subset base mapping to only those specified in groups
        modified_mapping = {key: mapping[key] for key in mapping if key in groups or key == "NaN"}
    elif len(palette) == len(groups) and isinstance(groups, list) and isinstance(palette, list):
        modified_mapping = dict(zip(groups, palette, strict=True))
    else:
        raise ValueError(f"Expected palette to be of length `{len(groups)}`, found `{len(palette)}`.")

    return modified_mapping


def _get_default_categorial_color_mapping(
    color_source_vector: ArrayLike | pd.Series[CategoricalDtype],
) -> Mapping[str, str]:
    len_cat = len(color_source_vector.categories.unique())
    if len_cat <= 20:
        palette = default_20
    elif len_cat <= 28:
        palette = default_28
    elif len_cat <= len(default_102):  # 103 colors
        palette = default_102
    else:
        palette = ["grey" for _ in range(len_cat)]
        logger.info("input has more than 103 categories. Uniform 'grey' color will be used for all categories.")

    return {
        cat: to_hex(to_rgba(col)[:3])
        for cat, col in zip(color_source_vector.categories, palette[:len_cat], strict=True)
    }


def _get_categorical_color_mapping(
    adata: AnnData,
    na_color: ColorLike,
    cluster_key: str | None = None,
    color_source_vector: ArrayLike | pd.Series[CategoricalDtype] | None = None,
    groups: list[str] | str | None = None,
    palette: list[str] | str | None = None,
) -> Mapping[str, str]:
    if not isinstance(color_source_vector, Categorical):
        raise TypeError(f"Expected `categories` to be a `Categorical`, but got {type(color_source_vector).__name__}")

    if isinstance(groups, str):
        groups = [groups]

    if isinstance(palette, str):
        palette = [palette]

    if cluster_key is None:
        # user didn't specify a column to use for coloring
        base_mapping = _get_default_categorial_color_mapping(color_source_vector)
    else:
        base_mapping = _generate_base_categorial_color_mapping(adata, cluster_key, color_source_vector, na_color)

    return _modify_categorical_color_mapping(mapping=base_mapping, groups=groups, palette=palette)


def _maybe_set_colors(
    source: AnnData, target: AnnData, key: str, palette: str | ListedColormap | Cycler | Sequence[Any] | None = None
) -> None:
    color_key = f"{key}_colors"
    try:
        if palette is not None:
            raise KeyError("Unable to copy the palette when there was other explicitly specified.")
        target.uns[color_key] = source.uns[color_key]
    except KeyError:
        if isinstance(palette, str):
            palette = ListedColormap([palette])
        if isinstance(palette, ListedColormap):  # `scanpy` requires it
            palette = cycler(color=palette.colors)
        palette = None
        add_colors_for_categorical_sample_annotation(target, key=key, force_update_colors=True, palette=palette)


def _decorate_axs(
    ax: Axes,
    cax: PatchCollection,
    fig_params: FigParams,
    value_to_plot: str | None,
    color_source_vector: pd.Series[CategoricalDtype] | Categorical,
    color_vector: pd.Series[CategoricalDtype] | Categorical,
    adata: AnnData | None = None,
    palette: ListedColormap | str | list[str] | None = None,
    alpha: float = 1.0,
    na_color: ColorLike | None = "#d3d3d3",  # lightgray
    legend_fontsize: int | float | _FontSize | None = None,
    legend_fontweight: int | _FontWeight = "bold",
    legend_loc: str | None = "right margin",
    legend_fontoutline: int | None = None,
    na_in_legend: bool = True,
    colorbar: bool = True,
    scalebar_dx: Sequence[float] | None = None,
    scalebar_units: Sequence[str] | None = None,
    scalebar_kwargs: Mapping[str, Any] = MappingProxyType({}),
) -> Axes:
    if value_to_plot is not None:
        # if only dots were plotted without an associated value
        # there is not need to plot a legend or a colorbar

        if legend_fontoutline is not None:
            path_effect = [patheffects.withStroke(linewidth=legend_fontoutline, foreground="w")]
        else:
            path_effect = []

        # Adding legends
        if color_source_vector is not None and isinstance(color_source_vector.dtype, pd.CategoricalDtype):
            # order of clusters should agree to palette order
            clusters = color_source_vector.remove_unused_categories().unique()
            clusters = clusters[~clusters.isnull()]
            # derive mapping from color_source_vector and color_vector
            group_to_color_matching = pd.DataFrame(
                {
                    "cats": color_source_vector.remove_unused_categories(),
                    "color": color_vector,
                }
            )
            color_mapping = group_to_color_matching.drop_duplicates("cats").set_index("cats")["color"].to_dict()
            _add_categorical_legend(
                ax,
                pd.Categorical(values=color_source_vector, categories=clusters),
                palette=color_mapping,
                legend_loc=legend_loc,
                legend_fontweight=legend_fontweight,
                legend_fontsize=legend_fontsize,
                legend_fontoutline=path_effect,
                na_color=[na_color],
                na_in_legend=na_in_legend,
                multi_panel=fig_params.axs is not None,
            )
        elif colorbar:
            # TODO: na_in_legend should have some effect here
            cb = plt.colorbar(cax, ax=ax, pad=0.01, fraction=0.08, aspect=30)
            cb.solids.set_alpha(alpha)

    if isinstance(scalebar_dx, list) and isinstance(scalebar_units, list):
        scalebar = ScaleBar(scalebar_dx, units=scalebar_units, **scalebar_kwargs)
        ax.add_artist(scalebar)

    return ax


def _get_list(
    var: Any,
    _type: type[Any] | tuple[type[Any], ...],
    ref_len: int | None = None,
    name: str | None = None,
) -> list[Any]:
    """
    Get a list from a variable.

    Parameters
    ----------
    var
        Variable to convert to a list.
    _type
        Type of the elements in the list.
    ref_len
        Reference length of the list.
    name
        Name of the variable.

    Returns
    -------
    List
    """
    if isinstance(var, _type):
        return [var] if ref_len is None else ([var] * ref_len)
    if isinstance(var, list):
        if ref_len is not None and ref_len != len(var):
            raise ValueError(
                f"Variable: `{name}` has length: {len(var)}, which is not equal to reference length: {ref_len}."
            )
        for v in var:
            if not isinstance(v, _type):
                raise ValueError(f"Variable: `{name}` has invalid type: {type(v)}, expected: {_type}.")
        return var

    raise ValueError(f"Can't make a list from variable: `{var}`")


def save_fig(fig: Figure, path: str | Path, make_dir: bool = True, ext: str = "png", **kwargs: Any) -> None:
    """
    Save a figure.

    Parameters
    ----------
    fig
        Figure to save.
    path
        Path where to save the figure. If path is relative, save it under :attr:`scanpy.settings.figdir`.
    make_dir
        Whether to try making the directory if it does not exist.
    ext
        Extension to use if none is provided.
    kwargs
        Keyword arguments for :func:`matplotlib.figure.Figure.savefig`.

    Returns
    -------
    None
        Just saves the plot.
    """
    if os.path.splitext(path)[1] == "":
        path = f"{path}.{ext}"

    path = Path(path)

    if not path.is_absolute():
        path = Path(settings.figdir) / path

    if make_dir:
        try:
            path.parent.mkdir(parents=True, exist_ok=True)
        except OSError as e:
            logger.debug(f"Unable to create directory `{path.parent}`. Reason: `{e}`")

    logger.debug(f"Saving figure to `{path!r}`")

    kwargs.setdefault("bbox_inches", "tight")
    kwargs.setdefault("transparent", True)

    fig.savefig(path, **kwargs)


def _get_linear_colormap(colors: list[str], background: str) -> list[LinearSegmentedColormap]:
    return [LinearSegmentedColormap.from_list(c, [background, c], N=256) for c in colors]


def _get_listed_colormap(color_dict: dict[str, str]) -> ListedColormap:
    sorted_labels = sorted(color_dict.keys())
    colors = [color_dict[k] for k in sorted_labels]

    return ListedColormap(["black"] + colors, N=len(colors) + 1)


def _split_multipolygon_into_outer_and_inner(mp: shapely.MultiPolygon):  # type: ignore
    # https://stackoverflow.com/a/21922058

    for geom in mp.geoms:
        if geom.geom_type == "MultiPolygon":
            exterior_coords = []
            interior_coords = []
            for part in geom:
                epc = _split_multipolygon_into_outer_and_inner(part)  # Recursive call
                exterior_coords += epc["exterior_coords"]
                interior_coords += epc["interior_coords"]
        elif geom.geom_type == "Polygon":
            exterior_coords = geom.exterior.coords[:]
            interior_coords = []
            for interior in geom.interiors:
                interior_coords += interior.coords[:]
        else:
            raise ValueError(f"Unhandled geometry type: {repr(geom.type)}")

    return interior_coords, exterior_coords


def _make_patch_from_multipolygon(mp: shapely.MultiPolygon) -> mpatches.PathPatch:
    # https://matplotlib.org/stable/gallery/shapes_and_collections/donut.html

    patches = []
    for geom in mp.geoms:
        if len(geom.interiors) == 0:
            # polygon has no holes
            patches += [mpatches.Polygon(geom.exterior.coords, closed=True)]
        else:
            inside, outside = _split_multipolygon_into_outer_and_inner(mp)
            if len(inside) > 0:
                codes = np.ones(len(inside), dtype=mpath.Path.code_type) * mpath.Path.LINETO
                codes[0] = mpath.Path.MOVETO
                all_codes = np.concatenate((codes, codes))
                vertices = np.concatenate((outside, inside[::-1]))
            else:
                all_codes = []
                vertices = np.concatenate(outside)
            patches += [mpatches.PathPatch(mpath.Path(vertices, all_codes))]

    return patches


def _mpl_ax_contains_elements(ax: Axes) -> bool:
    """Check if any objects have been plotted on the axes object.

    While extracting the extent, we need to know if the axes object has just been
    initialised and therefore has extent (0, 1), (0,1) or if it has been plotted on
    and therefore has a different extent.

    Based on: https://stackoverflow.com/a/71966295
    """
    return (
        len(ax.lines) > 0 or len(ax.collections) > 0 or len(ax.images) > 0 or len(ax.patches) > 0 or len(ax.tables) > 0
    )


def _get_valid_cs(
    sdata: sd.SpatialData,
    coordinate_systems: list[str],
    render_images: bool,
    render_labels: bool,
    render_points: bool,
    render_shapes: bool,
    elements: list[str],
) -> list[str]:
    """Get names of the valid coordinate systems.

    Valid cs are cs that contain elements to be rendered:
    1. In case the user specified elements:
        all cs that contain at least one of those elements
    2. Else:
        all cs that contain at least one element that should
        be rendered (depending on whether images/points/labels/...
        should be rendered)
    """
    cs_mapping = _get_coordinate_system_mapping(sdata)
    valid_cs = []
    for cs in coordinate_systems:
        if (
            elements
            and any(e in elements for e in cs_mapping[cs])
            or not elements
            and (
                (len(sdata.images.keys()) > 0 and render_images)
                or (len(sdata.labels.keys()) > 0 and render_labels)
                or (len(sdata.points.keys()) > 0 and render_points)
                or (len(sdata.shapes.keys()) > 0 and render_shapes)
            )
        ):  # not nice, but ruff wants it (SIM114)
            valid_cs.append(cs)
        else:
            logger.info(f"Dropping coordinate system '{cs}' since it doesn't have relevant elements.")
    return valid_cs


def _rasterize_if_necessary(
    image: DataArray,
    dpi: float,
    width: float,
    height: float,
    coordinate_system: str,
    extent: dict[str, tuple[float, float]],
) -> DataArray:
    """Ensure fast rendering by adapting the resolution if necessary.

    A DataArray is prepared for plotting. To improve performance, large images are rasterized.

    Parameters
    ----------
    image
        Input spatial image that should be rendered
    dpi
        Resolution of the figure
    width
        Width (in inches) of the figure
    height
        Height (in inches) of the figure
    coordinate_system
        name of the coordinate system the image belongs to
    extent
        extent of the (full size) image. Must be a dict containing a tuple with min and
        max extent for the keys "x" and "y".

    Returns
    -------
    DataArray
        Spatial image ready for rendering
    """
    has_c_dim = len(image.shape) == 3
    if has_c_dim:
        y_dims = image.shape[1]
        x_dims = image.shape[2]
    else:
        y_dims = image.shape[0]
        x_dims = image.shape[1]

    target_y_dims = dpi * height
    target_x_dims = dpi * width

    # TODO: when exactly do we want to rasterize?
    do_rasterization = y_dims > target_y_dims + 100 or x_dims > target_x_dims + 100
    if x_dims < 2000 and y_dims < 2000:
        do_rasterization = False

    if do_rasterization:
        logger.info("Rasterizing image for faster rendering.")
        # TODO: do we want min here?
        target_unit_to_pixels = min(target_y_dims / y_dims, target_x_dims / x_dims)
        image = rasterize(
            image,
            ("y", "x"),
            [extent["y"][0], extent["x"][0]],
            [extent["y"][1], extent["x"][1]],
            coordinate_system,
            target_unit_to_pixels=target_unit_to_pixels,
        )

    return image


def _multiscale_to_spatial_image(
    multiscale_image: DataTree,
    dpi: float,
    width: float,
    height: float,
    scale: str | None = None,
    is_label: bool = False,
) -> DataArray:
    """Extract the DataArray to be rendered from a multiscale image.

    From the `DataTree`, the scale that fits the given image size and dpi most is selected
    and returned. In case the lowest resolution is still too high, a rasterization step is added.

    Parameters
    ----------
    multiscale_image
        `DataTree` that should be rendered
    dpi
        dpi of the target image
    width
        width of the target image in inches
    height
        height of the target image in inches
    scale
        specific scale that the user chose, if None the heuristic is used
    is_label
        When True, the multiscale image contains labels which don't contain the `c` dimension

    Returns
    -------
    DataArray
        To be rendered, extracted from the DataTree respecting the dpi and size of the target image.
    """
    scales = [leaf.name for leaf in multiscale_image.leaves]
    x_dims = [multiscale_image[scale].dims["x"] for scale in scales]
    y_dims = [multiscale_image[scale].dims["y"] for scale in scales]

    if isinstance(scale, str):
        if scale not in scales and scale != "full":
            raise ValueError(f'Scale {scale} does not exist. Please select one of {scales} or set scale = "full"!')
        optimal_scale = scale
        if scale == "full":
            # use scale with highest resolution
            optimal_scale = scales[np.argmax(x_dims)]
    else:
        # ensure that lists are sorted
        order = np.argsort(x_dims)
        scales = [scales[i] for i in order]
        x_dims = [x_dims[i] for i in order]
        y_dims = [y_dims[i] for i in order]

        optimal_x = width * dpi
        optimal_y = height * dpi

        # get scale where the dimensions are close to the optimal values
        # when possible, pick higher resolution (worst case: downscaled afterwards)
        optimal_index_y = np.searchsorted(y_dims, optimal_y)
        if optimal_index_y == len(y_dims):
            optimal_index_y -= 1
        optimal_index_x = np.searchsorted(x_dims, optimal_x)
        if optimal_index_x == len(x_dims):
            optimal_index_x -= 1

        # pick the scale with higher resolution (worst case: downscaled afterwards)
        optimal_scale = scales[min(int(optimal_index_x), int(optimal_index_y))]

    # NOTE: problematic if there are cases with > 1 data variable
    data_var_keys = list(multiscale_image[optimal_scale].data_vars)
    image = multiscale_image[optimal_scale][data_var_keys[0]]

    return Labels2DModel.parse(image) if is_label else Image2DModel.parse(image, c_coords=image.coords["c"].values)


def _get_elements_to_be_rendered(
    render_cmds: list[tuple[str, ImageRenderParams | LabelsRenderParams | PointsRenderParams | ShapesRenderParams]],
    cs_contents: pd.DataFrame,
    cs: str,
) -> list[str]:
    """
    Get the names of the elements to be rendered in the plot.

    Parameters
    ----------
    render_cmds
        List of tuples containing the commands and their respective parameters.
    cs_contents
        The dataframe indicating for each coordinate system which SpatialElements it contains.
    cs
        The name of the coordinate system to query cs_contents for.

    Returns
    -------
    List of names of the SpatialElements to be rendered in the plot.
    """
    elements_to_be_rendered: list[str] = []
    render_cmds_map = {
        "render_images": "has_images",
        "render_shapes": "has_shapes",
        "render_points": "has_points",
        "render_labels": "has_labels",
    }

    cs_query = cs_contents.query(f"cs == '{cs}'")

    for cmd, params in render_cmds:
        key = render_cmds_map.get(cmd)
        if key and cs_query[key][0]:
            elements_to_be_rendered += [params.element]

    return elements_to_be_rendered


def _validate_show_parameters(
    coordinate_systems: list[str] | str | None,
    legend_fontsize: int | float | _FontSize | None,
    legend_fontweight: int | _FontWeight,
    legend_loc: str | None,
    legend_fontoutline: int | None,
    na_in_legend: bool,
    colorbar: bool,
    wspace: float | None,
    hspace: float,
    ncols: int,
    frameon: bool | None,
    figsize: tuple[float, float] | None,
    dpi: int | None,
    fig: Figure | None,
    title: list[str] | str | None,
    share_extent: bool,
    pad_extent: int | float,
    ax: list[Axes] | Axes | None,
    return_ax: bool,
    save: str | Path | None,
) -> None:
    if coordinate_systems is not None and not isinstance(coordinate_systems, list | str):
        raise TypeError("Parameter 'coordinate_systems' must be a string or a list of strings.")

    font_weights = ["light", "normal", "medium", "semibold", "bold", "heavy", "black"]
    if legend_fontweight is not None and (
        not isinstance(legend_fontweight, int | str)
        or (isinstance(legend_fontweight, str) and legend_fontweight not in font_weights)
    ):
        readable_font_weights = ", ".join(font_weights[:-1]) + ", or " + font_weights[-1]
        raise TypeError(
            "Parameter 'legend_fontweight' must be an integer or one of",
            f"the following strings: {readable_font_weights}.",
        )

    font_sizes = ["xx-small", "x-small", "small", "medium", "large", "x-large", "xx-large"]

    if legend_fontsize is not None and (
        not isinstance(legend_fontsize, int | float | str)
        or (isinstance(legend_fontsize, str) and legend_fontsize not in font_sizes)
    ):
        readable_font_sizes = ", ".join(font_sizes[:-1]) + ", or " + font_sizes[-1]
        raise TypeError(
            "Parameter 'legend_fontsize' must be an integer, a float, or ",
            f"one of the following strings: {readable_font_sizes}.",
        )

    if legend_loc is not None and not isinstance(legend_loc, str):
        raise TypeError("Parameter 'legend_loc' must be a string.")

    if legend_fontoutline is not None and not isinstance(legend_fontoutline, int):
        raise TypeError("Parameter 'legend_fontoutline' must be an integer.")

    if not isinstance(na_in_legend, bool):
        raise TypeError("Parameter 'na_in_legend' must be a boolean.")

    if not isinstance(colorbar, bool):
        raise TypeError("Parameter 'colorbar' must be a boolean.")

    if wspace is not None and not isinstance(wspace, float):
        raise TypeError("Parameter 'wspace' must be a float.")

    if not isinstance(hspace, float):
        raise TypeError("Parameter 'hspace' must be a float.")

    if not isinstance(ncols, int):
        raise TypeError("Parameter 'ncols' must be an integer.")

    if frameon is not None and not isinstance(frameon, bool):
        raise TypeError("Parameter 'frameon' must be a boolean.")

    if figsize is not None and not isinstance(figsize, tuple):
        raise TypeError("Parameter 'figsize' must be a tuple of two floats.")

    if dpi is not None and not isinstance(dpi, int):
        raise TypeError("Parameter 'dpi' must be an integer.")

    if fig is not None and not isinstance(fig, Figure):
        raise TypeError("Parameter 'fig' must be a matplotlib.figure.Figure.")

    if title is not None and not isinstance(title, list | str):
        raise TypeError("Parameter 'title' must be a string or a list of strings.")

    if not isinstance(share_extent, bool):
        raise TypeError("Parameter 'share_extent' must be a boolean.")

    if not isinstance(pad_extent, int | float):
        raise TypeError("Parameter 'pad_extent' must be numeric.")

    if ax is not None and not isinstance(ax, Axes | list):
        raise TypeError("Parameter 'ax' must be a matplotlib.axes.Axes or a list of Axes.")

    if not isinstance(return_ax, bool):
        raise TypeError("Parameter 'return_ax' must be a boolean.")

    if save is not None and not isinstance(save, str | Path):
        raise TypeError("Parameter 'save' must be a string or a pathlib.Path.")


def _type_check_params(param_dict: dict[str, Any], element_type: str) -> dict[str, Any]:
    if (element := param_dict.get("element")) is not None and not isinstance(element, str):
        raise ValueError(
            "Parameter 'element' must be a string. If you want to display more elements, pass `element` "
            "as `None` or chain pl.render(...).pl.render(...).pl.show()"
        )
    if element_type == "images":
        param_dict["element"] = [element] if element is not None else list(param_dict["sdata"].images.keys())
    elif element_type == "labels":
        param_dict["element"] = [element] if element is not None else list(param_dict["sdata"].labels.keys())
    elif element_type == "points":
        param_dict["element"] = [element] if element is not None else list(param_dict["sdata"].points.keys())
    elif element_type == "shapes":
        param_dict["element"] = [element] if element is not None else list(param_dict["sdata"].shapes.keys())

    if (channel := param_dict.get("channel")) is not None and not isinstance(channel, list | str | int):
        raise TypeError("Parameter 'channel' must be a string, an integer, or a list of strings or integers.")
    if isinstance(channel, list):
        if not all(isinstance(c, str | int) for c in channel):
            raise TypeError("Each item in 'channel' list must be a string or an integer.")
        if not all(isinstance(c, type(channel[0])) for c in channel):
            raise TypeError("Each item in 'channel' list must be of the same type, either string or integer.")

    elif "channel" in param_dict:
        param_dict["channel"] = [channel] if channel is not None else None

    if (contour_px := param_dict.get("contour_px")) and not isinstance(contour_px, int):
        raise TypeError("Parameter 'contour_px' must be an integer.")

    if (color := param_dict.get("color")) and element_type in {"shapes", "points", "labels"}:
        if not isinstance(color, str):
            raise TypeError("Parameter 'color' must be a string.")
        if element_type in {"shapes", "points"}:
            if _is_color_like(color):
                logger.info("Value for parameter 'color' appears to be a color, using it as such.")
                param_dict["col_for_color"] = None
            else:
                param_dict["col_for_color"] = color
                param_dict["color"] = None
    elif "color" in param_dict and element_type != "labels":
        param_dict["col_for_color"] = None

    if outline_width := param_dict.get("outline_width"):
        if not isinstance(outline_width, float | int):
            raise TypeError("Parameter 'outline_width' must be numeric.")
        if outline_width < 0:
            raise ValueError("Parameter 'outline_width' cannot be negative.")

    if (outline_alpha := param_dict.get("outline_alpha")) and (
        not isinstance(outline_alpha, float | int) or not 0 <= outline_alpha <= 1
    ):
        raise TypeError("Parameter 'outline_alpha' must be numeric and between 0 and 1.")

    if contour_px is not None and contour_px <= 0:
        raise ValueError("Parameter 'contour_px' must be a positive number.")

    if (alpha := param_dict.get("alpha")) is not None:
        if not isinstance(alpha, float | int):
            raise TypeError("Parameter 'alpha' must be numeric.")
        if not 0 <= alpha <= 1:
            raise ValueError("Parameter 'alpha' must be between 0 and 1.")

    if (fill_alpha := param_dict.get("fill_alpha")) is not None:
        if not isinstance(fill_alpha, float | int):
            raise TypeError("Parameter 'fill_alpha' must be numeric.")
        if fill_alpha < 0:
            raise ValueError("Parameter 'fill_alpha' cannot be negative.")

    if (cmap := param_dict.get("cmap")) is not None and (palette := param_dict.get("palette")) is not None:
        raise ValueError("Both `palette` and `cmap` are specified. Please specify only one of them.")
    param_dict["cmap"] = cmap

    if (groups := param_dict.get("groups")) is not None:
        if not isinstance(groups, list | str):
            raise TypeError("Parameter 'groups' must be a string or a list of strings.")
        if isinstance(groups, str):
            param_dict["groups"] = [groups]
        elif not all(isinstance(g, str) for g in groups):
            raise TypeError("Each item in 'groups' must be a string.")

    palette = param_dict["palette"]

    if isinstance((palette := param_dict["palette"]), list):
        if not all(isinstance(p, str) for p in palette):
            raise ValueError("If specified, parameter 'palette' must contain only strings.")
    elif isinstance(palette, str | type(None)) and "palette" in param_dict:
        param_dict["palette"] = [palette] if palette is not None else None

    if element_type in ["shapes", "points", "labels"] and (palette := param_dict.get("palette")) is not None:
        groups = param_dict.get("groups")
        if groups is None:
            raise ValueError("When specifying 'palette', 'groups' must also be specified.")
        if len(groups) != len(palette):
            raise ValueError(
                f"The length of 'palette' and 'groups' must be the same, length is {len(palette)} and"
                f"{len(groups)} respectively."
            )

    if isinstance(cmap, list):
        if not all(isinstance(c, Colormap | str) for c in cmap):
            raise TypeError("Each item in 'cmap' list must be a string or a Colormap.")
    elif isinstance(cmap, Colormap | str | type(None)):
        if "cmap" in param_dict:
            param_dict["cmap"] = [cmap] if cmap is not None else None
    else:
        raise TypeError("Parameter 'cmap' must be a string, a Colormap, or a list of these types.")

    if (na_color := param_dict.get("na_color")) != "default" and (
        na_color is not None and not _is_color_like(na_color)
    ):
        raise ValueError("Parameter 'na_color' must be color-like.")

    if (norm := param_dict.get("norm")) is not None:
        if element_type in ["images", "labels"] and not isinstance(norm, Normalize):
            raise TypeError("Parameter 'norm' must be of type Normalize.")
        if element_type in ["shapes", "points"] and not isinstance(norm, bool | Normalize):
            raise TypeError("Parameter 'norm' must be a boolean or a mpl.Normalize.")

    if (scale := param_dict.get("scale")) is not None:
        if element_type in ["images", "labels"] and not isinstance(scale, str):
            raise TypeError("Parameter 'scale' must be a string if specified.")
        if element_type == "shapes":
            if not isinstance(scale, float | int):
                raise TypeError("Parameter 'scale' must be numeric.")
            if scale < 0:
                raise ValueError("Parameter 'scale' must be a positive number.")

    if size := param_dict.get("size"):
        if not isinstance(size, float | int):
            raise TypeError("Parameter 'size' must be numeric.")
        if size < 0:
            raise ValueError("Parameter 'size' must be a positive number.")

    if param_dict.get("table_name") and not isinstance(param_dict["table_name"], str):
        raise TypeError("Parameter 'table_name' must be a string .")

    # like this because the following would assign True/False to 'method'
    if (method := param_dict.get("method")) not in ["matplotlib", "datashader", None]:
        raise ValueError("If specified, parameter 'method' must be either 'matplotlib' or 'datashader'.")

    valid_ds_reduction_methods = [
        "sum",
        "mean",
        "any",
        "count",
        # "m2", -> not intended to be used alone (see https://datashader.org/api.html#datashader.reductions.m2)
        # "mode", -> not supported for points (see https://datashader.org/api.html#datashader.reductions.mode)
        "std",
        "var",
        "max",
        "min",
    ]
    if (ds_reduction := param_dict.get("ds_reduction")) and (ds_reduction not in valid_ds_reduction_methods):
        raise ValueError(f"Parameter 'ds_reduction' must be one of the following: {valid_ds_reduction_methods}.")

    if method == "datashader" and ds_reduction is None:
        param_dict["ds_reduction"] = "sum"

    return param_dict


def _validate_label_render_params(
    sdata: sd.SpatialData,
    element: str | None,
    cmap: list[Colormap | str] | Colormap | str | None,
    color: str | None,
    fill_alpha: float | int,
    contour_px: int | None,
    groups: list[str] | str | None,
    palette: list[str] | str | None,
    na_color: ColorLike | None,
    norm: Normalize | None,
    outline_alpha: float | int,
    scale: str | None,
    table_name: str | None,
) -> dict[str, dict[str, Any]]:
    param_dict: dict[str, Any] = {
        "sdata": sdata,
        "element": element,
        "fill_alpha": fill_alpha,
        "contour_px": contour_px,
        "groups": groups,
        "palette": palette,
        "color": color,
        "na_color": na_color,
        "outline_alpha": outline_alpha,
        "cmap": cmap,
        "norm": norm,
        "scale": scale,
        "table_name": table_name,
    }
    param_dict = _type_check_params(param_dict, "labels")

    element_params: dict[str, dict[str, Any]] = {}
    for el in param_dict["element"]:

        # ensure that the element exists in the SpatialData object
        _ = param_dict["sdata"][el]

        element_params[el] = {}
        element_params[el]["na_color"] = param_dict["na_color"]
        element_params[el]["cmap"] = param_dict["cmap"]
        element_params[el]["norm"] = param_dict["norm"]
        element_params[el]["color"] = param_dict["color"]
        element_params[el]["fill_alpha"] = param_dict["fill_alpha"]
        element_params[el]["scale"] = param_dict["scale"]
        element_params[el]["outline_alpha"] = param_dict["outline_alpha"]
        element_params[el]["contour_px"] = param_dict["contour_px"]

        element_params[el]["table_name"] = None
        element_params[el]["color"] = None
        if (color := param_dict["color"]) is not None:
            color, table_name = _validate_col_for_column_table(sdata, el, color, param_dict["table_name"], labels=True)
            element_params[el]["table_name"] = table_name
            element_params[el]["color"] = color

        element_params[el]["palette"] = param_dict["palette"] if element_params[el]["table_name"] is not None else None
        element_params[el]["groups"] = param_dict["groups"] if element_params[el]["table_name"] is not None else None

    return element_params


def _validate_points_render_params(
    sdata: sd.SpatialData,
    element: str | None,
    alpha: float | int,
    color: str | None,
    groups: list[str] | str | None,
    palette: list[str] | str | None,
    na_color: ColorLike | None,
    cmap: list[Colormap | str] | Colormap | str | None,
    norm: Normalize | None,
    size: float | int,
    table_name: str | None,
    ds_reduction: str | None,
) -> dict[str, dict[str, Any]]:
    param_dict: dict[str, Any] = {
        "sdata": sdata,
        "element": element,
        "alpha": alpha,
        "color": color,
        "groups": groups,
        "palette": palette,
        "na_color": na_color,
        "cmap": cmap,
        "norm": norm,
        "size": size,
        "table_name": table_name,
        "ds_reduction": ds_reduction,
    }
    param_dict = _type_check_params(param_dict, "points")

    element_params: dict[str, dict[str, Any]] = {}
    for el in param_dict["element"]:

        # ensure that the element exists in the SpatialData object
        _ = param_dict["sdata"][el]

        element_params[el] = {}
        element_params[el]["na_color"] = param_dict["na_color"]
        element_params[el]["cmap"] = param_dict["cmap"]
        element_params[el]["norm"] = param_dict["norm"]
        element_params[el]["color"] = param_dict["color"]
        element_params[el]["size"] = param_dict["size"]
        element_params[el]["alpha"] = param_dict["alpha"]

        element_params[el]["table_name"] = None
        element_params[el]["col_for_color"] = None
        if (col_for_color := param_dict["col_for_color"]) is not None:
            col_for_color, table_name = _validate_col_for_column_table(
                sdata, el, col_for_color, param_dict["table_name"]
            )
            element_params[el]["table_name"] = table_name
            element_params[el]["col_for_color"] = col_for_color

        element_params[el]["palette"] = param_dict["palette"] if param_dict["col_for_color"] is not None else None
        element_params[el]["groups"] = param_dict["groups"] if param_dict["col_for_color"] is not None else None
        element_params[el]["ds_reduction"] = param_dict["ds_reduction"]

    return element_params


def _validate_shape_render_params(
    sdata: sd.SpatialData,
    element: str | None,
    fill_alpha: float | int,
    groups: list[str] | str | None,
    palette: list[str] | str | None,
    color: list[str] | str | None,
    na_color: ColorLike | None,
    outline_width: float | int,
    outline_color: str | list[float],
    outline_alpha: float | int,
    cmap: list[Colormap | str] | Colormap | str | None,
    norm: Normalize | None,
    scale: float | int,
    table_name: str | None,
    method: str | None,
    ds_reduction: str | None,
) -> dict[str, dict[str, Any]]:
    param_dict: dict[str, Any] = {
        "sdata": sdata,
        "element": element,
        "fill_alpha": fill_alpha,
        "groups": groups,
        "palette": palette,
        "color": color,
        "na_color": na_color,
        "outline_width": outline_width,
        "outline_color": outline_color,
        "outline_alpha": outline_alpha,
        "cmap": cmap,
        "norm": norm,
        "scale": scale,
        "table_name": table_name,
        "method": method,
        "ds_reduction": ds_reduction,
    }
    param_dict = _type_check_params(param_dict, "shapes")

    element_params: dict[str, dict[str, Any]] = {}
    for el in param_dict["element"]:

        # ensure that the element exists in the SpatialData object
        _ = param_dict["sdata"][el]

        element_params[el] = {}
        element_params[el]["fill_alpha"] = param_dict["fill_alpha"]
        element_params[el]["na_color"] = param_dict["na_color"]
        element_params[el]["outline_width"] = param_dict["outline_width"]
        element_params[el]["outline_color"] = param_dict["outline_color"]
        element_params[el]["outline_alpha"] = param_dict["outline_alpha"]
        element_params[el]["cmap"] = param_dict["cmap"]
        element_params[el]["norm"] = param_dict["norm"]
        element_params[el]["scale"] = param_dict["scale"]

        element_params[el]["color"] = param_dict["color"]

        element_params[el]["table_name"] = None
        element_params[el]["col_for_color"] = None
        if (col_for_color := param_dict["col_for_color"]) is not None:
            col_for_color, table_name = _validate_col_for_column_table(
                sdata, el, col_for_color, param_dict["table_name"]
            )
            element_params[el]["table_name"] = table_name
            element_params[el]["col_for_color"] = col_for_color

        element_params[el]["palette"] = param_dict["palette"] if param_dict["col_for_color"] is not None else None
        element_params[el]["groups"] = param_dict["groups"] if param_dict["col_for_color"] is not None else None
        element_params[el]["method"] = param_dict["method"]
        element_params[el]["ds_reduction"] = param_dict["ds_reduction"]

    return element_params


def _validate_col_for_column_table(
    sdata: SpatialData, element_name: str, col_for_color: str | None, table_name: str | None, labels: bool = False
) -> tuple[str | None, str | None]:

    if not labels and col_for_color in sdata[element_name].columns:
        table_name = None
    elif table_name is not None:
        tables = get_element_annotators(sdata, element_name)
        if table_name not in tables or (
            col_for_color not in sdata[table_name].obs.columns and col_for_color not in sdata[table_name].var_names
        ):
            table_name = None
            col_for_color = None
    else:
        tables = get_element_annotators(sdata, element_name)
        for table_name in tables.copy():
            if col_for_color not in sdata[table_name].obs.columns and col_for_color not in sdata[table_name].var_names:
                tables.remove(table_name)
        if len(tables) == 0:
            col_for_color = None
        elif len(tables) >= 1:
            table_name = next(iter(tables))
            if len(tables) > 1:
                warnings.warn(f"Multiple tables contain color column, using {table_name}", UserWarning, stacklevel=2)
    return col_for_color, table_name


def _validate_image_render_params(
    sdata: sd.SpatialData,
    element: str | None,
    channel: list[str] | list[int] | str | int | None,
    alpha: float | int | None,
    palette: list[str] | str | None,
    na_color: ColorLike | None,
    cmap: list[Colormap | str] | Colormap | str | None,
    norm: Normalize | None,
    scale: str | None,
) -> dict[str, dict[str, Any]]:
    param_dict: dict[str, Any] = {
        "sdata": sdata,
        "element": element,
        "channel": channel,
        "alpha": alpha,
        "palette": palette,
        "na_color": na_color,
        "cmap": cmap,
        "norm": norm,
        "scale": scale,
    }
    param_dict = _type_check_params(param_dict, "images")

    element_params: dict[str, dict[str, Any]] = {}
    for el in param_dict["element"]:
        element_params[el] = {}
        spatial_element = param_dict["sdata"][el]

        spatial_element_ch = (
            spatial_element.c if isinstance(spatial_element, DataArray) else spatial_element["scale0"].c
        )
        if (channel := param_dict["channel"]) is not None and (
            (isinstance(channel[0], int) and max([abs(ch) for ch in channel]) <= len(spatial_element_ch))
            or all(ch in spatial_element_ch for ch in channel)
        ):
            element_params[el]["channel"] = channel
        else:
            element_params[el]["channel"] = None

        element_params[el]["alpha"] = param_dict["alpha"]

        if isinstance(palette := param_dict["palette"], list):
            if len(palette) == 1:
                palette_length = len(channel) if channel is not None else len(spatial_element_ch)
                palette = palette * palette_length
            if (channel is not None and len(palette) != len(channel)) and len(palette) != len(spatial_element_ch):
                palette = None
        element_params[el]["palette"] = palette
        element_params[el]["na_color"] = param_dict["na_color"]

        if (cmap := param_dict["cmap"]) is not None:
            if len(cmap) == 1:
                cmap_length = len(channel) if channel is not None else len(spatial_element_ch)
                cmap = cmap * cmap_length
            if (channel is not None and len(cmap) != len(channel)) or len(cmap) != len(spatial_element_ch):
                cmap = None
        element_params[el]["cmap"] = cmap
        element_params[el]["norm"] = param_dict["norm"]
        if (scale := param_dict["scale"]) and isinstance(sdata[el], DataTree):
            if scale not in list(sdata[el].keys()) and scale != "full":
                element_params[el]["scale"] = None
            else:
                element_params[el]["scale"] = scale
        else:
            element_params[el]["scale"] = scale

    return element_params


def _get_wanted_render_elements(
    sdata: SpatialData,
    sdata_wanted_elements: list[str],
    params: ImageRenderParams | LabelsRenderParams | PointsRenderParams | ShapesRenderParams,
    cs: str,
    element_type: Literal["images", "labels", "points", "shapes"],
) -> tuple[list[str], list[str], bool]:
    wants_elements = True
    if element_type in ["images", "labels", "points", "shapes"]:  # Prevents eval security risk
        wanted_elements: list[str] = [params.element]
        wanted_elements_on_cs = [
            element for element in wanted_elements if cs in set(get_transformation(sdata[element], get_all=True).keys())
        ]

        sdata_wanted_elements.extend(wanted_elements_on_cs)
        return sdata_wanted_elements, wanted_elements_on_cs, wants_elements

    raise ValueError(f"Unknown element type {element_type}")


def _is_coercable_to_float(series: pd.Series) -> bool:
    numeric_series = pd.to_numeric(series, errors="coerce")
    return not numeric_series.isnull().any()


def _ax_show_and_transform(
    array: MaskedArray[tuple[int, ...], Any],
    trans_data: CompositeGenericTransform,
    ax: Axes,
    alpha: float | None = None,
    cmap: ListedColormap | LinearSegmentedColormap | None = None,
    zorder: int = 0,
    extent: list[float] | None = None,
) -> matplotlib.image.AxesImage:
    # default extent in mpl:
    image_extent = [-0.5, array.shape[1] - 0.5, array.shape[0] - 0.5, -0.5]
    if extent is not None:
        # make sure extent is [x_min, x_max, y_min, y_max]
        if extent[3] < extent[2]:
            extent[2], extent[3] = extent[3], extent[2]
        if extent[0] < 0:
            x_factor = array.shape[1] / (extent[1] - extent[0])
            image_extent[0] = image_extent[0] + (extent[0] * x_factor)
            image_extent[1] = image_extent[1] + (extent[0] * x_factor)
        if extent[2] < 0:
            y_factor = array.shape[0] / (extent[3] - extent[2])
            image_extent[2] = image_extent[2] + (extent[2] * y_factor)
            image_extent[3] = image_extent[3] + (extent[2] * y_factor)

    if not cmap and alpha is not None:
        im = ax.imshow(
            array,
            alpha=alpha,
            zorder=zorder,
            extent=tuple(image_extent),
        )
        im.set_transform(trans_data)
    else:
        im = ax.imshow(
            array,
            cmap=cmap,
            zorder=zorder,
            extent=tuple(image_extent),
        )
        im.set_transform(trans_data)
    return im


def set_zero_in_cmap_to_transparent(cmap: Colormap | str, steps: int | None = None) -> ListedColormap:
    """
    Modify colormap so that 0s are transparent.

    Parameters
    ----------
    cmap (Colormap | str): A matplotlib Colormap instance or a colormap name string.
    steps (int): The number of steps in the colormap.

    Returns
    -------
    ListedColormap: A new colormap instance with modified alpha values.
    """
    if isinstance(cmap, str):
        cmap = plt.get_cmap(cmap)

    colors = cmap(np.arange(steps or cmap.N))
    colors[0, :] = [1.0, 1.0, 1.0, 0.0]

    return ListedColormap(colors)


def _get_extent_and_range_for_datashader_canvas(
    spatial_element: SpatialElement, coordinate_system: str, ax: Axes, fig_params: FigParams
) -> tuple[Any, Any, list[Any], list[Any], Any]:
    extent = get_extent(spatial_element, coordinate_system=coordinate_system)
    x_ext = [min(0, extent["x"][0]), extent["x"][1]]
    y_ext = [min(0, extent["y"][0]), extent["y"][1]]
    previous_xlim = ax.get_xlim()
    previous_ylim = ax.get_ylim()
    # increase range if sth larger was rendered on the axis before
    if _mpl_ax_contains_elements(ax):
        x_ext = [min(x_ext[0], previous_xlim[0]), max(x_ext[1], previous_xlim[1])]
        y_ext = (
            [
                min(y_ext[0], previous_ylim[1]),
                max(y_ext[1], previous_ylim[0]),
            ]
            if ax.yaxis_inverted()
            else [
                min(y_ext[0], previous_ylim[0]),
                max(y_ext[1], previous_ylim[1]),
            ]
        )

    # compute canvas size in pixels close to the actual image size to speed up computation
    plot_width = x_ext[1] - x_ext[0]
    plot_height = y_ext[1] - y_ext[0]
    plot_width_px = int(round(fig_params.fig.get_size_inches()[0] * fig_params.fig.dpi))
    plot_height_px = int(round(fig_params.fig.get_size_inches()[1] * fig_params.fig.dpi))
    factor: float
    factor = np.min([plot_width / plot_width_px, plot_height / plot_height_px])
    plot_width = int(np.round(plot_width / factor))
    plot_height = int(np.round(plot_height / factor))

    return plot_width, plot_height, x_ext, y_ext, factor


def _create_image_from_datashader_result(
    ds_result: ds.transfer_functions.Image, factor: float, ax: Axes
<<<<<<< HEAD
) -> tuple[MaskedArray[np.float64, Any], matplotlib.transforms.Transform]:
=======
) -> tuple[MaskedArray[tuple[int, ...], Any], matplotlib.transforms.CompositeGenericTransform]:
>>>>>>> 01fc627c
    # create SpatialImage from datashader output to get it back to original size
    rgba_image_data = ds_result.to_numpy().base
    rgba_image_data = np.transpose(rgba_image_data, (2, 0, 1))
    rgba_image = Image2DModel.parse(
        rgba_image_data,
        dims=("c", "y", "x"),
        transformations={"global": Scale([1, factor, factor], ("c", "y", "x"))},
    )

    _, trans_data = _prepare_transformation(rgba_image, "global", ax)

    rgba_image = np.transpose(rgba_image.data.compute(), (1, 2, 0))  # type: ignore[attr-defined]
    rgba_image = ma.masked_array(rgba_image)  # type conversion for mypy

    return rgba_image, trans_data


def _datashader_aggregate_with_function(
    reduction: Literal["sum", "mean", "any", "count", "std", "var", "max", "min"] | None,
    cvs: Canvas,
    spatial_element: GeoDataFrame | dask.dataframe.core.DataFrame,
    col_for_color: str | None,
    element_type: Literal["points", "shapes"],
) -> DataArray:
    """
    When shapes or points are colored by a continuous value during rendering with datashader.

    This function performs the aggregation using the user-specified reduction method.

    Parameters
    ----------
    reduction: String specifying the datashader reduction method to be used.
        If None, "sum" is used as default.
    cvs: Canvas object previously created with ds.Canvas()
    spatial_element: geo or dask dataframe with the shapes or points to render
    col_for_color: name of the column containing the values by which to color
    element_type: tells us if this function is called from _render_shapes() or _render_points()
    """
    if reduction is None:
        reduction = "sum"

    reduction_function_map = {
        "sum": ds.sum,
        "mean": ds.mean,
        "any": ds.any,
        "count": ds.count,
        "std": ds.std,
        "var": ds.var,
        "max": ds.max,
        "min": ds.min,
    }

    try:
        reduction_function = reduction_function_map[reduction](column=col_for_color)
    except KeyError as e:
        raise ValueError(
            f"Reduction '{reduction}' is not supported. Please use one of: {', '.join(reduction_function_map.keys())}."
        ) from e

    element_function_map = {
        "points": cvs.points,
        "shapes": cvs.polygons,
    }

    try:
        element_function = element_function_map[element_type]
    except KeyError as e:
        raise ValueError(f"Element type '{element_type}' is not supported. Use 'points' or 'shapes'.") from e

    if element_type == "points":
        points_aggregate = element_function(spatial_element, "x", "y", agg=reduction_function)
        if reduction == "any":
            # replace False/True by nan/1
            points_aggregate = points_aggregate.astype(int)
            points_aggregate = points_aggregate.where(points_aggregate > 0)
        return points_aggregate

    # is shapes
    return element_function(spatial_element, geometry="geometry", agg=reduction_function)


def _datshader_get_how_kw_for_spread(
    reduction: Literal["sum", "mean", "any", "count", "std", "var", "max", "min"] | None
) -> str:
    # Get the best input for the how argument of ds.tf.spread(), needed for numerical values
    reduction = reduction or "sum"

    reduction_to_how_map = {
        "sum": "add",
        "mean": "source",
        "any": "source",
        "count": "add",
        "std": "source",
        "var": "source",
        "max": "max",
        "min": "min",
    }

    if reduction not in reduction_to_how_map:
        raise ValueError(
            f"Reduction {reduction} is not supported, please use one of the following: sum, mean, any, count"
            ", std, var, max, min."
        )

    return reduction_to_how_map[reduction]


def _robust_get_value(
    sdata: sd.SpatialData,
    origin: _ValueOrigin,
    value_to_plot: str | None,
    element_name: list[str] | str | None = None,
    table_name: str | None = None,
) -> pd.Series | None:
    """Locate the value to plot in the spatial data object."""
    model = get_model(sdata[element_name])
    if model == PointsModel and table_name is not None:
        return get_values_point_table(sdata=sdata, origin=origin, table_name=table_name)
    vals = get_values(value_key=value_to_plot, sdata=sdata, element_name=element_name, table_name=table_name)
    return vals[value_to_plot]


def _prepare_transformation(
    element: DataArray | GeoDataFrame | dask.dataframe.core.DataFrame, coordinate_system: str, ax: Axes | None = None
) -> tuple[matplotlib.transforms.Affine2D, matplotlib.transforms.CompositeGenericTransform | None]:
    trans = get_transformation(element, get_all=True)[coordinate_system]
    affine_trans = trans.to_affine_matrix(input_axes=("x", "y"), output_axes=("x", "y"))
    trans = mtransforms.Affine2D(matrix=affine_trans)
    trans_data = trans + ax.transData if ax is not None else None

    return trans, trans_data<|MERGE_RESOLUTION|>--- conflicted
+++ resolved
@@ -2073,11 +2073,7 @@
 
 def _create_image_from_datashader_result(
     ds_result: ds.transfer_functions.Image, factor: float, ax: Axes
-<<<<<<< HEAD
-) -> tuple[MaskedArray[np.float64, Any], matplotlib.transforms.Transform]:
-=======
-) -> tuple[MaskedArray[tuple[int, ...], Any], matplotlib.transforms.CompositeGenericTransform]:
->>>>>>> 01fc627c
+) -> tuple[MaskedArray[tuple[int, ...], Any], matplotlib.transforms.Transform]:
     # create SpatialImage from datashader output to get it back to original size
     rgba_image_data = ds_result.to_numpy().base
     rgba_image_data = np.transpose(rgba_image_data, (2, 0, 1))
