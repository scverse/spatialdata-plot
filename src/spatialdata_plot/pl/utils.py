from __future__ import annotations

import os
import warnings
from collections import OrderedDict
from collections.abc import Iterable, Mapping, Sequence
from copy import copy
from functools import partial
from pathlib import Path
from types import MappingProxyType
from typing import Any, Literal

import dask
import datashader as ds
import matplotlib
import matplotlib.patches as mpatches
import matplotlib.path as mpath
import matplotlib.pyplot as plt
import matplotlib.transforms as mtransforms
import numpy as np
import numpy.ma as ma
import numpy.typing as npt
import pandas as pd
import shapely
import spatialdata as sd
import xarray as xr
from anndata import AnnData
from cycler import Cycler, cycler
from datashader.core import Canvas
from geopandas import GeoDataFrame
from matplotlib import colors, patheffects, rcParams
from matplotlib.axes import Axes
from matplotlib.collections import PatchCollection
from matplotlib.colors import (
    ColorConverter,
    Colormap,
    LinearSegmentedColormap,
    ListedColormap,
    Normalize,
    to_rgba,
)
from matplotlib.figure import Figure
from matplotlib.gridspec import GridSpec
from matplotlib.transforms import CompositeGenericTransform
from matplotlib_scalebar.scalebar import ScaleBar
from numpy.ma.core import MaskedArray
from numpy.random import default_rng
from pandas.api.types import CategoricalDtype
from pandas.core.arrays.categorical import Categorical
from scanpy import settings
from scanpy.plotting._tools.scatterplots import _add_categorical_legend
from scanpy.plotting._utils import add_colors_for_categorical_sample_annotation
from scanpy.plotting.palettes import default_20, default_28, default_102
from skimage.color import label2rgb
from skimage.morphology import erosion, square
from skimage.segmentation import find_boundaries
from skimage.util import map_array
from spatialdata import (
    SpatialData,
    get_element_annotators,
    get_extent,
    get_values,
    rasterize,
)
from spatialdata._core.query.relational_query import _locate_value
from spatialdata._types import ArrayLike
from spatialdata.models import Image2DModel, Labels2DModel, SpatialElement

# from spatialdata.transformations.transformations import Scale
from spatialdata.transformations import Affine, Identity, MapAxis, Scale, Translation
from spatialdata.transformations import Sequence as SDSequence
from spatialdata.transformations.operations import get_transformation
from xarray import DataArray, DataTree

from spatialdata_plot._logging import logger
from spatialdata_plot.pl.render_params import (
    CmapParams,
    FigParams,
    ImageRenderParams,
    LabelsRenderParams,
    OutlineParams,
    PointsRenderParams,
    ScalebarParams,
    ShapesRenderParams,
    _FontSize,
    _FontWeight,
)

to_hex = partial(colors.to_hex, keep_alpha=True)

# replace with
# from spatialdata._types import ColorLike
# once https://github.com/scverse/spatialdata/pull/689/ is in a release
ColorLike = tuple[float, ...] | str


def _verify_plotting_tree(sdata: SpatialData) -> SpatialData:
    """Verify that the plotting tree exists, and if not, create it."""
    if not hasattr(sdata, "plotting_tree"):
        sdata.plotting_tree = OrderedDict()

    return sdata


def _get_coordinate_system_mapping(sdata: SpatialData) -> dict[str, list[str]]:
    coordsys_keys = sdata.coordinate_systems
    image_keys = [] if sdata.images is None else sdata.images.keys()
    label_keys = [] if sdata.labels is None else sdata.labels.keys()
    shape_keys = [] if sdata.shapes is None else sdata.shapes.keys()
    point_keys = [] if sdata.points is None else sdata.points.keys()

    mapping: dict[str, list[str]] = {}

    if len(coordsys_keys) < 1:
        raise ValueError("SpatialData object must have at least one coordinate system to generate a mapping.")

    for key in coordsys_keys:
        mapping[key] = []

        for image_key in image_keys:
            transformations = get_transformation(sdata.images[image_key], get_all=True)

            if key in list(transformations.keys()):
                mapping[key].append(image_key)

        for label_key in label_keys:
            transformations = get_transformation(sdata.labels[label_key], get_all=True)

            if key in list(transformations.keys()):
                mapping[key].append(label_key)

        for shape_key in shape_keys:
            transformations = get_transformation(sdata.shapes[shape_key], get_all=True)

            if key in list(transformations.keys()):
                mapping[key].append(shape_key)

        for point_key in point_keys:
            transformations = get_transformation(sdata.points[point_key], get_all=True)

            if key in list(transformations.keys()):
                mapping[key].append(point_key)

    return mapping


def _is_color_like(color: Any) -> bool:
    """Check if a value is a valid color, returns False for pseudo-bools.

    For discussion, see: https://github.com/scverse/spatialdata-plot/issues/327.
    matplotlib accepts strings in [0, 1] as grey-scale values - therefore,
    "0" and "1" are considered valid colors. However, we won't do that
    so we're filtering these out.
    """
    if isinstance(color, bool):
        return False
    if isinstance(color, str):
        try:
            num_value = float(color)
            if 0 <= num_value <= 1:
                return False
        except ValueError:
            # we're not dealing with what matplotlib considers greyscale
            pass

    return bool(colors.is_color_like(color))


def _prepare_params_plot(
    # this param is inferred when `pl.show`` is called
    num_panels: int,
    # this args are passed at `pl.show``
    figsize: tuple[float, float] | None = None,
    dpi: int | None = None,
    fig: Figure | None = None,
    ax: Axes | Sequence[Axes] | None = None,
    wspace: float | None = None,
    hspace: float = 0.25,
    ncols: int = 4,
    frameon: bool | None = None,
    # this args will be inferred from coordinate system
    scalebar_dx: float | Sequence[float] | None = None,
    scalebar_units: str | Sequence[str] | None = None,
) -> tuple[FigParams, ScalebarParams]:
    # handle axes and size
    wspace = 0.75 / rcParams["figure.figsize"][0] + 0.02 if wspace is None else wspace
    figsize = rcParams["figure.figsize"] if figsize is None else figsize
    dpi = rcParams["figure.dpi"] if dpi is None else dpi
    if num_panels > 1 and ax is None:
        fig, grid = _panel_grid(
            num_panels=num_panels,
            hspace=hspace,
            wspace=wspace,
            ncols=ncols,
            dpi=dpi,
            figsize=figsize,
        )
        axs: None | Sequence[Axes] = [plt.subplot(grid[c]) for c in range(num_panels)]
    elif num_panels > 1:
        if not isinstance(ax, Sequence):
            raise TypeError(f"Expected `ax` to be a `Sequence`, but got {type(ax).__name__}")
        if ax is not None and len(ax) != num_panels:
            raise ValueError(f"Len of `ax`: {len(ax)} is not equal to number of panels: {num_panels}.")
        if fig is None:
            raise ValueError(
                f"Invalid value of `fig`: {fig}. If a list of `Axes` is passed, a `Figure` must also be specified."
            )
        assert ax is None or isinstance(ax, Sequence), f"Invalid type of `ax`: {type(ax)}, expected `Sequence`."
        axs = ax
    else:
        axs = None
        if ax is None:
            fig, ax = plt.subplots(figsize=figsize, dpi=dpi, constrained_layout=True)
        elif isinstance(ax, Axes):
            # needed for rasterization if user provides Axes object
            fig = ax.get_figure()
            fig.set_dpi(dpi)

    # set scalebar
    if scalebar_dx is not None:
        scalebar_dx, scalebar_units = _get_scalebar(scalebar_dx, scalebar_units, num_panels)

    fig_params = FigParams(
        fig=fig,
        ax=ax,
        axs=axs,
        num_panels=num_panels,
        frameon=frameon,
    )
    scalebar_params = ScalebarParams(scalebar_dx=scalebar_dx, scalebar_units=scalebar_units)

    return fig_params, scalebar_params


def _get_cs_contents(sdata: sd.SpatialData) -> pd.DataFrame:
    """Check which coordinate systems contain which elements and return that info."""
    cs_mapping = _get_coordinate_system_mapping(sdata)
    content_flags = ["has_images", "has_labels", "has_points", "has_shapes"]
    cs_contents = pd.DataFrame(columns=["cs"] + content_flags)

    for cs_name, element_ids in cs_mapping.items():
        # determine if coordinate system has the respective elements
        cs_has_images = any(e in sdata.images for e in element_ids)
        cs_has_labels = any(e in sdata.labels for e in element_ids)
        cs_has_points = any(e in sdata.points for e in element_ids)
        cs_has_shapes = any(e in sdata.shapes for e in element_ids)

        cs_contents = pd.concat(
            [
                cs_contents,
                pd.DataFrame(
                    {
                        "cs": cs_name,
                        "has_images": [cs_has_images],
                        "has_labels": [cs_has_labels],
                        "has_points": [cs_has_points],
                        "has_shapes": [cs_has_shapes],
                    }
                ),
            ]
        )

        cs_contents["has_images"] = cs_contents["has_images"].astype("bool")
        cs_contents["has_labels"] = cs_contents["has_labels"].astype("bool")
        cs_contents["has_points"] = cs_contents["has_points"].astype("bool")
        cs_contents["has_shapes"] = cs_contents["has_shapes"].astype("bool")

    return cs_contents


def _sanitise_na_color(na_color: ColorLike | None) -> tuple[str, bool]:
    """Return the color's hex value and a boolean indicating if the user changed the default color.

    Returns the hex representation of the color and a boolean indicating whether the
    color was changed by the user or not. Our default is "lightgray", but when we
    render labels, we give them random colors instead. However, the user could've
    manually specified "lightgray" as the color, so we need to check for that.

    Parameters
    ----------
        na_color (ColorLike | None): The color input specified by the user.

    Returns
    -------
        tuple[str, bool]: A tuple containing the hex color code and a boolean
        indicating if the color was user-specified.
    """
    if na_color == "default":
        # user kept the default
        return to_hex("lightgray"), False
    if na_color is None:
        # user wants to hide NAs
        return "#FFFFFF00", True  # zero alpha so it's hidden
    if colors.is_color_like(na_color):
        # user specified a color (including "lightgray")
        return to_hex(na_color), True

    # Handle unexpected values (optional)
    raise ValueError(f"Invalid na_color value: {na_color}")


def _get_centroid_of_pathpatch(pathpatch: mpatches.PathPatch) -> tuple[float, float]:
    # Extract the vertices from the PathPatch
    path = pathpatch.get_path()
    vertices = path.vertices
    x = vertices[:, 0]
    y = vertices[:, 1]

    area = 0.5 * np.sum(x[:-1] * y[1:] - x[1:] * y[:-1])

    # Calculate the centroid coordinates
    centroid_x = np.sum((x[:-1] + x[1:]) * (x[:-1] * y[1:] - x[1:] * y[:-1])) / (6 * area)
    centroid_y = np.sum((y[:-1] + y[1:]) * (x[:-1] * y[1:] - x[1:] * y[:-1])) / (6 * area)

    return centroid_x, centroid_y


def _scale_pathpatch_around_centroid(pathpatch: mpatches.PathPatch, scale_factor: float) -> None:
    centroid = _get_centroid_of_pathpatch(pathpatch)
    vertices = pathpatch.get_path().vertices
    scaled_vertices = np.array([centroid + (vertex - centroid) * scale_factor for vertex in vertices])
    pathpatch.get_path().vertices = scaled_vertices


def _get_collection_shape(
    shapes: list[GeoDataFrame],
    c: Any,
    s: float,
    norm: Any,
    render_params: ShapesRenderParams,
    fill_alpha: None | float = None,
    outline_alpha: None | float = None,
    **kwargs: Any,
) -> PatchCollection:
    """
    Get a PatchCollection for rendering given geometries with specified colors and outlines.

    Args:
    - shapes (list[GeoDataFrame]): List of geometrical shapes.
    - c: Color parameter.
    - s (float): Scale of the shape.
    - norm: Normalization for the color map.
    - fill_alpha (float, optional): Opacity for the fill color.
    - outline_alpha (float, optional): Opacity for the outline.
    - **kwargs: Additional keyword arguments.

    Returns
    -------
    - PatchCollection: Collection of patches for rendering.
    """
    cmap = kwargs["cmap"]

    try:
        # fails when numeric
        if len(c.shape) == 1 and c.shape[0] in [3, 4] and c.shape[0] == len(shapes) and c.dtype == float:
            if norm is None:
                c = cmap(c)
            else:
                try:
                    norm = colors.Normalize(vmin=min(c), vmax=max(c)) if norm is None else norm
                except ValueError as e:
                    raise ValueError(
                        "Could not convert values in the `color` column to float, if `color` column represents"
                        " categories, set the column to categorical dtype."
                    ) from e
                c = cmap(norm(c))
        else:
            fill_c = ColorConverter().to_rgba_array(c)
    except ValueError:
        if norm is None:
            c = cmap(c)
        else:
            try:
                norm = colors.Normalize(vmin=min(c), vmax=max(c)) if norm is None else norm
            except ValueError as e:
                raise ValueError(
                    "Could not convert values in the `color` column to float, if `color` column represents"
                    " categories, set the column to categorical dtype."
                ) from e
            c = cmap(norm(c))

    fill_c = ColorConverter().to_rgba_array(c)
    fill_c[..., -1] *= render_params.fill_alpha

    if render_params.outline_params.outline:
        outline_c = ColorConverter().to_rgba_array(render_params.outline_params.outline_color)
        outline_c[..., -1] = render_params.outline_alpha
        outline_c = outline_c.tolist()
    else:
        outline_c = [None]
    outline_c = outline_c * fill_c.shape[0]

    shapes_df = pd.DataFrame(shapes, copy=True)
    shapes_df = shapes_df[shapes_df["geometry"].apply(lambda geom: not geom.is_empty)]
    shapes_df = shapes_df.reset_index(drop=True)

    def _assign_fill_and_outline_to_row(
        fill_c: list[Any],
        outline_c: list[Any],
        row: dict[str, Any],
        idx: int,
        is_multiple_shapes: bool,
    ) -> None:
        try:
            if is_multiple_shapes and len(fill_c) == 1:
                row["fill_c"] = fill_c[0]
                row["outline_c"] = outline_c[0]
            else:
                row["fill_c"] = fill_c[idx]
                row["outline_c"] = outline_c[idx]
        except IndexError as e:
            raise IndexError("Could not assign fill and outline colors due to a mismatch in row numbers.") from e

    def _process_polygon(row: pd.Series, s: float) -> dict[str, Any]:
        coords = np.array(row["geometry"].exterior.coords)
        centroid = np.mean(coords, axis=0)
        scaled_coords = (centroid + (coords - centroid) * s).tolist()
        return {
            **row.to_dict(),
            "geometry": mpatches.Polygon(scaled_coords, closed=True),
        }

    def _process_multipolygon(row: pd.Series, s: float) -> list[dict[str, Any]]:
        mp = _make_patch_from_multipolygon(row["geometry"])
        row_dict = row.to_dict()
        for m in mp:
            _scale_pathpatch_around_centroid(m, s)

        return [{**row_dict, "geometry": m} for m in mp]

    def _process_point(row: pd.Series, s: float) -> dict[str, Any]:
        return {
            **row.to_dict(),
            "geometry": mpatches.Circle((row["geometry"].x, row["geometry"].y), radius=row["radius"] * s),
        }

    def _create_patches(shapes_df: GeoDataFrame, fill_c: list[Any], outline_c: list[Any], s: float) -> pd.DataFrame:
        rows = []
        is_multiple_shapes = len(shapes_df) > 1

        for idx, row in shapes_df.iterrows():
            geom_type = row["geometry"].geom_type
            processed_rows = []

            if geom_type == "Polygon":
                processed_rows.append(_process_polygon(row, s))
            elif geom_type == "MultiPolygon":
                processed_rows.extend(_process_multipolygon(row, s))
            elif geom_type == "Point":
                processed_rows.append(_process_point(row, s))

            for processed_row in processed_rows:
                _assign_fill_and_outline_to_row(fill_c, outline_c, processed_row, idx, is_multiple_shapes)
                rows.append(processed_row)

        return pd.DataFrame(rows)

    patches = _create_patches(shapes_df, fill_c, outline_c, s)
    return PatchCollection(
        patches["geometry"].values.tolist(),
        snap=False,
        lw=render_params.outline_params.linewidth,
        facecolor=patches["fill_c"],
        edgecolor=None if all(outline is None for outline in outline_c) else outline_c,
        **kwargs,
    )


def _panel_grid(
    num_panels: int,
    hspace: float,
    wspace: float,
    ncols: int,
    figsize: tuple[float, float],
    dpi: int | None = None,
) -> tuple[Figure, GridSpec]:
    n_panels_x = min(ncols, num_panels)
    n_panels_y = np.ceil(num_panels / n_panels_x).astype(int)

    fig = plt.figure(
        figsize=(figsize[0] * n_panels_x * (1 + wspace), figsize[1] * n_panels_y),
        dpi=dpi,
    )
    left = 0.2 / n_panels_x
    bottom = 0.13 / n_panels_y
    gs = GridSpec(
        nrows=n_panels_y,
        ncols=n_panels_x,
        left=left,
        right=1 - (n_panels_x - 1) * left - 0.01 / n_panels_x,
        bottom=bottom,
        top=1 - (n_panels_y - 1) * bottom - 0.1 / n_panels_y,
        hspace=hspace,
        wspace=wspace,
    )
    return fig, gs


def _get_scalebar(
    scalebar_dx: float | Sequence[float] | None = None,
    scalebar_units: str | Sequence[str] | None = None,
    len_lib: int | None = None,
) -> tuple[Sequence[float] | None, Sequence[str] | None]:
    if scalebar_dx is not None:
        _scalebar_dx = _get_list(scalebar_dx, _type=float, ref_len=len_lib, name="scalebar_dx")
        scalebar_units = "um" if scalebar_units is None else scalebar_units
        _scalebar_units = _get_list(scalebar_units, _type=str, ref_len=len_lib, name="scalebar_units")
    else:
        _scalebar_dx = None
        _scalebar_units = None

    return _scalebar_dx, _scalebar_units


def _prepare_cmap_norm(
    cmap: Colormap | str | None = None,
    norm: Normalize | None = None,
    na_color: ColorLike | None = None,
) -> CmapParams:
    # TODO: check refactoring norm out here as it gets overwritten later
    cmap_is_default = cmap is None
    if cmap is None:
        cmap = rcParams["image.cmap"]
    if isinstance(cmap, str):
        cmap = matplotlib.colormaps[cmap]

    cmap = copy(cmap)

    if norm is None:
        norm = Normalize(vmin=None, vmax=None, clip=False)

    na_color, na_color_modified_by_user = _sanitise_na_color(na_color)
    cmap.set_bad(na_color)

    return CmapParams(
        cmap=cmap,
        norm=norm,
        na_color=na_color,
        cmap_is_default=cmap_is_default,
        na_color_modified_by_user=na_color_modified_by_user,
    )


def _set_outline(
    outline: bool = False,
    outline_width: float = 1.5,
    outline_color: str | list[float] = "#0000000ff",  # black, white
    **kwargs: Any,
) -> OutlineParams:
    if not isinstance(outline_width, int | float):
        raise TypeError(f"Invalid type of `outline_width`: {type(outline_width)}, expected `int` or `float`.")
    if outline_width == 0.0:
        outline = False
    if outline_width < 0.0:
        logger.warning(f"Negative line widths are not allowed, changing {outline_width} to {(-1) * outline_width}")
        outline_width *= -1

    # the default black and white colors can be changed using the contour_config parameter
    if len(outline_color) in {3, 4} and all(isinstance(c, float) for c in outline_color):
        outline_color = matplotlib.colors.to_hex(outline_color)

    if outline:
        kwargs.pop("edgecolor", None)  # remove edge from kwargs if present
        kwargs.pop("alpha", None)  # remove alpha from kwargs if present

    return OutlineParams(outline, outline_color, outline_width)


def _get_subplots(num_images: int, ncols: int = 4, width: int = 4, height: int = 3) -> plt.Figure | plt.Axes:
    """Set up the axs objects.

    Parameters
    ----------
    num_images
        Number of images to plot. Must be greater than 1.
    ncols
        Number of columns in the subplot grid, by default 4
    width
        Width of each subplot, by default 4

    Returns
    -------
    Union[plt.Figure, plt.Axes]
        Matplotlib figure and axes object.
    """
    if num_images < ncols:
        nrows = 1
        ncols = num_images
    else:
        nrows, reminder = divmod(num_images, ncols)

        if nrows == 0:
            nrows = 1
        if reminder > 0:
            nrows += 1

    fig, axes = plt.subplots(nrows, ncols, figsize=(width * ncols, height * nrows))

    if not isinstance(axes, Iterable):
        axes = np.array([axes])

    # get rid of the empty axes
    _ = [ax.axis("off") for ax in axes.flatten()[num_images:]]
    return fig, axes


def _normalize(
    img: xr.DataArray,
    pmin: float | None = None,
    pmax: float | None = None,
    eps: float = 1e-20,
    clip: bool = False,
    name: str = "normed",
) -> xr.DataArray:
    """Perform a min max normalisation on the xr.DataArray.

    This function was adapted from the csbdeep package.

    Parameters
    ----------
    dataarray
        A xarray DataArray with an image field.
    pmin
        Lower quantile (min value) used to perform quantile normalization.
    pmax
        Upper quantile (max value) used to perform quantile normalization.
    eps
        Epsilon float added to prevent 0 division.
    clip
        Ensures that normed image array contains no values greater than 1.

    Returns
    -------
    xr.DataArray
        A min-max normalized image.
    """
    pmin = pmin or 0.0
    pmax = pmax or 100.0

    perc = np.percentile(img, [pmin, pmax])

    # Ensure perc is an array of two elements
    if np.isscalar(perc):
        logger.warning(
            "Percentile range is too small, using the same percentile for both min "
            "and max. Consider using a larger percentile range."
        )
        perc = np.array([perc, perc])

    norm = (img - perc[0]) / (perc[1] - perc[0] + eps)  # type: ignore

    if clip:
        norm = np.clip(norm, 0, 1)

    return norm


def _get_colors_for_categorical_obs(
    categories: Sequence[str | int],
    palette: ListedColormap | str | list[str] | None = None,
    alpha: float = 1.0,
    cmap_params: CmapParams | None = None,
) -> list[str]:
    """
    Return a list of colors for a categorical observation.

    Parameters
    ----------
    adata
        AnnData object
    value_to_plot
        Name of a valid categorical observation
    categories
        categories of the categorical observation.

    Returns
    -------
    None
    """
    len_cat = len(categories)

    # check if default matplotlib palette has enough colors
    if palette is None:
        if cmap_params is not None and not cmap_params.cmap_is_default:
            palette = cmap_params.cmap
        elif len(rcParams["axes.prop_cycle"].by_key()["color"]) >= len_cat:
            cc = rcParams["axes.prop_cycle"]()
            palette = [next(cc)["color"] for _ in range(len_cat)]
        elif len_cat <= 20:
            palette = default_20
        elif len_cat <= 28:
            palette = default_28
        elif len_cat <= len(default_102):  # 103 colors
            palette = default_102
        else:
            palette = ["grey" for _ in range(len_cat)]
            logger.info("input has more than 103 categories. Uniform 'grey' color will be used for all categories.")
    else:
        # raise error when user didn't provide the right number of colors in palette
        if isinstance(palette, list) and len(palette) != len(categories):
            raise ValueError(
                f"The number of provided values in the palette ({len(palette)}) doesn't agree with the number of "
                f"categories that should be colored ({categories})."
            )

    # otherwise, single channels turn out grey
    color_idx = np.linspace(0, 1, len_cat) if len_cat > 1 else [0.7]

    if isinstance(palette, str):
        palette = [to_hex(palette)]
    elif isinstance(palette, list):
        palette = [to_hex(x) for x in palette]
    elif isinstance(palette, ListedColormap):
        palette = [to_hex(x) for x in palette(color_idx, alpha=alpha)]
    elif isinstance(palette, LinearSegmentedColormap):
        palette = [to_hex(palette(x, alpha=alpha)) for x in color_idx]  # type: ignore[attr-defined]
    else:
        raise TypeError(f"Palette is {type(palette)} but should be string or list.")

    return palette[:len_cat]  # type: ignore[return-value]


def _set_color_source_vec(
    sdata: sd.SpatialData,
    element: SpatialElement | None,
    value_to_plot: str | None,
    na_color: ColorLike,
    element_name: list[str] | str | None = None,
    groups: list[str] | str | None = None,
    palette: list[str] | str | None = None,
    cmap_params: CmapParams | None = None,
    alpha: float = 1.0,
    table_name: str | None = None,
    table_layer: str | None = None,
    render_type: Literal["points"] | None = None,
) -> tuple[ArrayLike | pd.Series | None, ArrayLike, bool]:
    if value_to_plot is None and element is not None:
        color = np.full(len(element), na_color)
        return color, color, False

    # Figure out where to get the color from
    origins = _locate_value(
        value_key=value_to_plot,
        sdata=sdata,
        element_name=element_name,
        table_name=table_name,
    )

    if len(origins) > 1:
        raise ValueError(
            f"Color key '{value_to_plot}' for element '{element_name}' been found in multiple locations: {origins}."
        )

    if len(origins) == 1:
        color_source_vector = get_values(
            value_key=value_to_plot,
            sdata=sdata,
            element_name=element_name,
            table_name=table_name,
            table_layer=table_layer,
        )[value_to_plot]

        # numerical case, return early
        # TODO temporary split until refactor is complete
        if color_source_vector is not None and not isinstance(color_source_vector.dtype, pd.CategoricalDtype):
            if (
                not isinstance(element, GeoDataFrame)
                and isinstance(palette, list)
                and palette[0] is not None
                or isinstance(element, GeoDataFrame)
                and isinstance(palette, list)
            ):
                logger.warning(
                    "Ignoring categorical palette which is given for a continuous variable. "
                    "Consider using `cmap` to pass a ColorMap."
                )
            return None, color_source_vector, False

        color_source_vector = pd.Categorical(color_source_vector)  # convert, e.g., `pd.Series`

        color_mapping = _get_categorical_color_mapping(
            adata=sdata.table,
            cluster_key=value_to_plot,
            color_source_vector=color_source_vector,
            cmap_params=cmap_params,
            alpha=alpha,
            groups=groups,
            palette=palette,
            na_color=na_color,
            render_type=render_type,
        )

        color_source_vector = color_source_vector.set_categories(color_mapping.keys())
        if color_mapping is None:
            raise ValueError("Unable to create color palette.")

        # do not rename categories, as colors need not be unique
        color_vector = color_source_vector.map(color_mapping)

        return color_source_vector, color_vector, True

    logger.warning(f"Color key '{value_to_plot}' for element '{element_name}' not been found, using default colors.")
    color = np.full(sdata[table_name].n_obs, to_hex(na_color))
    return color, color, False


def _map_color_seg(
    seg: ArrayLike,
    cell_id: ArrayLike,
    color_vector: ArrayLike | pd.Series[CategoricalDtype],
    color_source_vector: pd.Series[CategoricalDtype],
    cmap_params: CmapParams,
    na_color: ColorLike,
    na_color_modified_by_user: bool = False,
    seg_erosionpx: int | None = None,
    seg_boundaries: bool = False,
) -> ArrayLike:
    cell_id = np.array(cell_id)

    if pd.api.types.is_categorical_dtype(color_vector.dtype):
        # Case A: users wants to plot a categorical column
        if np.any(color_source_vector.isna()):
            cell_id[color_source_vector.isna()] = 0
        val_im: ArrayLike = map_array(seg.copy(), cell_id, color_vector.codes + 1)
        cols = colors.to_rgba_array(color_vector.categories)
    elif pd.api.types.is_numeric_dtype(color_vector.dtype):
        # Case B: user wants to plot a continous column
        if isinstance(color_vector, pd.Series):
            color_vector = color_vector.to_numpy()
        cols = cmap_params.cmap(cmap_params.norm(color_vector))
        val_im = map_array(seg.copy(), cell_id, cell_id)
    else:
        # Case C: User didn't specify any colors
        if color_source_vector is not None and (
            set(color_vector) == set(color_source_vector)
            and len(set(color_vector)) == 1
            and set(color_vector) == {na_color}
            and not na_color_modified_by_user
        ):
            val_im = map_array(seg.copy(), cell_id, cell_id)
            RNG = default_rng(42)
            cols = RNG.random((len(color_vector), 3))
        else:
            # Case D: User didn't specify a column to color by, but modified the na_color
            val_im = map_array(seg.copy(), cell_id, cell_id)
            if "#" in str(color_vector[0]):
                # we have hex colors
                assert all(_is_color_like(c) for c in color_vector), "Not all values are color-like."
                cols = colors.to_rgba_array(color_vector)
            else:
                cols = cmap_params.cmap(cmap_params.norm(color_vector))

    if seg_erosionpx is not None:
        val_im[val_im == erosion(val_im, square(seg_erosionpx))] = 0

    seg_im: ArrayLike = label2rgb(
        label=val_im,
        colors=cols,
        bg_label=0,
        bg_color=(1, 1, 1),  # transparency doesn't really work
        image_alpha=0,
    )

    if seg_boundaries:
        if seg.shape[0] == 1:
            seg = np.squeeze(seg, axis=0)
        seg_bound: ArrayLike = np.clip(seg_im - find_boundaries(seg)[:, :, None], 0, 1)
        return np.dstack((seg_bound, np.where(val_im > 0, 1, 0)))  # add transparency here

    if len(val_im.shape) != len(seg_im.shape):
        val_im = np.expand_dims((val_im > 0).astype(int), axis=-1)
    return np.dstack((seg_im, val_im))


def _generate_base_categorial_color_mapping(
    adata: AnnData,
    cluster_key: str,
    color_source_vector: ArrayLike | pd.Series[CategoricalDtype],
    na_color: ColorLike,
    cmap_params: CmapParams | None = None,
) -> Mapping[str, str]:
    if adata is not None and cluster_key in adata.uns and f"{cluster_key}_colors" in adata.uns:
        colors = adata.uns[f"{cluster_key}_colors"]
        categories = color_source_vector.categories.tolist() + ["NaN"]
        if "#" not in na_color:
            # should be unreachable, but just for safety
            raise ValueError("Expected `na_color` to be a hex color, but got a non-hex color.")

        colors = [to_hex(to_rgba(color)[:3]) for color in colors]
        na_color = to_hex(to_rgba(na_color)[:3])

        if na_color and len(categories) > len(colors):
            return dict(zip(categories, colors + [na_color], strict=True))

        return dict(zip(categories, colors, strict=True))

    return _get_default_categorial_color_mapping(color_source_vector=color_source_vector, cmap_params=cmap_params)


def _modify_categorical_color_mapping(
    mapping: Mapping[str, str],
    groups: list[str] | str | None = None,
    palette: list[str] | str | None = None,
) -> Mapping[str, str]:
    if groups is None or isinstance(groups, list) and groups[0] is None:
        return mapping

    if palette is None or isinstance(palette, list) and palette[0] is None:
        # subset base mapping to only those specified in groups
        modified_mapping = {key: mapping[key] for key in mapping if key in groups or key == "NaN"}
    elif len(palette) == len(groups) and isinstance(groups, list) and isinstance(palette, list):
        modified_mapping = dict(zip(groups, palette, strict=True))
    else:
        raise ValueError(f"Expected palette to be of length `{len(groups)}`, found `{len(palette)}`.")

    return modified_mapping


def _get_default_categorial_color_mapping(
    color_source_vector: ArrayLike | pd.Series[CategoricalDtype],
    cmap_params: CmapParams | None = None,
) -> Mapping[str, str]:
    len_cat = len(color_source_vector.categories.unique())
    # Try to use provided colormap first
    if cmap_params is not None and cmap_params.cmap is not None and not cmap_params.cmap_is_default:
        # Generate evenly spaced indices for the colormap
        color_idx = np.linspace(0, 1, len_cat)
        if isinstance(cmap_params.cmap, ListedColormap):
            palette = [to_hex(x) for x in cmap_params.cmap(color_idx)]
        elif isinstance(cmap_params.cmap, LinearSegmentedColormap):
            palette = [to_hex(cmap_params.cmap(x)) for x in color_idx]
        else:
            # Fall back to default palettes if cmap is not of expected type
            palette = None
    else:
        palette = None

    # Fall back to default palettes if needed
    if palette is None:
        if len_cat <= 20:
            palette = default_20
        elif len_cat <= 28:
            palette = default_28
        elif len_cat <= len(default_102):  # 103 colors
            palette = default_102
        else:
            palette = ["grey"] * len_cat
            logger.info("input has more than 103 categories. Uniform 'grey' color will be used for all categories.")

    return dict(zip(color_source_vector.categories, palette[:len_cat], strict=True))


def _get_categorical_color_mapping(
    adata: AnnData,
    na_color: ColorLike,
    cluster_key: str | None = None,
    color_source_vector: ArrayLike | pd.Series[CategoricalDtype] | None = None,
    cmap_params: CmapParams | None = None,
    alpha: float = 1,
    groups: list[str] | str | None = None,
    palette: list[str] | str | None = None,
    render_type: Literal["points"] | None = None,
) -> Mapping[str, str]:
    if not isinstance(color_source_vector, Categorical):
        raise TypeError(f"Expected `categories` to be a `Categorical`, but got {type(color_source_vector).__name__}")

    if isinstance(groups, str):
        groups = [groups]

    if not palette and render_type == "points" and cmap_params is not None and not cmap_params.cmap_is_default:
        palette = cmap_params.cmap

        color_idx = color_idx = np.linspace(0, 1, len(color_source_vector.categories))
        if isinstance(palette, ListedColormap):
            palette = [to_hex(x) for x in palette(color_idx, alpha=alpha)]
        elif isinstance(palette, LinearSegmentedColormap):
            palette = [to_hex(palette(x, alpha=alpha)) for x in color_idx]  # type: ignore[attr-defined]
        return dict(zip(color_source_vector.categories, palette, strict=True))

    if isinstance(palette, str):
        palette = [palette]

    if cluster_key is None:
        # user didn't specify a column to use for coloring
        base_mapping = _get_default_categorial_color_mapping(
            color_source_vector=color_source_vector, cmap_params=cmap_params
        )
    else:
        base_mapping = _generate_base_categorial_color_mapping(
            adata=adata,
            cluster_key=cluster_key,
            color_source_vector=color_source_vector,
            na_color=na_color,
            cmap_params=cmap_params,
        )

    return _modify_categorical_color_mapping(mapping=base_mapping, groups=groups, palette=palette)


def _maybe_set_colors(
    source: AnnData,
    target: AnnData,
    key: str,
    palette: str | ListedColormap | Cycler | Sequence[Any] | None = None,
) -> None:
    color_key = f"{key}_colors"
    try:
        if palette is not None:
            raise KeyError("Unable to copy the palette when there was other explicitly specified.")
        target.uns[color_key] = source.uns[color_key]
    except KeyError:
        if isinstance(palette, str):
            palette = ListedColormap([palette])
        if isinstance(palette, ListedColormap):  # `scanpy` requires it
            palette = cycler(color=palette.colors)
        palette = None
        add_colors_for_categorical_sample_annotation(target, key=key, force_update_colors=True, palette=palette)


def _decorate_axs(
    ax: Axes,
    cax: PatchCollection,
    fig_params: FigParams,
    value_to_plot: str | None,
    color_source_vector: pd.Series[CategoricalDtype] | Categorical,
    color_vector: pd.Series[CategoricalDtype] | Categorical,
    adata: AnnData | None = None,
    palette: ListedColormap | str | list[str] | None = None,
    alpha: float = 1.0,
    na_color: ColorLike | None = "#d3d3d3",  # lightgray
    legend_fontsize: int | float | _FontSize | None = None,
    legend_fontweight: int | _FontWeight = "bold",
    legend_loc: str | None = "right margin",
    legend_fontoutline: int | None = None,
    na_in_legend: bool = True,
    colorbar: bool = True,
    scalebar_dx: Sequence[float] | None = None,
    scalebar_units: Sequence[str] | None = None,
    scalebar_kwargs: Mapping[str, Any] = MappingProxyType({}),
) -> Axes:
    if value_to_plot is not None:
        # if only dots were plotted without an associated value
        # there is not need to plot a legend or a colorbar

        if legend_fontoutline is not None:
            path_effect = [patheffects.withStroke(linewidth=legend_fontoutline, foreground="w")]
        else:
            path_effect = []

        # Adding legends
        if color_source_vector is not None and isinstance(color_source_vector.dtype, pd.CategoricalDtype):
            # order of clusters should agree to palette order
            clusters = color_source_vector.remove_unused_categories().unique()
            clusters = clusters[~clusters.isnull()]
            # derive mapping from color_source_vector and color_vector
            group_to_color_matching = pd.DataFrame(
                {
                    "cats": color_source_vector.remove_unused_categories(),
                    "color": color_vector,
                }
            )
            color_mapping = group_to_color_matching.drop_duplicates("cats").set_index("cats")["color"].to_dict()
            _add_categorical_legend(
                ax,
                pd.Categorical(values=color_source_vector, categories=clusters),
                palette=color_mapping,
                legend_loc=legend_loc,
                legend_fontweight=legend_fontweight,
                legend_fontsize=legend_fontsize,
                legend_fontoutline=path_effect,
                na_color=[na_color],
                na_in_legend=na_in_legend,
                multi_panel=fig_params.axs is not None,
            )
        elif colorbar:
            # TODO: na_in_legend should have some effect here
            cb = plt.colorbar(cax, ax=ax, pad=0.01, fraction=0.08, aspect=30)
            cb.solids.set_alpha(alpha)

    if isinstance(scalebar_dx, list) and isinstance(scalebar_units, list):
        scalebar = ScaleBar(scalebar_dx, units=scalebar_units, **scalebar_kwargs)
        ax.add_artist(scalebar)

    return ax


def _get_list(
    var: Any,
    _type: type[Any] | tuple[type[Any], ...],
    ref_len: int | None = None,
    name: str | None = None,
) -> list[Any]:
    """
    Get a list from a variable.

    Parameters
    ----------
    var
        Variable to convert to a list.
    _type
        Type of the elements in the list.
    ref_len
        Reference length of the list.
    name
        Name of the variable.

    Returns
    -------
    List
    """
    if isinstance(var, _type):
        return [var] if ref_len is None else ([var] * ref_len)
    if isinstance(var, list):
        if ref_len is not None and ref_len != len(var):
            raise ValueError(
                f"Variable: `{name}` has length: {len(var)}, which is not equal to reference length: {ref_len}."
            )
        for v in var:
            if not isinstance(v, _type):
                raise ValueError(f"Variable: `{name}` has invalid type: {type(v)}, expected: {_type}.")
        return var

    raise ValueError(f"Can't make a list from variable: `{var}`")


def save_fig(
    fig: Figure,
    path: str | Path,
    make_dir: bool = True,
    ext: str = "png",
    **kwargs: Any,
) -> None:
    """
    Save a figure.

    Parameters
    ----------
    fig
        Figure to save.
    path
        Path where to save the figure. If path is relative, save it under :attr:`scanpy.settings.figdir`.
    make_dir
        Whether to try making the directory if it does not exist.
    ext
        Extension to use if none is provided.
    kwargs
        Keyword arguments for :func:`matplotlib.figure.Figure.savefig`.

    Returns
    -------
    None
        Just saves the plot.
    """
    if os.path.splitext(path)[1] == "":
        path = f"{path}.{ext}"

    path = Path(path)

    if not path.is_absolute():
        path = Path(settings.figdir) / path

    if make_dir:
        try:
            path.parent.mkdir(parents=True, exist_ok=True)
        except OSError as e:
            logger.debug(f"Unable to create directory `{path.parent}`. Reason: `{e}`")

    logger.debug(f"Saving figure to `{path!r}`")

    kwargs.setdefault("bbox_inches", "tight")
    kwargs.setdefault("transparent", True)

    fig.savefig(path, **kwargs)


def _get_linear_colormap(colors: list[str], background: str) -> list[LinearSegmentedColormap]:
    return [LinearSegmentedColormap.from_list(c, [background, c], N=256) for c in colors]


def _get_listed_colormap(color_dict: dict[str, str]) -> ListedColormap:
    sorted_labels = sorted(color_dict.keys())
    colors = [color_dict[k] for k in sorted_labels]

    return ListedColormap(["black"] + colors, N=len(colors) + 1)


def _split_multipolygon_into_outer_and_inner(mp: shapely.MultiPolygon):  # type: ignore
    # https://stackoverflow.com/a/21922058

    for geom in mp.geoms:
        if geom.geom_type == "MultiPolygon":
            exterior_coords = []
            interior_coords = []
            for part in geom:
                epc = _split_multipolygon_into_outer_and_inner(part)  # Recursive call
                exterior_coords += epc["exterior_coords"]
                interior_coords += epc["interior_coords"]
        elif geom.geom_type == "Polygon":
            exterior_coords = geom.exterior.coords[:]
            interior_coords = []
            for interior in geom.interiors:
                interior_coords += interior.coords[:]
        else:
            raise ValueError(f"Unhandled geometry type: {repr(geom.type)}")

    return interior_coords, exterior_coords


def _make_patch_from_multipolygon(mp: shapely.MultiPolygon) -> mpatches.PathPatch:
    # https://matplotlib.org/stable/gallery/shapes_and_collections/donut.html

    patches = []
    for geom in mp.geoms:
        if len(geom.interiors) == 0:
            # polygon has no holes
            patches += [mpatches.Polygon(geom.exterior.coords, closed=True)]
        else:
            inside, outside = _split_multipolygon_into_outer_and_inner(mp)
            if len(inside) > 0:
                codes = np.ones(len(inside), dtype=mpath.Path.code_type) * mpath.Path.LINETO
                codes[0] = mpath.Path.MOVETO
                all_codes = np.concatenate((codes, codes))
                vertices = np.concatenate((outside, inside[::-1]))
            else:
                all_codes = []
                vertices = np.concatenate(outside)
            patches += [mpatches.PathPatch(mpath.Path(vertices, all_codes))]

    return patches


def _mpl_ax_contains_elements(ax: Axes) -> bool:
    """Check if any objects have been plotted on the axes object.

    While extracting the extent, we need to know if the axes object has just been
    initialised and therefore has extent (0, 1), (0,1) or if it has been plotted on
    and therefore has a different extent.

    Based on: https://stackoverflow.com/a/71966295
    """
    return (
        len(ax.lines) > 0 or len(ax.collections) > 0 or len(ax.images) > 0 or len(ax.patches) > 0 or len(ax.tables) > 0
    )


def _get_valid_cs(
    sdata: sd.SpatialData,
    coordinate_systems: list[str],
    render_images: bool,
    render_labels: bool,
    render_points: bool,
    render_shapes: bool,
    elements: list[str],
) -> list[str]:
    """Get names of the valid coordinate systems.

    Valid cs are cs that contain elements to be rendered:
    1. In case the user specified elements:
        all cs that contain at least one of those elements
    2. Else:
        all cs that contain at least one element that should
        be rendered (depending on whether images/points/labels/...
        should be rendered)
    """
    cs_mapping = _get_coordinate_system_mapping(sdata)
    valid_cs = []
    for cs in coordinate_systems:
        if (
            elements
            and any(e in elements for e in cs_mapping[cs])
            or not elements
            and (
                (len(sdata.images.keys()) > 0 and render_images)
                or (len(sdata.labels.keys()) > 0 and render_labels)
                or (len(sdata.points.keys()) > 0 and render_points)
                or (len(sdata.shapes.keys()) > 0 and render_shapes)
            )
        ):  # not nice, but ruff wants it (SIM114)
            valid_cs.append(cs)
        else:
            logger.info(f"Dropping coordinate system '{cs}' since it doesn't have relevant elements.")
    return valid_cs


def _rasterize_if_necessary(
    image: DataArray,
    dpi: float,
    width: float,
    height: float,
    coordinate_system: str,
    extent: dict[str, tuple[float, float]],
) -> DataArray:
    """Ensure fast rendering by adapting the resolution if necessary.

    A DataArray is prepared for plotting. To improve performance, large images are rasterized.

    Parameters
    ----------
    image
        Input spatial image that should be rendered
    dpi
        Resolution of the figure
    width
        Width (in inches) of the figure
    height
        Height (in inches) of the figure
    coordinate_system
        name of the coordinate system the image belongs to
    extent
        extent of the (full size) image. Must be a dict containing a tuple with min and
        max extent for the keys "x" and "y".

    Returns
    -------
    DataArray
        Spatial image ready for rendering
    """
    has_c_dim = len(image.shape) == 3
    if has_c_dim:
        y_dims = image.shape[1]
        x_dims = image.shape[2]
    else:
        y_dims = image.shape[0]
        x_dims = image.shape[1]

    target_y_dims = dpi * height
    target_x_dims = dpi * width

    # TODO: when exactly do we want to rasterize?
    do_rasterization = y_dims > target_y_dims + 100 or x_dims > target_x_dims + 100
    if x_dims < 2000 and y_dims < 2000:
        do_rasterization = False

    if do_rasterization:
        logger.info("Rasterizing image for faster rendering.")
        # TODO: do we want min here?
        target_unit_to_pixels = min(target_y_dims / y_dims, target_x_dims / x_dims)
        image = rasterize(
            image,
            ("y", "x"),
            [extent["y"][0], extent["x"][0]],
            [extent["y"][1], extent["x"][1]],
            coordinate_system,
            target_unit_to_pixels=target_unit_to_pixels,
        )

    return image


def _multiscale_to_spatial_image(
    multiscale_image: DataTree,
    dpi: float,
    width: float,
    height: float,
    scale: str | None = None,
    is_label: bool = False,
) -> DataArray:
    """Extract the DataArray to be rendered from a multiscale image.

    From the `DataTree`, the scale that fits the given image size and dpi most is selected
    and returned. In case the lowest resolution is still too high, a rasterization step is added.

    Parameters
    ----------
    multiscale_image
        `DataTree` that should be rendered
    dpi
        dpi of the target image
    width
        width of the target image in inches
    height
        height of the target image in inches
    scale
        specific scale that the user chose, if None the heuristic is used
    is_label
        When True, the multiscale image contains labels which don't contain the `c` dimension

    Returns
    -------
    DataArray
        To be rendered, extracted from the DataTree respecting the dpi and size of the target image.
    """
    scales = [leaf.name for leaf in multiscale_image.leaves]
    x_dims = [multiscale_image[scale].dims["x"] for scale in scales]
    y_dims = [multiscale_image[scale].dims["y"] for scale in scales]

    if isinstance(scale, str):
        if scale not in scales and scale != "full":
            raise ValueError(f'Scale {scale} does not exist. Please select one of {scales} or set scale = "full"!')
        optimal_scale = scale
        if scale == "full":
            # use scale with highest resolution
            optimal_scale = scales[np.argmax(x_dims)]
    else:
        # ensure that lists are sorted
        order = np.argsort(x_dims)
        scales = [scales[i] for i in order]
        x_dims = [x_dims[i] for i in order]
        y_dims = [y_dims[i] for i in order]

        optimal_x = width * dpi
        optimal_y = height * dpi

        # get scale where the dimensions are close to the optimal values
        # when possible, pick higher resolution (worst case: downscaled afterwards)
        optimal_index_y = np.searchsorted(y_dims, optimal_y)
        if optimal_index_y == len(y_dims):
            optimal_index_y -= 1
        optimal_index_x = np.searchsorted(x_dims, optimal_x)
        if optimal_index_x == len(x_dims):
            optimal_index_x -= 1

        # pick the scale with higher resolution (worst case: downscaled afterwards)
        optimal_scale = scales[min(int(optimal_index_x), int(optimal_index_y))]

    # NOTE: problematic if there are cases with > 1 data variable
    data_var_keys = list(multiscale_image[optimal_scale].data_vars)
    image = multiscale_image[optimal_scale][data_var_keys[0]]

    return Labels2DModel.parse(image) if is_label else Image2DModel.parse(image, c_coords=image.coords["c"].values)


def _get_elements_to_be_rendered(
    render_cmds: list[
        tuple[
            str,
            ImageRenderParams | LabelsRenderParams | PointsRenderParams | ShapesRenderParams,
        ]
    ],
    cs_contents: pd.DataFrame,
    cs: str,
) -> list[str]:
    """
    Get the names of the elements to be rendered in the plot.

    Parameters
    ----------
    render_cmds
        List of tuples containing the commands and their respective parameters.
    cs_contents
        The dataframe indicating for each coordinate system which SpatialElements it contains.
    cs
        The name of the coordinate system to query cs_contents for.

    Returns
    -------
    List of names of the SpatialElements to be rendered in the plot.
    """
    elements_to_be_rendered: list[str] = []
    render_cmds_map = {
        "render_images": "has_images",
        "render_shapes": "has_shapes",
        "render_points": "has_points",
        "render_labels": "has_labels",
    }

    cs_query = cs_contents.query(f"cs == '{cs}'")

    for cmd, params in render_cmds:
        key = render_cmds_map.get(cmd)
        if key and cs_query[key][0]:
            elements_to_be_rendered += [params.element]

    return elements_to_be_rendered


def _validate_show_parameters(
    coordinate_systems: list[str] | str | None,
    legend_fontsize: int | float | _FontSize | None,
    legend_fontweight: int | _FontWeight,
    legend_loc: str | None,
    legend_fontoutline: int | None,
    na_in_legend: bool,
    colorbar: bool,
    wspace: float | None,
    hspace: float,
    ncols: int,
    frameon: bool | None,
    figsize: tuple[float, float] | None,
    dpi: int | None,
    fig: Figure | None,
    title: list[str] | str | None,
    share_extent: bool,
    pad_extent: int | float,
    ax: list[Axes] | Axes | None,
    return_ax: bool,
    save: str | Path | None,
) -> None:
    if coordinate_systems is not None and not isinstance(coordinate_systems, list | str):
        raise TypeError("Parameter 'coordinate_systems' must be a string or a list of strings.")

    font_weights = ["light", "normal", "medium", "semibold", "bold", "heavy", "black"]
    if legend_fontweight is not None and (
        not isinstance(legend_fontweight, int | str)
        or (isinstance(legend_fontweight, str) and legend_fontweight not in font_weights)
    ):
        readable_font_weights = ", ".join(font_weights[:-1]) + ", or " + font_weights[-1]
        raise TypeError(
            "Parameter 'legend_fontweight' must be an integer or one of",
            f"the following strings: {readable_font_weights}.",
        )

    font_sizes = [
        "xx-small",
        "x-small",
        "small",
        "medium",
        "large",
        "x-large",
        "xx-large",
    ]

    if legend_fontsize is not None and (
        not isinstance(legend_fontsize, int | float | str)
        or (isinstance(legend_fontsize, str) and legend_fontsize not in font_sizes)
    ):
        readable_font_sizes = ", ".join(font_sizes[:-1]) + ", or " + font_sizes[-1]
        raise TypeError(
            "Parameter 'legend_fontsize' must be an integer, a float, or ",
            f"one of the following strings: {readable_font_sizes}.",
        )

    if legend_loc is not None and not isinstance(legend_loc, str):
        raise TypeError("Parameter 'legend_loc' must be a string.")

    if legend_fontoutline is not None and not isinstance(legend_fontoutline, int):
        raise TypeError("Parameter 'legend_fontoutline' must be an integer.")

    if not isinstance(na_in_legend, bool):
        raise TypeError("Parameter 'na_in_legend' must be a boolean.")

    if not isinstance(colorbar, bool):
        raise TypeError("Parameter 'colorbar' must be a boolean.")

    if wspace is not None and not isinstance(wspace, float):
        raise TypeError("Parameter 'wspace' must be a float.")

    if not isinstance(hspace, float):
        raise TypeError("Parameter 'hspace' must be a float.")

    if not isinstance(ncols, int):
        raise TypeError("Parameter 'ncols' must be an integer.")

    if frameon is not None and not isinstance(frameon, bool):
        raise TypeError("Parameter 'frameon' must be a boolean.")

    if figsize is not None and not isinstance(figsize, tuple):
        raise TypeError("Parameter 'figsize' must be a tuple of two floats.")

    if dpi is not None and not isinstance(dpi, int):
        raise TypeError("Parameter 'dpi' must be an integer.")

    if fig is not None and not isinstance(fig, Figure):
        raise TypeError("Parameter 'fig' must be a matplotlib.figure.Figure.")

    if title is not None and not isinstance(title, list | str):
        raise TypeError("Parameter 'title' must be a string or a list of strings.")

    if not isinstance(share_extent, bool):
        raise TypeError("Parameter 'share_extent' must be a boolean.")

    if not isinstance(pad_extent, int | float):
        raise TypeError("Parameter 'pad_extent' must be numeric.")

    if ax is not None and not isinstance(ax, Axes | list):
        raise TypeError("Parameter 'ax' must be a matplotlib.axes.Axes or a list of Axes.")

    if not isinstance(return_ax, bool):
        raise TypeError("Parameter 'return_ax' must be a boolean.")

    if save is not None and not isinstance(save, str | Path):
        raise TypeError("Parameter 'save' must be a string or a pathlib.Path.")


def _type_check_params(param_dict: dict[str, Any], element_type: str) -> dict[str, Any]:
    if (element := param_dict.get("element")) is not None and not isinstance(element, str):
        raise ValueError(
            "Parameter 'element' must be a string. If you want to display more elements, pass `element` "
            "as `None` or chain pl.render(...).pl.render(...).pl.show()"
        )
    if element_type == "images":
        param_dict["element"] = [element] if element is not None else list(param_dict["sdata"].images.keys())
    elif element_type == "labels":
        param_dict["element"] = [element] if element is not None else list(param_dict["sdata"].labels.keys())
    elif element_type == "points":
        param_dict["element"] = [element] if element is not None else list(param_dict["sdata"].points.keys())
    elif element_type == "shapes":
        param_dict["element"] = [element] if element is not None else list(param_dict["sdata"].shapes.keys())

    if (channel := param_dict.get("channel")) is not None and not isinstance(channel, list | str | int):
        raise TypeError("Parameter 'channel' must be a string, an integer, or a list of strings or integers.")
    if isinstance(channel, list):
        if not all(isinstance(c, str | int) for c in channel):
            raise TypeError("Each item in 'channel' list must be a string or an integer.")
        if not all(isinstance(c, type(channel[0])) for c in channel):
            raise TypeError("Each item in 'channel' list must be of the same type, either string or integer.")

    elif "channel" in param_dict:
        param_dict["channel"] = [channel] if channel is not None else None

    if (contour_px := param_dict.get("contour_px")) and not isinstance(contour_px, int):
        raise TypeError("Parameter 'contour_px' must be an integer.")

    if (color := param_dict.get("color")) and element_type in {
        "shapes",
        "points",
        "labels",
    }:
        if not isinstance(color, str):
            raise TypeError("Parameter 'color' must be a string.")
        if element_type in {"shapes", "points"}:
            if _is_color_like(color):
                logger.info("Value for parameter 'color' appears to be a color, using it as such.")
                param_dict["col_for_color"] = None
            else:
                param_dict["col_for_color"] = color
                param_dict["color"] = None
    elif "color" in param_dict and element_type != "labels":
        param_dict["col_for_color"] = None

    if outline_width := param_dict.get("outline_width"):
        if not isinstance(outline_width, float | int):
            raise TypeError("Parameter 'outline_width' must be numeric.")
        if outline_width < 0:
            raise ValueError("Parameter 'outline_width' cannot be negative.")

    if (outline_alpha := param_dict.get("outline_alpha")) and (
        not isinstance(outline_alpha, float | int) or not 0 <= outline_alpha <= 1
    ):
        raise TypeError("Parameter 'outline_alpha' must be numeric and between 0 and 1.")

    if contour_px is not None and contour_px <= 0:
        raise ValueError("Parameter 'contour_px' must be a positive number.")

    if (alpha := param_dict.get("alpha")) is not None:
        if not isinstance(alpha, float | int):
            raise TypeError("Parameter 'alpha' must be numeric.")
        if not 0 <= alpha <= 1:
            raise ValueError("Parameter 'alpha' must be between 0 and 1.")

    if (fill_alpha := param_dict.get("fill_alpha")) is not None:
        if not isinstance(fill_alpha, float | int):
            raise TypeError("Parameter 'fill_alpha' must be numeric.")
        if fill_alpha < 0:
            raise ValueError("Parameter 'fill_alpha' cannot be negative.")

    if (cmap := param_dict.get("cmap")) is not None and (palette := param_dict.get("palette")) is not None:
        raise ValueError("Both `palette` and `cmap` are specified. Please specify only one of them.")
    param_dict["cmap"] = cmap

    if (groups := param_dict.get("groups")) is not None:
        if not isinstance(groups, list | str):
            raise TypeError("Parameter 'groups' must be a string or a list of strings.")
        if isinstance(groups, str):
            param_dict["groups"] = [groups]
        elif not all(isinstance(g, str) for g in groups):
            raise TypeError("Each item in 'groups' must be a string.")

    palette = param_dict["palette"]

    if isinstance((palette := param_dict["palette"]), list):
        if not all(isinstance(p, str) for p in palette):
            raise ValueError("If specified, parameter 'palette' must contain only strings.")
    elif isinstance(palette, str | type(None)) and "palette" in param_dict:
        param_dict["palette"] = [palette] if palette is not None else None

    if element_type in ["shapes", "points", "labels"] and (palette := param_dict.get("palette")) is not None:
        groups = param_dict.get("groups")
        if groups is None:
            raise ValueError("When specifying 'palette', 'groups' must also be specified.")
        if len(groups) != len(palette):
            raise ValueError(
                f"The length of 'palette' and 'groups' must be the same, length is {len(palette)} and"
                f"{len(groups)} respectively."
            )

    if isinstance(cmap, list):
        if not all(isinstance(c, Colormap | str) for c in cmap):
            raise TypeError("Each item in 'cmap' list must be a string or a Colormap.")
    elif isinstance(cmap, Colormap | str | type(None)):
        if "cmap" in param_dict:
            param_dict["cmap"] = [cmap] if cmap is not None else None
    else:
        raise TypeError("Parameter 'cmap' must be a string, a Colormap, or a list of these types.")

    if (na_color := param_dict.get("na_color")) != "default" and (
        na_color is not None and not _is_color_like(na_color)
    ):
        raise ValueError("Parameter 'na_color' must be color-like.")

    if (norm := param_dict.get("norm")) is not None:
        if element_type in {"images", "labels"} and not isinstance(norm, Normalize):
            raise TypeError("Parameter 'norm' must be of type Normalize.")
        if element_type in ["shapes", "points"] and not isinstance(norm, bool | Normalize):
            raise TypeError("Parameter 'norm' must be a boolean or a mpl.Normalize.")

    if (scale := param_dict.get("scale")) is not None:
        if element_type in {"images", "labels"} and not isinstance(scale, str):
            raise TypeError("Parameter 'scale' must be a string if specified.")
        if element_type == "shapes":
            if not isinstance(scale, float | int):
                raise TypeError("Parameter 'scale' must be numeric.")
            if scale < 0:
                raise ValueError("Parameter 'scale' must be a positive number.")

    if size := param_dict.get("size"):
        if not isinstance(size, float | int):
            raise TypeError("Parameter 'size' must be numeric.")
        if size < 0:
            raise ValueError("Parameter 'size' must be a positive number.")

    table_name = param_dict.get("table_name")
    table_layer = param_dict.get("table_layer")
    if table_name and not isinstance(param_dict["table_name"], str):
        raise TypeError("Parameter 'table_name' must be a string.")

    if table_layer and not isinstance(param_dict["table_layer"], str):
        raise TypeError("Parameter 'table_layer' must be a string.")

    def _ensure_table_and_layer_exist_in_sdata(
        sdata: SpatialData, table_name: str | None, table_layer: str | None
    ) -> bool:
        """Ensure that table_name and table_layer are valid; throw error if not."""
        if table_name:
            if table_layer:
                if table_layer in sdata.tables[table_name].layers:
                    return True
                raise ValueError(f"Layer '{table_layer}' not found in table '{table_name}'.")
            return True  # using sdata.tables[table_name].X

        if table_layer:
            # user specified a layer but we have no tables => invalid
            if len(sdata.tables) == 0:
                raise ValueError("Trying to use 'table_layer' but no tables are present in the SpatialData object.")
            if len(sdata.tables) == 1:
                single_table_name = list(sdata.tables.keys())[0]
                if table_layer in sdata.tables[single_table_name].layers:
                    return True
                raise ValueError(f"Layer '{table_layer}' not found in table '{single_table_name}'.")
            # more than one tables, try to find which one has the given layer
            found_table = False
            for tname in sdata.tables:
                if table_layer in sdata.tables[tname].layers:
                    if found_table:
                        raise ValueError(
                            "Trying to guess 'table_name' based on 'table_layer', but found multiple matches."
                        )
                    found_table = True

            if found_table:
                return True

            raise ValueError(f"Layer '{table_layer}' not found in any table.")

        return True  # not using any table

    assert _ensure_table_and_layer_exist_in_sdata(param_dict.get("sdata"), table_name, table_layer)

    if (method := param_dict.get("method")) not in ["matplotlib", "datashader", None]:
        raise ValueError("If specified, parameter 'method' must be either 'matplotlib' or 'datashader'.")

    valid_ds_reduction_methods = [
        "sum",
        "mean",
        "any",
        "count",
        # "m2", -> not intended to be used alone (see https://datashader.org/api.html#datashader.reductions.m2)
        # "mode", -> not supported for points (see https://datashader.org/api.html#datashader.reductions.mode)
        "std",
        "var",
        "max",
        "min",
    ]
    if (ds_reduction := param_dict.get("ds_reduction")) and (ds_reduction not in valid_ds_reduction_methods):
        raise ValueError(f"Parameter 'ds_reduction' must be one of the following: {valid_ds_reduction_methods}.")

    if method == "datashader" and ds_reduction is None:
        param_dict["ds_reduction"] = "sum"

    return param_dict


def _validate_label_render_params(
    sdata: sd.SpatialData,
    element: str | None,
    cmap: list[Colormap | str] | Colormap | str | None,
    color: str | None,
    fill_alpha: float | int,
    contour_px: int | None,
    groups: list[str] | str | None,
    palette: list[str] | str | None,
    na_color: ColorLike | None,
    norm: Normalize | None,
    outline_alpha: float | int,
    scale: str | None,
    table_name: str | None,
    table_layer: str | None,
) -> dict[str, dict[str, Any]]:
    param_dict: dict[str, Any] = {
        "sdata": sdata,
        "element": element,
        "fill_alpha": fill_alpha,
        "contour_px": contour_px,
        "groups": groups,
        "palette": palette,
        "color": color,
        "na_color": na_color,
        "outline_alpha": outline_alpha,
        "cmap": cmap,
        "norm": norm,
        "scale": scale,
        "table_name": table_name,
        "table_layer": table_layer,
    }
    param_dict = _type_check_params(param_dict, "labels")

    element_params: dict[str, dict[str, Any]] = {}
    for el in param_dict["element"]:
        # ensure that the element exists in the SpatialData object
        _ = param_dict["sdata"][el]

        element_params[el] = {}
        element_params[el]["na_color"] = param_dict["na_color"]
        element_params[el]["cmap"] = param_dict["cmap"]
        element_params[el]["norm"] = param_dict["norm"]
        element_params[el]["fill_alpha"] = param_dict["fill_alpha"]
        element_params[el]["scale"] = param_dict["scale"]
        element_params[el]["outline_alpha"] = param_dict["outline_alpha"]
        element_params[el]["contour_px"] = param_dict["contour_px"]
        element_params[el]["table_layer"] = param_dict["table_layer"]

        element_params[el]["table_name"] = None
        element_params[el]["color"] = None
        if (color := param_dict["color"]) is not None:
            color, table_name = _validate_col_for_column_table(sdata, el, color, param_dict["table_name"], labels=True)
            element_params[el]["table_name"] = table_name
            element_params[el]["color"] = color

        element_params[el]["palette"] = param_dict["palette"] if element_params[el]["table_name"] is not None else None
        element_params[el]["groups"] = param_dict["groups"] if element_params[el]["table_name"] is not None else None

    return element_params


def _validate_points_render_params(
    sdata: sd.SpatialData,
    element: str | None,
    alpha: float | int,
    color: str | None,
    groups: list[str] | str | None,
    palette: list[str] | str | None,
    na_color: ColorLike | None,
    cmap: list[Colormap | str] | Colormap | str | None,
    norm: Normalize | None,
    size: float | int,
    table_name: str | None,
    table_layer: str | None,
    ds_reduction: str | None,
) -> dict[str, dict[str, Any]]:
    param_dict: dict[str, Any] = {
        "sdata": sdata,
        "element": element,
        "alpha": alpha,
        "color": color,
        "groups": groups,
        "palette": palette,
        "na_color": na_color,
        "cmap": cmap,
        "norm": norm,
        "size": size,
        "table_name": table_name,
        "table_layer": table_layer,
        "ds_reduction": ds_reduction,
    }
    param_dict = _type_check_params(param_dict, "points")

    element_params: dict[str, dict[str, Any]] = {}
    for el in param_dict["element"]:
        # ensure that the element exists in the SpatialData object
        _ = param_dict["sdata"][el]

        element_params[el] = {}
        element_params[el]["na_color"] = param_dict["na_color"]
        element_params[el]["cmap"] = param_dict["cmap"]
        element_params[el]["norm"] = param_dict["norm"]
        element_params[el]["color"] = param_dict["color"]
        element_params[el]["size"] = param_dict["size"]
        element_params[el]["alpha"] = param_dict["alpha"]
        element_params[el]["table_layer"] = param_dict["table_layer"]

        element_params[el]["table_name"] = None
        element_params[el]["col_for_color"] = None
        if (col_for_color := param_dict["col_for_color"]) is not None:
            col_for_color, table_name = _validate_col_for_column_table(
                sdata, el, col_for_color, param_dict["table_name"]
            )
            element_params[el]["table_name"] = table_name
            element_params[el]["col_for_color"] = col_for_color

        element_params[el]["palette"] = param_dict["palette"] if param_dict["col_for_color"] is not None else None
        element_params[el]["groups"] = param_dict["groups"] if param_dict["col_for_color"] is not None else None
        element_params[el]["ds_reduction"] = param_dict["ds_reduction"]

    return element_params


def _validate_shape_render_params(
    sdata: sd.SpatialData,
    element: str | None,
    fill_alpha: float | int,
    groups: list[str] | str | None,
    palette: list[str] | str | None,
    color: list[str] | str | None,
    na_color: ColorLike | None,
    outline_width: float | int,
    outline_color: str | list[float],
    outline_alpha: float | int,
    cmap: list[Colormap | str] | Colormap | str | None,
    norm: Normalize | None,
    scale: float | int,
    table_name: str | None,
    table_layer: str | None,
    method: str | None,
    ds_reduction: str | None,
) -> dict[str, dict[str, Any]]:
    param_dict: dict[str, Any] = {
        "sdata": sdata,
        "element": element,
        "fill_alpha": fill_alpha,
        "groups": groups,
        "palette": palette,
        "color": color,
        "na_color": na_color,
        "outline_width": outline_width,
        "outline_color": outline_color,
        "outline_alpha": outline_alpha,
        "cmap": cmap,
        "norm": norm,
        "scale": scale,
        "table_name": table_name,
        "table_layer": table_layer,
        "method": method,
        "ds_reduction": ds_reduction,
    }
    param_dict = _type_check_params(param_dict, "shapes")

    element_params: dict[str, dict[str, Any]] = {}
    for el in param_dict["element"]:
        # ensure that the element exists in the SpatialData object
        _ = param_dict["sdata"][el]

        element_params[el] = {}
        element_params[el]["fill_alpha"] = param_dict["fill_alpha"]
        element_params[el]["na_color"] = param_dict["na_color"]
        element_params[el]["outline_width"] = param_dict["outline_width"]
        element_params[el]["outline_color"] = param_dict["outline_color"]
        element_params[el]["outline_alpha"] = param_dict["outline_alpha"]
        element_params[el]["cmap"] = param_dict["cmap"]
        element_params[el]["norm"] = param_dict["norm"]
        element_params[el]["scale"] = param_dict["scale"]
        element_params[el]["table_layer"] = param_dict["table_layer"]

        element_params[el]["color"] = param_dict["color"]

        element_params[el]["table_name"] = None
        element_params[el]["col_for_color"] = None
        if (col_for_color := param_dict["col_for_color"]) is not None:
            col_for_color, table_name = _validate_col_for_column_table(
                sdata, el, col_for_color, param_dict["table_name"]
            )
            element_params[el]["table_name"] = table_name
            element_params[el]["col_for_color"] = col_for_color

        element_params[el]["palette"] = param_dict["palette"] if param_dict["col_for_color"] is not None else None
        element_params[el]["groups"] = param_dict["groups"] if param_dict["col_for_color"] is not None else None
        element_params[el]["method"] = param_dict["method"]
        element_params[el]["ds_reduction"] = param_dict["ds_reduction"]

    return element_params


def _validate_col_for_column_table(
    sdata: SpatialData,
    element_name: str,
    col_for_color: str | None,
    table_name: str | None,
    labels: bool = False,
) -> tuple[str | None, str | None]:
    if not labels and col_for_color in sdata[element_name].columns:
        table_name = None
    elif table_name is not None:
        tables = get_element_annotators(sdata, element_name)
        if table_name not in tables or (
            col_for_color not in sdata[table_name].obs.columns and col_for_color not in sdata[table_name].var_names
        ):
            table_name = None
            col_for_color = None
    else:
        tables = get_element_annotators(sdata, element_name)
        for table_name in tables.copy():
            if col_for_color not in sdata[table_name].obs.columns and col_for_color not in sdata[table_name].var_names:
                tables.remove(table_name)
        if len(tables) == 0:
            col_for_color = None
        elif len(tables) >= 1:
            table_name = next(iter(tables))
            if len(tables) > 1:
                warnings.warn(
<<<<<<< HEAD
                    f"Multiple tables contain column '{col_for_color}', using table '{table_name}'.",
=======
                    f"Multiple tables contain color column, using {table_name}",
>>>>>>> 7716d438
                    UserWarning,
                    stacklevel=2,
                )
    return col_for_color, table_name


def _validate_image_render_params(
    sdata: sd.SpatialData,
    element: str | None,
    channel: list[str] | list[int] | str | int | None,
    alpha: float | int | None,
    palette: list[str] | str | None,
    na_color: ColorLike | None,
    cmap: list[Colormap | str] | Colormap | str | None,
    norm: Normalize | None,
    scale: str | None,
) -> dict[str, dict[str, Any]]:
    param_dict: dict[str, Any] = {
        "sdata": sdata,
        "element": element,
        "channel": channel,
        "alpha": alpha,
        "palette": palette,
        "na_color": na_color,
        "cmap": cmap,
        "norm": norm,
        "scale": scale,
    }
    param_dict = _type_check_params(param_dict, "images")

    element_params: dict[str, dict[str, Any]] = {}
    for el in param_dict["element"]:
        element_params[el] = {}
        spatial_element = param_dict["sdata"][el]

        spatial_element_ch = (
            spatial_element.c if isinstance(spatial_element, DataArray) else spatial_element["scale0"].c
        )
        if (channel := param_dict["channel"]) is not None and (
            (isinstance(channel[0], int) and max([abs(ch) for ch in channel]) <= len(spatial_element_ch))
            or all(ch in spatial_element_ch for ch in channel)
        ):
            element_params[el]["channel"] = channel
        else:
            element_params[el]["channel"] = None

        element_params[el]["alpha"] = param_dict["alpha"]

        if isinstance(palette := param_dict["palette"], list):
            if len(palette) == 1:
                palette_length = len(channel) if channel is not None else len(spatial_element_ch)
                palette = palette * palette_length
            if (channel is not None and len(palette) != len(channel)) and len(palette) != len(spatial_element_ch):
                palette = None
        element_params[el]["palette"] = palette
        element_params[el]["na_color"] = param_dict["na_color"]

        if (cmap := param_dict["cmap"]) is not None:
            if len(cmap) == 1:
                cmap_length = len(channel) if channel is not None else len(spatial_element_ch)
                cmap = cmap * cmap_length
            if (channel is not None and len(cmap) != len(channel)) or len(cmap) != len(spatial_element_ch):
                cmap = None
        element_params[el]["cmap"] = cmap
        element_params[el]["norm"] = param_dict["norm"]
        if (scale := param_dict["scale"]) and isinstance(sdata[el], DataTree):
            if scale not in list(sdata[el].keys()) and scale != "full":
                element_params[el]["scale"] = None
            else:
                element_params[el]["scale"] = scale
        else:
            element_params[el]["scale"] = scale

    return element_params


def _get_wanted_render_elements(
    sdata: SpatialData,
    sdata_wanted_elements: list[str],
    params: (ImageRenderParams | LabelsRenderParams | PointsRenderParams | ShapesRenderParams),
    cs: str,
    element_type: Literal["images", "labels", "points", "shapes"],
) -> tuple[list[str], list[str], bool]:
    wants_elements = True
    if element_type in [
        "images",
        "labels",
        "points",
        "shapes",
    ]:  # Prevents eval security risk
        wanted_elements: list[str] = [params.element]
        wanted_elements_on_cs = [
            element for element in wanted_elements if cs in set(get_transformation(sdata[element], get_all=True).keys())
        ]

        sdata_wanted_elements.extend(wanted_elements_on_cs)
        return sdata_wanted_elements, wanted_elements_on_cs, wants_elements

    raise ValueError(f"Unknown element type {element_type}")


def _is_coercable_to_float(series: pd.Series) -> bool:
    numeric_series = pd.to_numeric(series, errors="coerce")
    return not numeric_series.isnull().any()


def _ax_show_and_transform(
    array: MaskedArray[tuple[int, ...], Any] | npt.NDArray[Any],
    trans_data: CompositeGenericTransform,
    ax: Axes,
    alpha: float | None = None,
    cmap: ListedColormap | LinearSegmentedColormap | None = None,
    zorder: int = 0,
    extent: list[float] | None = None,
    norm: Normalize | None = None,
) -> matplotlib.image.AxesImage:
    # default extent in mpl:
    image_extent = [-0.5, array.shape[1] - 0.5, array.shape[0] - 0.5, -0.5]
    if extent is not None:
        # make sure extent is [x_min, x_max, y_min, y_max]
        if extent[3] < extent[2]:
            extent[2], extent[3] = extent[3], extent[2]
        if extent[0] < 0:
            x_factor = array.shape[1] / (extent[1] - extent[0])
            image_extent[0] = image_extent[0] + (extent[0] * x_factor)
            image_extent[1] = image_extent[1] + (extent[0] * x_factor)
        if extent[2] < 0:
            y_factor = array.shape[0] / (extent[3] - extent[2])
            image_extent[2] = image_extent[2] + (extent[2] * y_factor)
            image_extent[3] = image_extent[3] + (extent[2] * y_factor)

    if not cmap and alpha is not None:
        im = ax.imshow(
            array,
            alpha=alpha,
            zorder=zorder,
            extent=tuple(image_extent),
            norm=norm,
        )
        im.set_transform(trans_data)
    else:
        im = ax.imshow(
            array,
            cmap=cmap,
            zorder=zorder,
            extent=tuple(image_extent),
            norm=norm,
        )
        im.set_transform(trans_data)
    return im


def set_zero_in_cmap_to_transparent(cmap: Colormap | str, steps: int | None = None) -> ListedColormap:
    """
    Modify colormap so that 0s are transparent.

    Parameters
    ----------
    cmap (Colormap | str): A matplotlib Colormap instance or a colormap name string.
    steps (int): The number of steps in the colormap.

    Returns
    -------
    ListedColormap: A new colormap instance with modified alpha values.
    """
    if isinstance(cmap, str):
        cmap = plt.get_cmap(cmap)

    colors = cmap(np.arange(steps or cmap.N))
    colors[0, :] = [1.0, 1.0, 1.0, 0.0]

    return ListedColormap(colors)


def _get_extent_and_range_for_datashader_canvas(
    spatial_element: SpatialElement,
    coordinate_system: str,
    ax: Axes,
    fig_params: FigParams,
) -> tuple[Any, Any, list[Any], list[Any], Any]:
    extent = get_extent(spatial_element, coordinate_system=coordinate_system)
    x_ext = [min(0, extent["x"][0]), extent["x"][1]]
    y_ext = [min(0, extent["y"][0]), extent["y"][1]]
    previous_xlim = ax.get_xlim()
    previous_ylim = ax.get_ylim()
    # increase range if sth larger was rendered on the axis before
    if _mpl_ax_contains_elements(ax):
        x_ext = [min(x_ext[0], previous_xlim[0]), max(x_ext[1], previous_xlim[1])]
        y_ext = (
            [
                min(y_ext[0], previous_ylim[1]),
                max(y_ext[1], previous_ylim[0]),
            ]
            if ax.yaxis_inverted()
            else [
                min(y_ext[0], previous_ylim[0]),
                max(y_ext[1], previous_ylim[1]),
            ]
        )

    # compute canvas size in pixels close to the actual image size to speed up computation
    plot_width = x_ext[1] - x_ext[0]
    plot_height = y_ext[1] - y_ext[0]
    plot_width_px = int(round(fig_params.fig.get_size_inches()[0] * fig_params.fig.dpi))
    plot_height_px = int(round(fig_params.fig.get_size_inches()[1] * fig_params.fig.dpi))
    factor: float
    factor = np.min([plot_width / plot_width_px, plot_height / plot_height_px])
    plot_width = int(np.round(plot_width / factor))
    plot_height = int(np.round(plot_height / factor))

    return plot_width, plot_height, x_ext, y_ext, factor


def _create_image_from_datashader_result(
    ds_result: ds.transfer_functions.Image | np.ndarray[Any, np.dtype[np.uint8]],
    factor: float,
    ax: Axes,
) -> tuple[MaskedArray[tuple[int, ...], Any], matplotlib.transforms.Transform]:
    # create SpatialImage from datashader output to get it back to original size
    rgba_image_data = ds_result.copy() if isinstance(ds_result, np.ndarray) else ds_result.to_numpy().base
    rgba_image_data = np.transpose(rgba_image_data, (2, 0, 1))
    rgba_image = Image2DModel.parse(
        rgba_image_data,
        dims=("c", "y", "x"),
        transformations={"global": Scale([1, factor, factor], ("c", "y", "x"))},
    )

    _, trans_data = _prepare_transformation(rgba_image, "global", ax)

    rgba_image = np.transpose(rgba_image.data.compute(), (1, 2, 0))  # type: ignore[attr-defined]
    rgba_image = ma.masked_array(rgba_image)  # type conversion for mypy

    return rgba_image, trans_data


def _datashader_aggregate_with_function(
    reduction: (Literal["sum", "mean", "any", "count", "std", "var", "max", "min"] | None),
    cvs: Canvas,
    spatial_element: GeoDataFrame | dask.dataframe.core.DataFrame,
    col_for_color: str | None,
    element_type: Literal["points", "shapes"],
) -> DataArray:
    """
    When shapes or points are colored by a continuous value during rendering with datashader.

    This function performs the aggregation using the user-specified reduction method.

    Parameters
    ----------
    reduction: String specifying the datashader reduction method to be used.
        If None, "sum" is used as default.
    cvs: Canvas object previously created with ds.Canvas()
    spatial_element: geo or dask dataframe with the shapes or points to render
    col_for_color: name of the column containing the values by which to color
    element_type: tells us if this function is called from _render_shapes() or _render_points()
    """
    if reduction is None:
        reduction = "sum"

    reduction_function_map = {
        "sum": ds.sum,
        "mean": ds.mean,
        "any": ds.any,
        "count": ds.count,
        "std": ds.std,
        "var": ds.var,
        "max": ds.max,
        "min": ds.min,
    }

    try:
        reduction_function = reduction_function_map[reduction](column=col_for_color)
    except KeyError as e:
        raise ValueError(
            f"Reduction '{reduction}' is not supported. Please use one of: {', '.join(reduction_function_map.keys())}."
        ) from e

    element_function_map = {
        "points": cvs.points,
        "shapes": cvs.polygons,
    }

    try:
        element_function = element_function_map[element_type]
    except KeyError as e:
        raise ValueError(f"Element type '{element_type}' is not supported. Use 'points' or 'shapes'.") from e

    if element_type == "points":
        points_aggregate = element_function(spatial_element, "x", "y", agg=reduction_function)
        if reduction == "any":
            # replace False/True by nan/1
            points_aggregate = points_aggregate.astype(int)
            points_aggregate = points_aggregate.where(points_aggregate > 0)
        return points_aggregate

    # is shapes
    return element_function(spatial_element, geometry="geometry", agg=reduction_function)


def _datshader_get_how_kw_for_spread(
    reduction: (Literal["sum", "mean", "any", "count", "std", "var", "max", "min"] | None),
) -> str:
    # Get the best input for the how argument of ds.tf.spread(), needed for numerical values
    reduction = reduction or "sum"

    reduction_to_how_map = {
        "sum": "add",
        "mean": "source",
        "any": "source",
        "count": "add",
        "std": "source",
        "var": "source",
        "max": "max",
        "min": "min",
    }

    if reduction not in reduction_to_how_map:
        raise ValueError(
            f"Reduction {reduction} is not supported, please use one of the following: sum, mean, any, count"
            ", std, var, max, min."
        )

    return reduction_to_how_map[reduction]


def _prepare_transformation(
    element: DataArray | GeoDataFrame | dask.dataframe.core.DataFrame,
    coordinate_system: str,
    ax: Axes | None = None,
) -> tuple[
    matplotlib.transforms.Affine2D,
    matplotlib.transforms.CompositeGenericTransform | None,
]:
    trans = get_transformation(element, get_all=True)[coordinate_system]
    affine_trans = trans.to_affine_matrix(input_axes=("x", "y"), output_axes=("x", "y"))
    trans = mtransforms.Affine2D(matrix=affine_trans)
    trans_data = trans + ax.transData if ax is not None else None

    return trans, trans_data


def _get_datashader_trans_matrix_of_single_element(
    trans: Identity | Scale | Affine | MapAxis | Translation,
) -> npt.NDArray[Any]:
    flip_matrix = np.array([[1, 0, 0], [0, -1, 0], [0, 0, 1]])
    tm: npt.NDArray[Any] = trans.to_affine_matrix(("x", "y"), ("x", "y"))

    if isinstance(trans, Identity):
        return np.array([[1, 0, 0], [0, 1, 0], [0, 0, 1]])
    if isinstance(trans, (Scale | Affine)):
        # idea: "flip the y-axis", apply transformation, flip back
        flip_and_transform: npt.NDArray[Any] = flip_matrix @ tm @ flip_matrix
        return flip_and_transform
    if isinstance(trans, MapAxis):
        # no flipping needed
        return tm
    # for a Translation, we need the transposed transformation matrix
    return tm.T


def _get_transformation_matrix_for_datashader(
    trans: Scale | Identity | Affine | MapAxis | Translation | SDSequence,
) -> npt.NDArray[Any]:
    """Get the affine matrix needed to transform shapes for rendering with datashader."""
    if isinstance(trans, SDSequence):
        tm = np.array([[1, 0, 0], [0, 1, 0], [0, 0, 1]])
        for x in trans.transformations:
            tm = tm @ _get_datashader_trans_matrix_of_single_element(x)
        return tm
    return _get_datashader_trans_matrix_of_single_element(trans)


def _datashader_map_aggregate_to_color(
    agg: DataArray,
    cmap: str | list[str] | ListedColormap,
    color_key: None | list[str] = None,
    min_alpha: float = 40,
    span: None | list[float] = None,
    clip: bool = True,
) -> ds.tf.Image | np.ndarray[Any, np.dtype[np.uint8]]:
    """ds.tf.shade() part, ensuring correct clipping behavior.

    If necessary (norm.clip=False), split shading in 3 parts and in the end, stack results.
    This ensures the correct clipping behavior, because else datashader would always automatically clip.
    """
    if not clip and isinstance(cmap, Colormap) and span is not None:
        # in case we use datashader together with a Normalize object where clip=False
        # why we need this is documented in https://github.com/scverse/spatialdata-plot/issues/372
        agg_in = agg.where((agg >= span[0]) & (agg <= span[1]))
        img_in = ds.tf.shade(
            agg_in,
            cmap=cmap,
            span=(span[0], span[1]),
            how="linear",
            color_key=color_key,
            min_alpha=min_alpha,
        )

        agg_under = agg.where(agg < span[0])
        img_under = ds.tf.shade(
            agg_under,
            cmap=[to_hex(cmap.get_under())[:7]],
            min_alpha=min_alpha,
            color_key=color_key,
        )

        agg_over = agg.where(agg > span[1])
        img_over = ds.tf.shade(
            agg_over,
            cmap=[to_hex(cmap.get_over())[:7]],
            min_alpha=min_alpha,
            color_key=color_key,
        )

        # stack the 3 arrays manually: go from under, through in to over and always overlay the values where alpha=0
        stack = img_under.to_numpy().base
        if stack is None:
            stack = img_in.to_numpy().base
        else:
            stack[stack[:, :, 3] == 0] = img_in.to_numpy().base[stack[:, :, 3] == 0]
        img_over = img_over.to_numpy().base
        if img_over is not None:
            stack[stack[:, :, 3] == 0] = img_over[stack[:, :, 3] == 0]
        return stack

    return ds.tf.shade(
        agg,
        cmap=cmap,
        color_key=color_key,
        min_alpha=min_alpha,
        span=span,
        how="linear",
    )


def _hex_no_alpha(hex: str) -> str:
    """
    Return a hex color string without an alpha component.

    Parameters
    ----------
    hex : str
        The input hex color string. Must be in one of the following formats:
        - "#RRGGBB": a hex color without an alpha channel.
        - "#RRGGBBAA": a hex color with an alpha channel that will be removed.

    Returns
    -------
    str
        The hex color string in "#RRGGBB" format.
    """
    if not isinstance(hex, str):
        raise TypeError("Input must be a string")
    if not hex.startswith("#"):
        raise ValueError("Invalid hex color: must start with '#'")

    hex_digits = hex[1:]
    length = len(hex_digits)

    if length == 6:
        if not all(c in "0123456789abcdefABCDEF" for c in hex_digits):
            raise ValueError("Invalid hex color: contains non-hex characters")
        return hex  # Already in #RRGGBB format.

    if length == 8:
        if not all(c in "0123456789abcdefABCDEF" for c in hex_digits):
            raise ValueError("Invalid hex color: contains non-hex characters")
        # Return only the first 6 characters, stripping the alpha.
        return "#" + hex_digits[:6]

    raise ValueError("Invalid hex color length: must be either '#RRGGBB' or '#RRGGBBAA'")<|MERGE_RESOLUTION|>--- conflicted
+++ resolved
@@ -2006,11 +2006,7 @@
             table_name = next(iter(tables))
             if len(tables) > 1:
                 warnings.warn(
-<<<<<<< HEAD
                     f"Multiple tables contain column '{col_for_color}', using table '{table_name}'.",
-=======
-                    f"Multiple tables contain color column, using {table_name}",
->>>>>>> 7716d438
                     UserWarning,
                     stacklevel=2,
                 )
