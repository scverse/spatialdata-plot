--- conflicted
+++ resolved
@@ -423,18 +423,10 @@
                 used_norm = colors.Normalize(vmin=vmin, vmax=vmax, clip=False)
             fill_c[is_num] = cmap(used_norm(num[is_num]))
 
-<<<<<<< HEAD
         # non-numeric, non-NaN entries as explicit colors
         non_numeric_color_mask = (~is_num) & c_series.notna().to_numpy()
         if non_numeric_color_mask.any():
             fill_c[non_numeric_color_mask] = ColorConverter().to_rgba_array(c_series[non_numeric_color_mask].tolist())
-=======
-        # non-numeric entries as explicit colors
-        # treat missing values as na_color, and only convert valid color-like entries
-        non_numeric_mask = (~is_num) & c_series.notna()
-        if non_numeric_mask.any():
-            fill_c[non_numeric_mask] = ColorConverter().to_rgba_array(c_series[non_numeric_mask].tolist())
->>>>>>> 17df3740
 
     # Case C: single color or list of color-like specs (strings or tuples)
     else:
@@ -901,7 +893,6 @@
             table_layer=table_layer,
         )[value_to_plot]
 
-<<<<<<< HEAD
         color_series = (
             color_source_vector if isinstance(color_source_vector, pd.Series) else pd.Series(color_source_vector)
         )
@@ -928,33 +919,6 @@
                     "Consider using `cmap` to pass a ColorMap."
                 )
             return None, numeric_vector, False
-=======
-        # numerical vs. categorical case
-        if color_source_vector is not None and not isinstance(color_source_vector.dtype, pd.CategoricalDtype):
-            is_numeric_like = pd.api.types.is_numeric_dtype(color_source_vector.dtype)
-            is_object_series = isinstance(color_source_vector, pd.Series) and color_source_vector.dtype == "O"
-
-            # If it's an object-typed series but not coercible to float, treat as categorical
-            if is_object_series and not _is_coercable_to_float(color_source_vector):
-                color_source_vector = pd.Categorical(color_source_vector)
-            else:
-                is_numeric_like = True
-
-            # Continuous case: return early
-            if is_numeric_like:
-                if (
-                    not isinstance(element, GeoDataFrame)
-                    and isinstance(palette, list)
-                    and palette[0] is not None
-                    or isinstance(element, GeoDataFrame)
-                    and isinstance(palette, list)
-                ):
-                    logger.warning(
-                        "Ignoring categorical palette which is given for a continuous variable. "
-                        "Consider using `cmap` to pass a ColorMap."
-                    )
-                return None, color_source_vector, False
->>>>>>> 17df3740
 
         assert isinstance(processed, pd.Categorical)
         color_source_vector = processed  # convert, e.g., `pd.Series`
@@ -1036,7 +1000,6 @@
 
         return color_source_vector, color_vector, True
 
-<<<<<<< HEAD
     if table_name is None:
         raise KeyError(
             f"Unable to locate color key '{value_to_plot}' for element '{element_name}'. "
@@ -1045,13 +1008,6 @@
     raise KeyError(
         f"Unable to locate color key '{value_to_plot}' in table '{table_name}' for element '{element_name}'."
     )
-=======
-    logger.warning(f"Color key '{value_to_plot}' for element '{element_name}' not been found, using default colors.")
-    # Fallback: color everything with na_color; use element length when table is unknown
-    n_obs = len(element) if element is not None else (sdata[table_name].n_obs if table_name in sdata.tables else 0)
-    color = np.full(n_obs, na_color.get_hex_with_alpha())
-    return color, color, False
->>>>>>> 17df3740
 
 
 def _map_color_seg(
