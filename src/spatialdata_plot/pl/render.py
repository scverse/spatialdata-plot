from __future__ import annotations

from collections import abc
from copy import copy

import dask
import datashader as ds
import geopandas as gpd
import matplotlib
import matplotlib.pyplot as plt
import matplotlib.ticker
import numpy as np
import pandas as pd
import scanpy as sc
import spatialdata as sd
from anndata import AnnData
from matplotlib.cm import ScalarMappable
from matplotlib.colors import ListedColormap, Normalize
from scanpy._settings import settings as sc_settings
from spatialdata import get_extent, get_values, join_spatialelement_table
from spatialdata.models import PointsModel, ShapesModel, get_table_keys
from spatialdata.transformations import set_transformation
from spatialdata.transformations.transformations import Identity
from xarray import DataTree

from spatialdata_plot._logging import logger
from spatialdata_plot.pl.render_params import (
    Color,
    ColorbarSpec,
    FigParams,
    ImageRenderParams,
    LabelsRenderParams,
    LegendParams,
    PointsRenderParams,
    ScalebarParams,
    ShapesRenderParams,
)
from spatialdata_plot.pl.utils import (
    _ax_show_and_transform,
    _convert_alpha_to_datashader_range,
    _convert_shapes,
    _create_image_from_datashader_result,
    _datashader_aggregate_with_function,
    _datashader_map_aggregate_to_color,
    _datshader_get_how_kw_for_spread,
    _decorate_axs,
    _get_collection_shape,
    _get_colors_for_categorical_obs,
    _get_extent_and_range_for_datashader_canvas,
    _get_linear_colormap,
    _hex_no_alpha,
    _map_color_seg,
    _maybe_set_colors,
    _mpl_ax_contains_elements,
    _multiscale_to_spatial_image,
    _prepare_transformation,
    _rasterize_if_necessary,
    _set_color_source_vec,
    _validate_polygons,
)

_Normalize = Normalize | abc.Sequence[Normalize]


def _split_colorbar_params(params: dict[str, object] | None) -> tuple[dict[str, object], dict[str, object], str | None]:
    """Split colorbar params into layout hints, Matplotlib kwargs, and label override."""
    layout: dict[str, object] = {}
    cbar_kwargs: dict[str, object] = {}
    label_override: str | None = None
    for key, value in (params or {}).items():
        key_lower = key.lower()
        if key_lower in {"loc", "location"}:
            layout["location"] = value
        elif key_lower == "width" or key_lower == "fraction":
            layout["fraction"] = value
        elif key_lower == "pad":
            layout["pad"] = value
        elif key_lower == "label":
            label_override = None if value is None else str(value)
        else:
            cbar_kwargs[key] = value
    return layout, cbar_kwargs, label_override


def _resolve_colorbar_label(
    colorbar_params: dict[str, object] | None, fallback: str | None, *, is_default_channel_name: bool = False
) -> str | None:
    """Pick a colorbar label from params or fall back to provided value."""
    _, _, label = _split_colorbar_params(colorbar_params)
    if label is not None:
        return label
    if is_default_channel_name:
        return None
    return fallback


def _should_request_colorbar(
    colorbar: bool | str | None,
    *,
    has_mappable: bool,
    is_continuous: bool,
    auto_condition: bool = True,
) -> bool:
    """Resolve colorbar setting to a final boolean request."""
    if not has_mappable or not is_continuous:
        return False
    if colorbar is True:
        return True
    if colorbar in {False, None}:
        return False
    return bool(auto_condition)


def _render_shapes(
    sdata: sd.SpatialData,
    render_params: ShapesRenderParams,
    coordinate_system: str,
    ax: matplotlib.axes.SubplotBase,
    fig_params: FigParams,
    scalebar_params: ScalebarParams,
    legend_params: LegendParams,
    colorbar_requests: list[ColorbarSpec] | None = None,
) -> None:
    element = render_params.element
    col_for_color = render_params.col_for_color
    groups = render_params.groups
    table_layer = render_params.table_layer

    sdata_filt = sdata.filter_by_coordinate_system(
        coordinate_system=coordinate_system,
        filter_tables=bool(render_params.table_name),
    )

    table_name = render_params.table_name
    if table_name is None:
        table = None
        shapes = sdata_filt[element]
    else:
        element_dict, joined_table = join_spatialelement_table(
            sdata, spatial_element_names=element, table_name=table_name, how="inner"
        )
        sdata_filt[element] = shapes = element_dict[element]
        joined_table.uns["spatialdata_attrs"]["region"] = (
            joined_table.obs[joined_table.uns["spatialdata_attrs"]["region_key"]].unique().tolist()
        )
        sdata_filt[table_name] = table = joined_table

    shapes = sdata_filt[element]

    # get color vector (categorical or continuous)
    color_source_vector, color_vector, _ = _set_color_source_vec(
        sdata=sdata_filt,
        element=sdata_filt[element],
        element_name=element,
        value_to_plot=col_for_color,
        groups=groups,
        palette=render_params.palette,
        na_color=render_params.color if render_params.color is not None else render_params.cmap_params.na_color,
        cmap_params=render_params.cmap_params,
        table_name=table_name,
        table_layer=table_layer,
        coordinate_system=coordinate_system,
    )

    values_are_categorical = color_source_vector is not None

    # color_source_vector is None when the values aren't categorical
    if values_are_categorical and render_params.transfunc is not None:
        color_vector = render_params.transfunc(color_vector)

    norm = copy(render_params.cmap_params.norm)

    if len(color_vector) == 0:
        color_vector = [render_params.cmap_params.na_color.get_hex_with_alpha()]

    # filter by `groups`
    if isinstance(groups, list) and color_source_vector is not None:
        mask = color_source_vector.isin(groups)
        shapes = shapes[mask]
        shapes = shapes.reset_index(drop=True)
        color_source_vector = color_source_vector[mask]
        color_vector = color_vector[mask]

    # continuous case: leave NaNs as NaNs; utils maps them to na_color during draw
    if color_source_vector is None and not values_are_categorical:
        _series = color_vector if isinstance(color_vector, pd.Series) else pd.Series(color_vector)

        try:
            color_vector = np.asarray(_series, dtype=float)
        except (TypeError, ValueError):
            nan_count = int(_series.isna().sum())
            if nan_count:
                logger.warning(
                    f"Found {nan_count} NaN values in color data. "
                    "These observations will be colored with the 'na_color'."
                )
            color_vector = _series.to_numpy()
        else:
            if np.isnan(color_vector).any():
                nan_count = int(np.isnan(color_vector).sum())
                logger.warning(
                    f"Found {nan_count} NaN values in color data. "
                    "These observations will be colored with the 'na_color'."
                )

    # Using dict.fromkeys here since set returns in arbitrary order
    # remove the color of NaN values, else it might be assigned to a category
    # order of color in the palette should agree to order of occurence
    if color_source_vector is None:
        palette = ListedColormap(dict.fromkeys(color_vector))
    else:
        palette = ListedColormap(dict.fromkeys(color_vector[~pd.Categorical(color_source_vector).isnull()]))

    has_valid_color = (
        len(set(color_vector)) != 1
        or list(set(color_vector))[0] != render_params.cmap_params.na_color.get_hex_with_alpha()
    )
    if has_valid_color and color_source_vector is not None and col_for_color is not None:
        # necessary in case different shapes elements are annotated with one table
        color_source_vector = color_source_vector.remove_unused_categories()

    # Apply the transformation to the PatchCollection's paths
    trans, trans_data = _prepare_transformation(sdata_filt.shapes[element], coordinate_system)

    shapes = gpd.GeoDataFrame(shapes, geometry="geometry")
    # convert shapes if necessary
    if render_params.shape is not None:
        current_type = shapes["geometry"].type
        if not (render_params.shape == "circle" and (current_type == "Point").all()):
            logger.info(f"Converting {shapes.shape[0]} shapes to {render_params.shape}.")
            max_extent = np.max(
                [shapes.total_bounds[2] - shapes.total_bounds[0], shapes.total_bounds[3] - shapes.total_bounds[1]]
            )
            shapes = _convert_shapes(shapes, render_params.shape, max_extent)

    shapes = _validate_polygons(shapes)

    # Determine which method to use for rendering
    method = render_params.method

    if method is None:
        method = "datashader" if len(shapes) > 10000 else "matplotlib"

    if method != "matplotlib":
        # we only notify the user when we switched away from matplotlib
        logger.info(
            f"Using '{method}' backend with '{render_params.ds_reduction}' as reduction"
            " method to speed up plotting. Depending on the reduction method, the value"
            " range of the plot might change. Set method to 'matplotlib' to disable"
            " this behaviour."
        )

    if method == "datashader":
        _geometry = shapes["geometry"]
        is_point = _geometry.type == "Point"

        # Handle circles encoded as points with radius
        if is_point.any():
            radius_values = shapes[is_point]["radius"]
            # Convert to numeric, replacing non-numeric values with NaN
            radius_numeric = pd.to_numeric(radius_values, errors="coerce")
            scale = radius_numeric * render_params.scale
            shapes.loc[is_point, "geometry"] = _geometry[is_point].buffer(scale.to_numpy())

        # apply transformations to the individual points
        tm = trans.get_matrix()
        transformed_geometry = shapes["geometry"].transform(
            lambda x: (np.hstack([x, np.ones((x.shape[0], 1))]) @ tm.T)[:, :2]
        )
        transformed_element = ShapesModel.parse(
            gpd.GeoDataFrame(
                data=shapes.drop("geometry", axis=1),
                geometry=transformed_geometry,
            )
        )

        plot_width, plot_height, x_ext, y_ext, factor = _get_extent_and_range_for_datashader_canvas(
            transformed_element, "global", ax, fig_params
        )

        cvs = ds.Canvas(plot_width=plot_width, plot_height=plot_height, x_range=x_ext, y_range=y_ext)

        # in case we are coloring by a column in table
        if col_for_color is not None and col_for_color not in transformed_element.columns:
            # Ensure color vector length matches the number of shapes
            if len(color_vector) != len(transformed_element):
                if len(color_vector) == 1:
                    # If single color, broadcast to all shapes
                    color_vector = [color_vector[0]] * len(transformed_element)
                else:
                    # If lengths don't match, pad or truncate to match
                    if len(color_vector) > len(transformed_element):
                        color_vector = color_vector[: len(transformed_element)]
                    else:
                        # Pad with the last color or na_color
                        na_color = render_params.cmap_params.na_color.get_hex_with_alpha()
                        color_vector = list(color_vector) + [na_color] * (len(transformed_element) - len(color_vector))

            transformed_element[col_for_color] = color_vector if color_source_vector is None else color_source_vector
        # Render shapes with datashader
        color_by_categorical = col_for_color is not None and color_source_vector is not None

        aggregate_with_reduction = None
        continuous_nan_shapes = None
        if col_for_color is not None and (render_params.groups is None or len(render_params.groups) > 1):
            if color_by_categorical:
                # add nan as a category so that shapes with nan value are colored in the nan color
                transformed_element[col_for_color] = transformed_element[col_for_color].cat.add_categories("nan")
                agg = cvs.polygons(transformed_element, geometry="geometry", agg=ds.by(col_for_color, ds.count()))
            else:
                reduction_name = render_params.ds_reduction if render_params.ds_reduction is not None else "mean"
                logger.info(
                    f'Using the datashader reduction "{reduction_name}". "max" will give an output very close '
                    "to the matplotlib result."
                )
                agg = _datashader_aggregate_with_function(
                    render_params.ds_reduction,
                    cvs,
                    transformed_element,
                    col_for_color,
                    "shapes",
                )
                # save min and max values for drawing the colorbar
                aggregate_with_reduction = (agg.min(), agg.max())

                # nan shapes need to be rendered separately (else: invisible, bc nan is skipped by aggregation methods)
                transformed_element_nan_color = transformed_element[transformed_element[col_for_color].isnull()]
                if len(transformed_element_nan_color) > 0:
                    continuous_nan_shapes = _datashader_aggregate_with_function(
                        "any", cvs, transformed_element_nan_color, None, "shapes"
                    )
        else:
            agg = cvs.polygons(transformed_element, geometry="geometry", agg=ds.count())

        # render outlines if needed
        assert len(render_params.outline_alpha) == 2  # shut up mypy
        if render_params.outline_alpha[0] > 0:
            agg_outlines = cvs.line(
                transformed_element,
                geometry="geometry",
                line_width=render_params.outline_params.outer_outline_linewidth,
            )
        if render_params.outline_alpha[1] > 0:
            agg_inner_outlines = cvs.line(
                transformed_element,
                geometry="geometry",
                line_width=render_params.outline_params.inner_outline_linewidth,
            )

        ds_span = None
        if norm.vmin is not None or norm.vmax is not None:
            norm.vmin = np.min(agg) if norm.vmin is None else norm.vmin
            norm.vmax = np.max(agg) if norm.vmax is None else norm.vmax
            ds_span = [norm.vmin, norm.vmax]
            if norm.vmin == norm.vmax:
                # edge case, value vmin is rendered as the middle of the cmap
                ds_span = [0, 1]
                if norm.clip:
                    agg = (agg - agg) + 0.5
                else:
                    agg = agg.where((agg >= norm.vmin) | (np.isnan(agg)), other=-1)
                    agg = agg.where((agg <= norm.vmin) | (np.isnan(agg)), other=2)
                    agg = agg.where((agg != norm.vmin) | (np.isnan(agg)), other=0.5)

        color_key = (
            [_hex_no_alpha(x) for x in color_vector.categories.values]
            if (type(color_vector) is pd.core.arrays.categorical.Categorical)
            and (len(color_vector.categories.values) > 1)
            else None
        )

        if color_by_categorical or col_for_color is None:
            ds_cmap = None
            if color_vector is not None:
                ds_cmap = color_vector[0]
                if isinstance(ds_cmap, str) and ds_cmap[0] == "#":
                    ds_cmap = _hex_no_alpha(ds_cmap)

            ds_result = _datashader_map_aggregate_to_color(
                agg,
                cmap=ds_cmap,
                color_key=color_key,
                min_alpha=_convert_alpha_to_datashader_range(render_params.fill_alpha),
            )
        elif aggregate_with_reduction is not None:  # to shut up mypy
            ds_cmap = render_params.cmap_params.cmap
            # in case all elements have the same value X: we render them using cmap(0.0),
            # using an artificial "span" of [X, X + 1] for the color bar
            # else: all elements would get alpha=0 and the color bar would have a weird range
            if aggregate_with_reduction[0] == aggregate_with_reduction[1]:
                ds_cmap = matplotlib.colors.to_hex(render_params.cmap_params.cmap(0.0), keep_alpha=False)
                aggregate_with_reduction = (
                    aggregate_with_reduction[0],
                    aggregate_with_reduction[0] + 1,
                )

            ds_result = _datashader_map_aggregate_to_color(
                agg,
                cmap=ds_cmap,
                min_alpha=_convert_alpha_to_datashader_range(render_params.fill_alpha),
                span=ds_span,
                clip=norm.clip,
<<<<<<< HEAD
            )  # prevent min_alpha == 255, bc that led to fully colored test plots instead of just colored points/shapes

            if continuous_nan_shapes is not None:
                # for coloring by continuous variable: render nan shapes separately
                nan_color = render_params.cmap_params.na_color
                if isinstance(nan_color, str) and nan_color.startswith("#") and len(nan_color) == 9:
                    nan_color = nan_color[:7]
                continuous_nan_shapes = ds.tf.shade(
                    continuous_nan_shapes,
                    cmap=nan_color,
                    how="linear",
                    min_alpha=np.min([254, render_params.fill_alpha * 255]),
                )

        # shade outlines if needed
        outline_color = render_params.outline_params.outline_color
        if isinstance(outline_color, str) and outline_color.startswith("#") and len(outline_color) == 9:
            logger.info(
                "alpha component of given RGBA value for outline color is discarded, because outline_alpha"
                " takes precedent."
=======
>>>>>>> 0d4239bc
            )

        # shade outlines if needed
        if render_params.outline_alpha[0] > 0 and isinstance(render_params.outline_params.outer_outline_color, Color):
            outline_color = render_params.outline_params.outer_outline_color.get_hex()
            ds_outlines = ds.tf.shade(
                agg_outlines,
                cmap=outline_color,
                min_alpha=_convert_alpha_to_datashader_range(render_params.outline_alpha[0]),
                how="linear",
            )
        # inner outlines
        if render_params.outline_alpha[1] > 0 and isinstance(render_params.outline_params.inner_outline_color, Color):
            outline_color = render_params.outline_params.inner_outline_color.get_hex()
            ds_inner_outlines = ds.tf.shade(
                agg_inner_outlines,
                cmap=outline_color,
                min_alpha=_convert_alpha_to_datashader_range(render_params.outline_alpha[1]),
                how="linear",
            )

        # render outline image(s)
        if render_params.outline_alpha[0] > 0:
            rgba_image, trans_data = _create_image_from_datashader_result(ds_outlines, factor, ax)
            _ax_show_and_transform(
                rgba_image,
                trans_data,
                ax,
                zorder=render_params.zorder,
                alpha=render_params.outline_alpha[0],
                extent=x_ext + y_ext,
            )
        if render_params.outline_alpha[1] > 0:
            rgba_image, trans_data = _create_image_from_datashader_result(ds_inner_outlines, factor, ax)
            _ax_show_and_transform(
                rgba_image,
                trans_data,
                ax,
                zorder=render_params.zorder,
                alpha=render_params.outline_alpha[1],
                extent=x_ext + y_ext,
            )

        if continuous_nan_shapes is not None:
            # for coloring by continuous variable: render nan points separately
            rgba_image_nan, trans_data_nan = _create_image_from_datashader_result(continuous_nan_shapes, factor, ax)
            _ax_show_and_transform(
                rgba_image_nan,
                trans_data_nan,
                ax,
                zorder=render_params.zorder,
                alpha=render_params.fill_alpha,
                extent=x_ext + y_ext,
            )
        rgba_image, trans_data = _create_image_from_datashader_result(ds_result, factor, ax)
        _cax = _ax_show_and_transform(
            rgba_image,
            trans_data,
            ax,
            zorder=render_params.zorder,
            alpha=render_params.fill_alpha,
            extent=x_ext + y_ext,
        )

        cax = None
        if aggregate_with_reduction is not None:
            vmin = aggregate_with_reduction[0].values if norm.vmin is None else norm.vmin
            vmax = aggregate_with_reduction[1].values if norm.vmax is None else norm.vmax
            if (norm.vmin is not None or norm.vmax is not None) and norm.vmin == norm.vmax:
                assert norm.vmin is not None
                assert norm.vmax is not None
                # value (vmin=vmax) is placed in the middle of the colorbar so that we can distinguish it from over and
                # under values in case clip=True or clip=False with cmap(under)=cmap(0) & cmap(over)=cmap(1)
                vmin = norm.vmin - 0.5
                vmax = norm.vmin + 0.5
            cax = ScalarMappable(
                norm=matplotlib.colors.Normalize(vmin=vmin, vmax=vmax),
                cmap=render_params.cmap_params.cmap,
            )

    elif method == "matplotlib":
        # render outlines separately to ensure they are always underneath the shape
        if render_params.outline_alpha[0] > 0 and isinstance(render_params.outline_params.outer_outline_color, Color):
            _cax = _get_collection_shape(
                shapes=shapes,
                s=render_params.scale,
                c=np.array(["white"]),  # hack, will be invisible bc fill_alpha=0
                render_params=render_params,
                rasterized=sc_settings._vector_friendly,
                cmap=None,
                norm=None,
                fill_alpha=0.0,
                outline_alpha=render_params.outline_alpha[0],
                outline_color=render_params.outline_params.outer_outline_color.get_hex(),
                linewidth=render_params.outline_params.outer_outline_linewidth,
                zorder=render_params.zorder,
                # **kwargs,
            )
            cax = ax.add_collection(_cax)
            # Transform the paths in PatchCollection
            for path in _cax.get_paths():
                path.vertices = trans.transform(path.vertices)
        if render_params.outline_alpha[1] > 0 and isinstance(render_params.outline_params.inner_outline_color, Color):
            _cax = _get_collection_shape(
                shapes=shapes,
                s=render_params.scale,
                c=np.array(["white"]),  # hack, will be invisible bc fill_alpha=0
                render_params=render_params,
                rasterized=sc_settings._vector_friendly,
                cmap=None,
                norm=None,
                fill_alpha=0.0,
                outline_alpha=render_params.outline_alpha[1],
                outline_color=render_params.outline_params.inner_outline_color.get_hex(),
                linewidth=render_params.outline_params.inner_outline_linewidth,
                zorder=render_params.zorder,
                # **kwargs,
            )
            cax = ax.add_collection(_cax)
            # Transform the paths in PatchCollection
            for path in _cax.get_paths():
                path.vertices = trans.transform(path.vertices)

        _cax = _get_collection_shape(
            shapes=shapes,
            s=render_params.scale,
            c=color_vector.copy(),  # copy bc c is modified in _get_collection_shape
            render_params=render_params,
            rasterized=sc_settings._vector_friendly,
            cmap=render_params.cmap_params.cmap,
            norm=norm,
            fill_alpha=render_params.fill_alpha,
            outline_alpha=0.0,
            zorder=render_params.zorder,
            # **kwargs,
        )
        cax = ax.add_collection(_cax)

        # Transform the paths in PatchCollection
        for path in _cax.get_paths():
            path.vertices = trans.transform(path.vertices)

    if not values_are_categorical:
<<<<<<< HEAD
        # If the user passed a Normalize object with vmin/vmax we'll use those,
        # if not we'll use the min/max of the color_vector
        _cax.set_clim(
            vmin=render_params.cmap_params.norm.vmin or np.nanmin(color_vector),
            vmax=render_params.cmap_params.norm.vmax or np.nanmax(color_vector),
        )
=======
        vmin = render_params.cmap_params.norm.vmin
        vmax = render_params.cmap_params.norm.vmax
        if vmin is None or vmax is None:
            # Extract numeric values only (filter out strings and other non-numeric types)
            if isinstance(color_vector, np.ndarray):
                if np.issubdtype(color_vector.dtype, np.number):
                    # Already numeric, can use directly
                    numeric_values = color_vector
                else:
                    # Mixed types - extract only numeric values using pandas
                    numeric_values = pd.to_numeric(color_vector, errors="coerce")
                    numeric_values = numeric_values[np.isfinite(numeric_values)]
                if len(numeric_values) > 0:
                    if vmin is None:
                        vmin = float(np.nanmin(numeric_values))
                    if vmax is None:
                        vmax = float(np.nanmax(numeric_values))
                else:
                    # No numeric values found, use defaults
                    if vmin is None:
                        vmin = 0.0
                    if vmax is None:
                        vmax = 1.0
            else:
                # Not a numpy array, use defaults
                if vmin is None:
                    vmin = 0.0
                if vmax is None:
                    vmax = 1.0
        _cax.set_clim(vmin=vmin, vmax=vmax)
>>>>>>> 0d4239bc

    if (
        len(set(color_vector)) != 1
        or list(set(color_vector))[0] != render_params.cmap_params.na_color.get_hex_with_alpha()
    ):
        # necessary in case different shapes elements are annotated with one table
        if color_source_vector is not None and render_params.col_for_color is not None:
            color_source_vector = color_source_vector.remove_unused_categories()

        wants_colorbar = _should_request_colorbar(
            render_params.colorbar,
            has_mappable=cax is not None,
            is_continuous=render_params.col_for_color is not None and color_source_vector is None,
        )

        _ = _decorate_axs(
            ax=ax,
            cax=cax,
            fig_params=fig_params,
            adata=table,
            value_to_plot=col_for_color,
            color_source_vector=color_source_vector,
            color_vector=color_vector,
            palette=palette,
            alpha=render_params.fill_alpha,
            na_color=render_params.cmap_params.na_color,
            legend_fontsize=legend_params.legend_fontsize,
            legend_fontweight=legend_params.legend_fontweight,
            legend_loc=legend_params.legend_loc,
            legend_fontoutline=legend_params.legend_fontoutline,
            na_in_legend=legend_params.na_in_legend,
            colorbar=wants_colorbar and legend_params.colorbar,
            colorbar_params=render_params.colorbar_params,
            colorbar_requests=colorbar_requests,
            colorbar_label=_resolve_colorbar_label(
                render_params.colorbar_params,
                col_for_color if isinstance(col_for_color, str) else None,
            ),
            scalebar_dx=scalebar_params.scalebar_dx,
            scalebar_units=scalebar_params.scalebar_units,
        )


def _render_points(
    sdata: sd.SpatialData,
    render_params: PointsRenderParams,
    coordinate_system: str,
    ax: matplotlib.axes.SubplotBase,
    fig_params: FigParams,
    scalebar_params: ScalebarParams,
    legend_params: LegendParams,
    colorbar_requests: list[ColorbarSpec] | None = None,
) -> None:
    element = render_params.element
    col_for_color = render_params.col_for_color
    table_name = render_params.table_name
    table_layer = render_params.table_layer
    color = render_params.color.get_hex() if render_params.color else None
    groups = render_params.groups
    palette = render_params.palette

    sdata_filt = sdata.filter_by_coordinate_system(
        coordinate_system=coordinate_system,
        filter_tables=bool(table_name),
    )

    points = sdata.points[element]
    coords = ["x", "y"]

    if table_name is not None and col_for_color not in points.columns:
        logger.warning(
            f"Annotating points with {col_for_color} which is stored in the table `{table_name}`. "
            f"To improve performance, it is advisable to store point annotations directly in the .parquet file."
        )

    if col_for_color is None or (
        table_name is not None
        and (col_for_color in sdata_filt[table_name].obs.columns or col_for_color in sdata_filt[table_name].var_names)
    ):
        points = points[coords].compute()
    else:
        coords += [col_for_color]
        points = points[coords].compute()

    added_color_from_table = False
    if col_for_color is not None and col_for_color not in points.columns:
        color_values = get_values(
            value_key=col_for_color,
            sdata=sdata_filt,
            element_name=element,
            table_name=table_name,
            table_layer=table_layer,
        )
        points = points.merge(
            color_values[[col_for_color]],
            how="left",
            left_index=True,
            right_index=True,
        )
        added_color_from_table = True

    if groups is not None and col_for_color is not None:
        if col_for_color in points.columns:
            points_color_values = points[col_for_color]
        else:
            points_color_values = get_values(
                value_key=col_for_color,
                sdata=sdata_filt,
                element_name=element,
                table_name=table_name,
                table_layer=table_layer,
            )
            points_color_values = points.merge(points_color_values, how="left", left_index=True, right_index=True)[
                col_for_color
            ]
        points = points[points_color_values.isin(groups)]
        if len(points) <= 0:
            raise ValueError(f"None of the groups {groups} could be found in the column '{col_for_color}'.")

    n_points = len(points)
    points_pd_with_color = points
    points_for_model = (
        points_pd_with_color.drop(columns=[col_for_color], errors="ignore")
        if added_color_from_table and col_for_color is not None
        else points_pd_with_color
    )

    # we construct an anndata to hack the plotting functions
    if table_name is None:
        adata = AnnData(
            X=points[["x", "y"]].values,
            obs=points[coords].reset_index(),
            dtype=points[["x", "y"]].values.dtype,
        )
    else:
        adata_obs = sdata_filt[table_name].obs
        # if the points are colored by values in X (or a different layer), add the values to obs
        if col_for_color in sdata_filt[table_name].var_names:
            if table_layer is None:
                adata_obs[col_for_color] = sdata_filt[table_name][:, col_for_color].X.flatten().copy()
            else:
                adata_obs[col_for_color] = sdata_filt[table_name][:, col_for_color].layers[table_layer].flatten().copy()
        if groups is not None:
            adata_obs = adata_obs[adata_obs[col_for_color].isin(groups)]
        adata = AnnData(
            X=points[["x", "y"]].values,
            obs=adata_obs,
            dtype=points[["x", "y"]].values.dtype,
            uns=sdata_filt[table_name].uns,
        )
        sdata_filt[table_name] = adata

    # we can modify the sdata because of dealing with a copy

    # Convert back to dask dataframe to modify sdata
    transformation_in_cs = sdata_filt.points[element].attrs["transform"][coordinate_system]
    points = dask.dataframe.from_pandas(points_for_model, npartitions=1)
    sdata_filt.points[element] = PointsModel.parse(points, coordinates={"x": "x", "y": "y"})
    # restore transformation in coordinate system of interest
    set_transformation(
        element=sdata_filt.points[element],
        transformation=transformation_in_cs,
        to_coordinate_system=coordinate_system,
    )

    if col_for_color is not None:
        assert isinstance(col_for_color, str)
        cols = sc.get.obs_df(adata, [col_for_color])
        # maybe set color based on type
        if isinstance(cols[col_for_color].dtype, pd.CategoricalDtype):
            uns_color_key = f"{col_for_color}_colors"
            if uns_color_key in adata.uns:
                _maybe_set_colors(
                    source=adata,
                    target=adata,
                    key=col_for_color,
                    palette=palette,
                )

    # when user specified a single color, we emulate the form of `na_color` and use it
    default_color = (
        render_params.color if col_for_color is None and color is not None else render_params.cmap_params.na_color
    )
    assert isinstance(default_color, Color)  # shut up mypy

    color_source_vector, color_vector, _ = _set_color_source_vec(
        sdata=sdata_filt,
        element=points,
        element_name=element,
        value_to_plot=col_for_color,
        groups=groups,
        palette=palette,
        na_color=default_color,
        cmap_params=render_params.cmap_params,
        alpha=render_params.alpha,
        table_name=table_name,
        render_type="points",
        coordinate_system=coordinate_system,
    )

    if added_color_from_table and col_for_color is not None:
        points_with_color_dd = dask.dataframe.from_pandas(points_pd_with_color, npartitions=1)
        sdata_filt.points[element] = PointsModel.parse(points_with_color_dd, coordinates={"x": "x", "y": "y"})
        set_transformation(
            element=sdata_filt.points[element],
            transformation=transformation_in_cs,
            to_coordinate_system=coordinate_system,
        )
        points = points_with_color_dd

    # color_source_vector is None when the values aren't categorical
    if color_source_vector is None and render_params.transfunc is not None:
        color_vector = render_params.transfunc(color_vector)

    trans, trans_data = _prepare_transformation(sdata.points[element], coordinate_system, ax)

    norm = copy(render_params.cmap_params.norm)

    method = render_params.method

    if method is None:
        method = "datashader" if n_points > 10000 else "matplotlib"

    if method != "matplotlib":
        # we only notify the user when we switched away from matplotlib
        logger.info(
            f"Using '{method}' backend with '{render_params.ds_reduction}' as reduction"
            " method to speed up plotting. Depending on the reduction method, the value"
            " range of the plot might change. Set method to 'matplotlib' do disable"
            " this behaviour."
        )

    if method == "datashader":
        # NOTE: s in matplotlib is in units of points**2
        # use dpi/100 as a factor for cases where dpi!=100
        px = int(np.round(np.sqrt(render_params.size) * (fig_params.fig.dpi / 100)))

        # apply transformations
        transformed_element = PointsModel.parse(
            trans.transform(sdata_filt.points[element][["x", "y"]]),
            annotation=sdata_filt.points[element][sdata_filt.points[element].columns.drop(["x", "y"])],
            transformations={coordinate_system: Identity()},
        )

        plot_width, plot_height, x_ext, y_ext, factor = _get_extent_and_range_for_datashader_canvas(
            transformed_element, coordinate_system, ax, fig_params
        )

        # use datashader for the visualization of points
        cvs = ds.Canvas(plot_width=plot_width, plot_height=plot_height, x_range=x_ext, y_range=y_ext)

        # in case we are coloring by a column in table
        if col_for_color is not None and col_for_color not in transformed_element.columns:
            if color_source_vector is not None:
                transformed_element = transformed_element.assign(col_for_color=pd.Series(color_source_vector))
            else:
                transformed_element = transformed_element.assign(col_for_color=pd.Series(color_vector))
            transformed_element = transformed_element.rename(columns={"col_for_color": col_for_color})

        color_by_categorical = col_for_color is not None and transformed_element[col_for_color].values.dtype in (
            object,
            "categorical",
        )
        if color_by_categorical and transformed_element[col_for_color].values.dtype == object:
            transformed_element[col_for_color] = transformed_element[col_for_color].astype("category")

        aggregate_with_reduction = None
        continuous_nan_points = None
        if col_for_color is not None and (render_params.groups is None or len(render_params.groups) > 1):
            if color_by_categorical:
                # add nan as category so that nan points are shown in the nan color
                transformed_element[col_for_color] = transformed_element[col_for_color].cat.as_known()
                transformed_element[col_for_color] = transformed_element[col_for_color].cat.add_categories("nan")
                agg = cvs.points(transformed_element, "x", "y", agg=ds.by(col_for_color, ds.count()))
            else:
                reduction_name = render_params.ds_reduction if render_params.ds_reduction is not None else "sum"
                logger.info(
                    f'Using the datashader reduction "{reduction_name}". "max" will give an output very close '
                    "to the matplotlib result."
                )
                agg = _datashader_aggregate_with_function(
                    render_params.ds_reduction,
                    cvs,
                    transformed_element,
                    col_for_color,
                    "points",
                )
                # save min and max values for drawing the colorbar
                aggregate_with_reduction = (agg.min(), agg.max())
                # nan points need to be rendered separately (else: invisible, bc nan is skipped by aggregation methods)
                transformed_element_nan_color = transformed_element[transformed_element[col_for_color].isnull()]
                if len(transformed_element_nan_color) > 0:
                    continuous_nan_points = _datashader_aggregate_with_function(
                        "any", cvs, transformed_element_nan_color, None, "points"
                    )
        else:
            agg = cvs.points(transformed_element, "x", "y", agg=ds.count())

        ds_span = None
        if norm.vmin is not None or norm.vmax is not None:
            norm.vmin = np.min(agg) if norm.vmin is None else norm.vmin
            norm.vmax = np.max(agg) if norm.vmax is None else norm.vmax
            ds_span = [norm.vmin, norm.vmax]
            if norm.vmin == norm.vmax:
                ds_span = [0, 1]
                if norm.clip:
                    # all data is mapped to 0.5
                    agg = (agg - agg) + 0.5
                else:
                    # values equal to norm.vmin are mapped to 0.5, the rest to -1 or 2
                    agg = agg.where((agg >= norm.vmin) | (np.isnan(agg)), other=-1)
                    agg = agg.where((agg <= norm.vmin) | (np.isnan(agg)), other=2)
                    agg = agg.where((agg != norm.vmin) | (np.isnan(agg)), other=0.5)

        color_key: list[str] | None = (
            list(color_vector.categories.values)
            if (type(color_vector) is pd.core.arrays.categorical.Categorical)
            and (len(color_vector.categories.values) > 1)
            else None
        )

        # remove alpha from color if it's hex
        if color_key is not None and color_key[0][0] == "#":
            color_key = [_hex_no_alpha(x) for x in color_key]
        if isinstance(color_vector[0], str) and (color_vector is not None and color_vector[0][0] == "#"):
            color_vector = np.asarray([_hex_no_alpha(x) for x in color_vector])

        if color_by_categorical or col_for_color is None:
            ds_result = _datashader_map_aggregate_to_color(
                ds.tf.spread(agg, px=px),
                cmap=color_vector[0],
                color_key=color_key,
                min_alpha=_convert_alpha_to_datashader_range(render_params.alpha),
            )
        else:
            spread_how = _datshader_get_how_kw_for_spread(render_params.ds_reduction)
            agg = ds.tf.spread(agg, px=px, how=spread_how)
            aggregate_with_reduction = (agg.min(), agg.max())

            ds_cmap = render_params.cmap_params.cmap
            # in case all elements have the same value X: we render them using cmap(0.0),
            # using an artificial "span" of [X, X + 1] for the color bar
            # else: all elements would get alpha=0 and the color bar would have a weird range
            if aggregate_with_reduction[0] == aggregate_with_reduction[1] and (ds_span is None or ds_span != [0, 1]):
                ds_cmap = matplotlib.colors.to_hex(render_params.cmap_params.cmap(0.0), keep_alpha=False)
                aggregate_with_reduction = (
                    aggregate_with_reduction[0],
                    aggregate_with_reduction[0] + 1,
                )

            ds_result = _datashader_map_aggregate_to_color(
                agg,
                cmap=ds_cmap,
                span=ds_span,
                clip=norm.clip,
                min_alpha=_convert_alpha_to_datashader_range(render_params.alpha),
            )

            if continuous_nan_points is not None:
                # for coloring by continuous variable: render nan points separately
                nan_color = render_params.cmap_params.na_color
                if isinstance(nan_color, str) and nan_color.startswith("#") and len(nan_color) == 9:
                    nan_color = nan_color[:7]
                continuous_nan_points = ds.tf.spread(continuous_nan_points, px=px, how="max")
                continuous_nan_points = ds.tf.shade(
                    continuous_nan_points,
                    cmap=nan_color,
                    how="linear",
                )

        if continuous_nan_points is not None:
            # for coloring by continuous variable: render nan points separately
            rgba_image_nan, trans_data_nan = _create_image_from_datashader_result(continuous_nan_points, factor, ax)
            _ax_show_and_transform(
                rgba_image_nan,
                trans_data_nan,
                ax,
                zorder=render_params.zorder,
                alpha=render_params.alpha,
                extent=x_ext + y_ext,
            )
        rgba_image, trans_data = _create_image_from_datashader_result(ds_result, factor, ax)
        _ax_show_and_transform(
            rgba_image,
            trans_data,
            ax,
            zorder=render_params.zorder,
            alpha=render_params.alpha,
            extent=x_ext + y_ext,
        )

        cax = None
        if aggregate_with_reduction is not None:
            vmin = aggregate_with_reduction[0].values if norm.vmin is None else norm.vmin
            vmax = aggregate_with_reduction[1].values if norm.vmax is None else norm.vmax
            if (norm.vmin is not None or norm.vmax is not None) and norm.vmin == norm.vmax:
                assert norm.vmin is not None
                assert norm.vmax is not None
                # value (vmin=vmax) is placed in the middle of the colorbar so that we can distinguish it from over and
                # under values in case clip=True or clip=False with cmap(under)=cmap(0) & cmap(over)=cmap(1)
                vmin = norm.vmin - 0.5
                vmax = norm.vmin + 0.5
            cax = ScalarMappable(
                norm=matplotlib.colors.Normalize(vmin=vmin, vmax=vmax),
                cmap=render_params.cmap_params.cmap,
            )

    elif method == "matplotlib":
        # update axis limits if plot was empty before (necessary if datashader comes after)
        update_parameters = not _mpl_ax_contains_elements(ax)
        _cax = ax.scatter(
            adata[:, 0].X.flatten(),
            adata[:, 1].X.flatten(),
            s=render_params.size,
            c=color_vector,
            rasterized=sc_settings._vector_friendly,
            cmap=render_params.cmap_params.cmap,
            norm=norm,
            alpha=render_params.alpha,
            transform=trans_data,
            zorder=render_params.zorder,
            plotnonfinite=True,  # nan points should be rendered as well
        )
        cax = ax.add_collection(_cax)
        if update_parameters:
            # necessary if points are plotted with mpl first and then with datashader
            extent = get_extent(sdata_filt.points[element], coordinate_system=coordinate_system)
            ax.set_xbound(extent["x"])
            ax.set_ybound(extent["y"])

    if (
        len(set(color_vector)) != 1
        or list(set(color_vector))[0] != render_params.cmap_params.na_color.get_hex_with_alpha()
    ):
        if color_source_vector is None:
            palette = ListedColormap(dict.fromkeys(color_vector))
        else:
            palette = ListedColormap(dict.fromkeys(color_vector[~pd.Categorical(color_source_vector).isnull()]))

        wants_colorbar = _should_request_colorbar(
            render_params.colorbar,
            has_mappable=cax is not None,
            is_continuous=col_for_color is not None and color_source_vector is None,
        )

        _ = _decorate_axs(
            ax=ax,
            cax=cax,
            fig_params=fig_params,
            adata=adata,
            value_to_plot=col_for_color,
            color_source_vector=color_source_vector,
            color_vector=color_vector,
            palette=palette,
            alpha=render_params.alpha,
            na_color=render_params.cmap_params.na_color,
            legend_fontsize=legend_params.legend_fontsize,
            legend_fontweight=legend_params.legend_fontweight,
            legend_loc=legend_params.legend_loc,
            legend_fontoutline=legend_params.legend_fontoutline,
            na_in_legend=legend_params.na_in_legend,
            colorbar=wants_colorbar and legend_params.colorbar,
            colorbar_params=render_params.colorbar_params,
            colorbar_requests=colorbar_requests,
            colorbar_label=_resolve_colorbar_label(
                render_params.colorbar_params,
                col_for_color if isinstance(col_for_color, str) else None,
            ),
            scalebar_dx=scalebar_params.scalebar_dx,
            scalebar_units=scalebar_params.scalebar_units,
        )


def _render_images(
    sdata: sd.SpatialData,
    render_params: ImageRenderParams,
    coordinate_system: str,
    ax: matplotlib.axes.SubplotBase,
    fig_params: FigParams,
    scalebar_params: ScalebarParams,
    legend_params: LegendParams,
    rasterize: bool,
    colorbar_requests: list[ColorbarSpec] | None = None,
) -> None:
    sdata_filt = sdata.filter_by_coordinate_system(
        coordinate_system=coordinate_system,
        filter_tables=False,
    )

    palette = render_params.palette
    img = sdata_filt[render_params.element]
    extent = get_extent(img, coordinate_system=coordinate_system)
    scale = render_params.scale

    # get best scale out of multiscale image
    if isinstance(img, DataTree):
        img = _multiscale_to_spatial_image(
            multiscale_image=img,
            dpi=fig_params.fig.dpi,
            width=fig_params.fig.get_size_inches()[0],
            height=fig_params.fig.get_size_inches()[1],
            scale=scale,
        )
    # rasterize spatial image if necessary to speed up performance
    if rasterize:
        img = _rasterize_if_necessary(
            image=img,
            dpi=fig_params.fig.dpi,
            width=fig_params.fig.get_size_inches()[0],
            height=fig_params.fig.get_size_inches()[1],
            coordinate_system=coordinate_system,
            extent=extent,
        )

    channels = img.coords["c"].values.tolist() if render_params.channel is None else render_params.channel

    # the channel parameter has been previously validated, so when not None, render_params.channel is a list
    assert isinstance(channels, list)
    n_channels = len(channels)

    # True if user gave n cmaps for n channels
    got_multiple_cmaps = isinstance(render_params.cmap_params, list)
    if got_multiple_cmaps:
        logger.warning(
            "You're blending multiple cmaps. "
            "If the plot doesn't look like you expect, it might be because your "
            "cmaps go from a given color to 'white', and not to 'transparent'. "
            "Therefore, the 'white' of higher layers will overlay the lower layers. "
            "Consider using 'palette' instead."
        )

    # not using got_multiple_cmaps here because of ruff :(
    if isinstance(render_params.cmap_params, list) and len(render_params.cmap_params) != n_channels:
        raise ValueError("If 'cmap' is provided, its length must match the number of channels.")

    _, trans_data = _prepare_transformation(img, coordinate_system, ax)

    # 1) Image has only 1 channel
    if n_channels == 1 and not isinstance(render_params.cmap_params, list):
        layer = img.sel(c=channels[0]).squeeze() if isinstance(channels[0], str) else img.isel(c=channels[0]).squeeze()

        cmap = (
            _get_linear_colormap(palette, "k")[0]
            if isinstance(palette, list) and all(isinstance(p, str) for p in palette)
            else render_params.cmap_params.cmap
        )

        # Overwrite alpha in cmap: https://stackoverflow.com/a/10127675
        cmap._init()
        cmap._lut[:, -1] = render_params.alpha

        # norm needs to be passed directly to ax.imshow(). If we normalize before, that method would always clip.
        _ax_show_and_transform(
            layer,
            trans_data,
            ax,
            cmap=cmap,
            zorder=render_params.zorder,
            norm=render_params.cmap_params.norm,
        )

        wants_colorbar = _should_request_colorbar(
            render_params.colorbar,
            has_mappable=n_channels == 1,
            is_continuous=True,
            auto_condition=n_channels == 1,
        )
        if wants_colorbar and legend_params.colorbar and colorbar_requests is not None:
            sm = plt.cm.ScalarMappable(cmap=cmap, norm=render_params.cmap_params.norm)
            colorbar_requests.append(
                ColorbarSpec(
                    ax=ax,
                    mappable=sm,
                    params=render_params.colorbar_params,
                    label=_resolve_colorbar_label(
                        render_params.colorbar_params,
                        str(channels[0]),
                        is_default_channel_name=isinstance(channels[0], (int, np.integer)),
                    ),
                )
            )

    # 2) Image has any number of channels but 1
    else:
        layers = {}
        for ch_idx, ch in enumerate(channels):
            layers[ch] = img.sel(c=ch).copy(deep=True).squeeze()
            if isinstance(render_params.cmap_params, list):
                ch_norm = render_params.cmap_params[ch_idx].norm
                ch_cmap_is_default = render_params.cmap_params[ch_idx].cmap_is_default
            else:
                ch_norm = render_params.cmap_params.norm
                ch_cmap_is_default = render_params.cmap_params.cmap_is_default

            if not ch_cmap_is_default and ch_norm is not None:
                layers[ch_idx] = ch_norm(layers[ch_idx])

        # 2A) Image has 3 channels, no palette info, and no/only one cmap was given
        if palette is None and n_channels == 3 and not isinstance(render_params.cmap_params, list):
            if render_params.cmap_params.cmap_is_default:  # -> use RGB
                stacked = np.stack([layers[ch] for ch in layers], axis=-1)
            else:  # -> use given cmap for each channel
                channel_cmaps = [render_params.cmap_params.cmap] * n_channels
                stacked = (
                    np.stack(
                        [channel_cmaps[ind](layers[ch]) for ind, ch in enumerate(channels)],
                        0,
                    ).sum(0)
                    / n_channels
                )
                stacked = stacked[:, :, :3]
                logger.warning(
                    "One cmap was given for multiple channels and is now used for each channel. "
                    "You're blending multiple cmaps. "
                    "If the plot doesn't look like you expect, it might be because your "
                    "cmaps go from a given color to 'white', and not to 'transparent'. "
                    "Therefore, the 'white' of higher layers will overlay the lower layers. "
                    "Consider using 'palette' instead."
                )

            _ax_show_and_transform(
                stacked,
                trans_data,
                ax,
                render_params.alpha,
                zorder=render_params.zorder,
            )

        # 2B) Image has n channels, no palette/cmap info -> sample n categorical colors
        elif palette is None and not got_multiple_cmaps:
            # overwrite if n_channels == 2 for intuitive result
            if n_channels == 2:
                seed_colors = ["#ff0000ff", "#00ff00ff"]
                channel_cmaps = [_get_linear_colormap([c], "k")[0] for c in seed_colors]
                colored = np.stack(
                    [channel_cmaps[ch_ind](layers[ch]) for ch_ind, ch in enumerate(channels)],
                    0,
                ).sum(0)
                colored = colored[:, :, :3]
            elif n_channels == 3:
                seed_colors = _get_colors_for_categorical_obs(list(range(n_channels)))
                channel_cmaps = [_get_linear_colormap([c], "k")[0] for c in seed_colors]
                colored = np.stack(
                    [channel_cmaps[ind](layers[ch]) for ind, ch in enumerate(channels)],
                    0,
                ).sum(0)
                colored = colored[:, :, :3]
            else:
                if isinstance(render_params.cmap_params, list):
                    cmap_is_default = render_params.cmap_params[0].cmap_is_default
                else:
                    cmap_is_default = render_params.cmap_params.cmap_is_default

                if cmap_is_default:
                    seed_colors = _get_colors_for_categorical_obs(list(range(n_channels)))
                else:
                    # Sample n_channels colors evenly from the colormap
                    if isinstance(render_params.cmap_params, list):
                        seed_colors = [
                            render_params.cmap_params[i].cmap(i / (n_channels - 1)) for i in range(n_channels)
                        ]
                    else:
                        seed_colors = [render_params.cmap_params.cmap(i / (n_channels - 1)) for i in range(n_channels)]
                channel_cmaps = [_get_linear_colormap([c], "k")[0] for c in seed_colors]

                # Stack (n_channels, height, width) → (height*width, n_channels)
                H, W = next(iter(layers.values())).shape
                comp_rgb = np.zeros((H, W, 3), dtype=float)

                # For each channel: map to RGBA, apply constant alpha, then add
                for ch_idx, ch in enumerate(channels):
                    layer_arr = layers[ch]
                    rgba = channel_cmaps[ch_idx](layer_arr)
                    rgba[..., 3] = render_params.alpha
                    comp_rgb += rgba[..., :3] * rgba[..., 3][..., None]

                colored = np.clip(comp_rgb, 0, 1)
                logger.info(
                    f"Your image has {n_channels} channels. Sampling categorical colors and using "
                    f"multichannel strategy 'stack' to render."
                )  # TODO: update when pca is added as strategy

            _ax_show_and_transform(
                colored,
                trans_data,
                ax,
                render_params.alpha,
                zorder=render_params.zorder,
            )

        # 2C) Image has n channels and palette info
        elif palette is not None and not got_multiple_cmaps:
            if len(palette) != n_channels:
                raise ValueError("If 'palette' is provided, its length must match the number of channels.")

            channel_cmaps = [_get_linear_colormap([c], "k")[0] for c in palette if isinstance(c, str)]
            colored = np.stack([channel_cmaps[i](layers[c]) for i, c in enumerate(channels)], 0).sum(0)
            colored = colored[:, :, :3]

            _ax_show_and_transform(
                colored,
                trans_data,
                ax,
                render_params.alpha,
                zorder=render_params.zorder,
            )

        elif palette is None and got_multiple_cmaps:
            channel_cmaps = [cp.cmap for cp in render_params.cmap_params]  # type: ignore[union-attr]
            colored = (
                np.stack(
                    [channel_cmaps[ind](layers[ch]) for ind, ch in enumerate(channels)],
                    0,
                ).sum(0)
                / n_channels
            )
            colored = colored[:, :, :3]

            _ax_show_and_transform(
                colored,
                trans_data,
                ax,
                render_params.alpha,
                zorder=render_params.zorder,
            )

        # 2D) Image has n channels, no palette but cmap info
        elif palette is not None and got_multiple_cmaps:
            raise ValueError("If 'palette' is provided, 'cmap' must be None.")


def _render_labels(
    sdata: sd.SpatialData,
    render_params: LabelsRenderParams,
    coordinate_system: str,
    ax: matplotlib.axes.SubplotBase,
    fig_params: FigParams,
    scalebar_params: ScalebarParams,
    legend_params: LegendParams,
    rasterize: bool,
    colorbar_requests: list[ColorbarSpec] | None = None,
) -> None:
    element = render_params.element
    table_name = render_params.table_name
    table_layer = render_params.table_layer
    palette = render_params.palette
    color = render_params.color
    groups = render_params.groups
    scale = render_params.scale

    sdata_filt = sdata.filter_by_coordinate_system(
        coordinate_system=coordinate_system,
        filter_tables=bool(table_name),
    )

    label = sdata_filt.labels[element]
    extent = get_extent(label, coordinate_system=coordinate_system)

    # get best scale out of multiscale label
    if isinstance(label, DataTree):
        label = _multiscale_to_spatial_image(
            multiscale_image=label,
            dpi=fig_params.fig.dpi,
            width=fig_params.fig.get_size_inches()[0],
            height=fig_params.fig.get_size_inches()[1],
            scale=scale,
            is_label=True,
        )

    # rasterize spatial image if necessary to speed up performance
    if rasterize:
        label = _rasterize_if_necessary(
            image=label,
            dpi=fig_params.fig.dpi,
            width=fig_params.fig.get_size_inches()[0],
            height=fig_params.fig.get_size_inches()[1],
            coordinate_system=coordinate_system,
            extent=extent,
        )

        # the above adds a useless c dimension of 1 (y, x) -> (1, y, x)
        label = label.squeeze()

    if table_name is None:
        instance_id = np.unique(label)
        table = None
    else:
        _, region_key, instance_key = get_table_keys(sdata[table_name])
        table = sdata[table_name][sdata[table_name].obs[region_key].isin([element])]

        # get instance id based on subsetted table
        instance_id = np.unique(table.obs[instance_key].values)

    _, trans_data = _prepare_transformation(label, coordinate_system, ax)

    color_source_vector, color_vector, categorical = _set_color_source_vec(
        sdata=sdata_filt,
        element=label,
        element_name=element,
        value_to_plot=color,
        groups=groups,
        palette=palette,
        na_color=render_params.cmap_params.na_color,
        cmap_params=render_params.cmap_params,
        table_name=table_name,
        table_layer=table_layer,
        coordinate_system=coordinate_system,
    )

    # rasterize could have removed labels from label
    # only problematic if color is specified
    if rasterize and color is not None:
        labels_in_rasterized_image = np.unique(label.values)
        mask = np.isin(instance_id, labels_in_rasterized_image)
        instance_id = instance_id[mask]
        color_vector = color_vector[mask]
        if isinstance(color_vector.dtype, pd.CategoricalDtype):
            color_vector = color_vector.remove_unused_categories()
            assert color_source_vector is not None
            color_source_vector = color_source_vector[mask]
        else:
            assert color_source_vector is None

    def _draw_labels(seg_erosionpx: int | None, seg_boundaries: bool, alpha: float) -> matplotlib.image.AxesImage:
        labels = _map_color_seg(
            seg=label.values,
            cell_id=instance_id,
            color_vector=color_vector,
            color_source_vector=color_source_vector,
            cmap_params=render_params.cmap_params,
            seg_erosionpx=seg_erosionpx,
            seg_boundaries=seg_boundaries,
            na_color=render_params.cmap_params.na_color,
        )

        _cax = ax.imshow(
            labels,
            rasterized=True,
            cmap=None if categorical else render_params.cmap_params.cmap,
            norm=None if categorical else render_params.cmap_params.norm,
            alpha=alpha,
            origin="lower",
            zorder=render_params.zorder,
        )
        _cax.set_transform(trans_data)
        cax = ax.add_image(_cax)
        return cax  # noqa: RET504

    # default case: no contour, just fill
    # since contour_px is passed to skimage.morphology.erosion to create the contour,
    # any border thickness is only within the label, not outside. Therefore, the case
    # of fill_alpha == outline_alpha is equivalent to fill-only
    if (render_params.fill_alpha > 0.0 and render_params.outline_alpha == 0.0) or (
        render_params.fill_alpha == render_params.outline_alpha
    ):
        cax = _draw_labels(seg_erosionpx=None, seg_boundaries=False, alpha=render_params.fill_alpha)
        alpha_to_decorate_ax = render_params.fill_alpha

    # outline-only case
    elif render_params.fill_alpha == 0.0 and render_params.outline_alpha > 0.0:
        cax = _draw_labels(
            seg_erosionpx=render_params.contour_px,
            seg_boundaries=True,
            alpha=render_params.outline_alpha,
        )
        alpha_to_decorate_ax = render_params.outline_alpha

    # pretty case: both outline and infill
    elif render_params.fill_alpha > 0.0 and render_params.outline_alpha > 0.0:
        # first plot the infill ...
        cax_infill = _draw_labels(seg_erosionpx=None, seg_boundaries=False, alpha=render_params.fill_alpha)

        # ... then overlay the contour
        cax_contour = _draw_labels(
            seg_erosionpx=render_params.contour_px,
            seg_boundaries=True,
            alpha=render_params.outline_alpha,
        )

        # pass the less-transparent _cax for the legend
        cax = cax_infill if render_params.fill_alpha > render_params.outline_alpha else cax_contour
        alpha_to_decorate_ax = max(render_params.fill_alpha, render_params.outline_alpha)

    else:
        raise ValueError("Parameters 'fill_alpha' and 'outline_alpha' cannot both be 0.")

    colorbar_requested = _should_request_colorbar(
        render_params.colorbar,
        has_mappable=cax is not None,
        is_continuous=color is not None and color_source_vector is None and not categorical,
    )

    _ = _decorate_axs(
        ax=ax,
        cax=cax,
        fig_params=fig_params,
        adata=table,
        value_to_plot=color,
        color_source_vector=color_source_vector,
        color_vector=color_vector,
        palette=palette,
        alpha=alpha_to_decorate_ax,
        na_color=render_params.cmap_params.na_color,
        legend_fontsize=legend_params.legend_fontsize,
        legend_fontweight=legend_params.legend_fontweight,
        legend_loc=legend_params.legend_loc,
        legend_fontoutline=legend_params.legend_fontoutline,
        na_in_legend=(legend_params.na_in_legend if groups is None else len(groups) == len(set(color_vector))),
        colorbar=colorbar_requested and legend_params.colorbar,
        colorbar_params=render_params.colorbar_params,
        colorbar_requests=colorbar_requests,
        colorbar_label=_resolve_colorbar_label(
            render_params.colorbar_params,
            color if isinstance(color, str) else None,
        ),
        scalebar_dx=scalebar_params.scalebar_dx,
        scalebar_units=scalebar_params.scalebar_units,
        # scalebar_kwargs=scalebar_params.scalebar_kwargs,
    )<|MERGE_RESOLUTION|>--- conflicted
+++ resolved
@@ -400,7 +400,6 @@
                 min_alpha=_convert_alpha_to_datashader_range(render_params.fill_alpha),
                 span=ds_span,
                 clip=norm.clip,
-<<<<<<< HEAD
             )  # prevent min_alpha == 255, bc that led to fully colored test plots instead of just colored points/shapes
 
             if continuous_nan_shapes is not None:
@@ -421,8 +420,6 @@
             logger.info(
                 "alpha component of given RGBA value for outline color is discarded, because outline_alpha"
                 " takes precedent."
-=======
->>>>>>> 0d4239bc
             )
 
         # shade outlines if needed
@@ -566,45 +563,12 @@
             path.vertices = trans.transform(path.vertices)
 
     if not values_are_categorical:
-<<<<<<< HEAD
         # If the user passed a Normalize object with vmin/vmax we'll use those,
         # if not we'll use the min/max of the color_vector
         _cax.set_clim(
             vmin=render_params.cmap_params.norm.vmin or np.nanmin(color_vector),
             vmax=render_params.cmap_params.norm.vmax or np.nanmax(color_vector),
         )
-=======
-        vmin = render_params.cmap_params.norm.vmin
-        vmax = render_params.cmap_params.norm.vmax
-        if vmin is None or vmax is None:
-            # Extract numeric values only (filter out strings and other non-numeric types)
-            if isinstance(color_vector, np.ndarray):
-                if np.issubdtype(color_vector.dtype, np.number):
-                    # Already numeric, can use directly
-                    numeric_values = color_vector
-                else:
-                    # Mixed types - extract only numeric values using pandas
-                    numeric_values = pd.to_numeric(color_vector, errors="coerce")
-                    numeric_values = numeric_values[np.isfinite(numeric_values)]
-                if len(numeric_values) > 0:
-                    if vmin is None:
-                        vmin = float(np.nanmin(numeric_values))
-                    if vmax is None:
-                        vmax = float(np.nanmax(numeric_values))
-                else:
-                    # No numeric values found, use defaults
-                    if vmin is None:
-                        vmin = 0.0
-                    if vmax is None:
-                        vmax = 1.0
-            else:
-                # Not a numpy array, use defaults
-                if vmin is None:
-                    vmin = 0.0
-                if vmax is None:
-                    vmax = 1.0
-        _cax.set_clim(vmin=vmin, vmax=vmax)
->>>>>>> 0d4239bc
 
     if (
         len(set(color_vector)) != 1
