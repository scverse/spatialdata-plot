--- conflicted
+++ resolved
@@ -18,15 +18,10 @@
 from multiscale_spatial_image.multiscale_spatial_image import MultiscaleSpatialImage
 from scanpy._settings import settings as sc_settings
 from spatialdata._core.data_extent import get_extent
-<<<<<<< HEAD
-from spatialdata.models import PointsModel
-from spatialdata.transformations import get_transformation
-=======
 from spatialdata.models import PointsModel, get_table_keys
 from spatialdata.transformations import (
     get_transformation,
 )
->>>>>>> 49f0efb4
 
 from spatialdata_plot._logging import logger
 from spatialdata_plot.pl.render_params import (
@@ -339,10 +334,6 @@
             norm=norm,
             alpha=render_params.alpha,
             transform=trans,
-<<<<<<< HEAD
-            # **kwargs,
-=======
->>>>>>> 49f0efb4
         )
         cax = ax.add_collection(_cax)
 
