from __future__ import annotations

import warnings
from collections import abc
from copy import copy

import dask
import datashader as ds
import geopandas as gpd
import matplotlib
import matplotlib.pyplot as plt
import numpy as np
import pandas as pd
import scanpy as sc
import spatialdata as sd
from anndata import AnnData
from matplotlib.cm import ScalarMappable
from matplotlib.colors import ListedColormap, Normalize
from scanpy._settings import settings as sc_settings
from spatialdata import get_extent, get_values, join_spatialelement_table
from spatialdata.models import PointsModel, ShapesModel, get_table_keys
from spatialdata.transformations import set_transformation
from spatialdata.transformations.transformations import Identity
from xarray import DataTree

from spatialdata_plot._logging import logger
from spatialdata_plot.pl.render_params import (
    Color,
    FigParams,
    ImageRenderParams,
    LabelsRenderParams,
    LegendParams,
    PointsRenderParams,
    ScalebarParams,
    ShapesRenderParams,
)
from spatialdata_plot.pl.utils import (
    _ax_show_and_transform,
    _convert_alpha_to_datashader_range,
    _create_image_from_datashader_result,
    _datashader_aggregate_with_function,
    _datashader_map_aggregate_to_color,
    _datshader_get_how_kw_for_spread,
    _decorate_axs,
    _get_collection_shape,
    _get_colors_for_categorical_obs,
    _get_extent_and_range_for_datashader_canvas,
    _get_linear_colormap,
    _hex_no_alpha,
    _is_coercable_to_float,
    _map_color_seg,
    _maybe_set_colors,
    _mpl_ax_contains_elements,
    _multiscale_to_spatial_image,
    _prepare_transformation,
    _rasterize_if_necessary,
    _set_color_source_vec,
<<<<<<< HEAD
    to_hex_alpha,
=======
>>>>>>> d22d3b8f
)

_Normalize = Normalize | abc.Sequence[Normalize]


def _render_shapes(
    sdata: sd.SpatialData,
    render_params: ShapesRenderParams,
    coordinate_system: str,
    ax: matplotlib.axes.SubplotBase,
    fig_params: FigParams,
    scalebar_params: ScalebarParams,
    legend_params: LegendParams,
    render_count: int,
) -> None:
    element = render_params.element
    col_for_color = render_params.col_for_color
    groups = render_params.groups
    table_layer = render_params.table_layer

    sdata_filt = sdata.filter_by_coordinate_system(
        coordinate_system=coordinate_system,
        filter_tables=bool(render_params.table_name),
    )

    if (table_name := render_params.table_name) is None:
        table = None
        shapes = sdata_filt[element]
    else:
        element_dict, joined_table = join_spatialelement_table(
            sdata, spatial_element_names=element, table_name=table_name, how="inner"
        )
        sdata_filt[element] = shapes = element_dict[element]
        joined_table.uns["spatialdata_attrs"]["region"] = (
            joined_table.obs[joined_table.uns["spatialdata_attrs"]["region_key"]].unique().tolist()
        )
        sdata_filt[table_name] = table = joined_table

    if (
        col_for_color is not None
        and table_name is not None
        and col_for_color in sdata_filt[table_name].obs.columns
        and (color_col := sdata_filt[table_name].obs[col_for_color]).dtype == "O"
        and not _is_coercable_to_float(color_col)
    ):
        warnings.warn(
            f"Converting copy of '{col_for_color}' column to categorical dtype for categorical plotting. "
            f"Consider converting before plotting.",
            UserWarning,
            stacklevel=2,
        )
        sdata_filt[table_name].obs[col_for_color] = sdata_filt[table_name].obs[col_for_color].astype("category")

    # get color vector (categorical or continuous)
    color_source_vector, color_vector, _, color_mapping = _set_color_source_vec(
        sdata=sdata_filt,
        element=sdata_filt[element],
        element_name=element,
        value_to_plot=col_for_color,
        groups=groups,
        palette=render_params.palette,
        na_color=render_params.color if render_params.color is not None else render_params.cmap_params.na_color,
        cmap_params=render_params.cmap_params,
        table_name=table_name,
        table_layer=table_layer,
    )

    if color_mapping:
        sdata.plotting_tree[f"{render_count}_render_shapes"].colortype = color_mapping

    values_are_categorical = color_source_vector is not None

    # color_source_vector is None when the values aren't categorical
    if values_are_categorical and render_params.transfunc is not None:
        color_vector = render_params.transfunc(color_vector)

    norm = copy(render_params.cmap_params.norm)

    if len(color_vector) == 0:
        color_vector = [render_params.cmap_params.na_color.get_hex_with_alpha()]

    # filter by `groups`
    if isinstance(groups, list) and color_source_vector is not None:
        mask = color_source_vector.isin(groups)
        shapes = shapes[mask]
        shapes = shapes.reset_index(drop=True)
        color_source_vector = color_source_vector[mask]
        color_vector = color_vector[mask]

    # Using dict.fromkeys here since set returns in arbitrary order
    # remove the color of NaN values, else it might be assigned to a category
    # order of color in the palette should agree to order of occurence
    if color_source_vector is None:
        palette = ListedColormap(dict.fromkeys(color_vector))
    else:
        palette = ListedColormap(dict.fromkeys(color_vector[~pd.Categorical(color_source_vector).isnull()]))

<<<<<<< HEAD
    if len(set(color_vector)) != 1 or list(set(color_vector))[0] != to_hex_alpha(render_params.cmap_params.na_color):
=======
    if (
        len(set(color_vector)) != 1
        or list(set(color_vector))[0] != render_params.cmap_params.na_color.get_hex_with_alpha()
    ):
>>>>>>> d22d3b8f
        # necessary in case different shapes elements are annotated with one table
        if color_source_vector is not None and col_for_color is not None:
            color_source_vector = color_source_vector.remove_unused_categories()

        # False if user specified color-like with 'color' parameter
        colorbar = False if col_for_color is None else legend_params.colorbar

    # Apply the transformation to the PatchCollection's paths
    trans, trans_data = _prepare_transformation(sdata_filt.shapes[element], coordinate_system)

    shapes = gpd.GeoDataFrame(shapes, geometry="geometry")

    # Determine which method to use for rendering
    method = render_params.method

    if method is None:
        method = "datashader" if len(shapes) > 10000 else "matplotlib"

    if method != "matplotlib":
        # we only notify the user when we switched away from matplotlib
        logger.info(
            f"Using '{method}' backend with '{render_params.ds_reduction}' as reduction"
            " method to speed up plotting. Depending on the reduction method, the value"
            " range of the plot might change. Set method to 'matplotlib' to disable"
            " this behaviour."
        )

    if method == "datashader":
        _geometry = shapes["geometry"]
        is_point = _geometry.type == "Point"

        # Handle circles encoded as points with radius
        if is_point.any():
            scale = shapes[is_point]["radius"] * render_params.scale
            sdata_filt.shapes[element].loc[is_point, "geometry"] = _geometry[is_point].buffer(scale.to_numpy())

        # apply transformations to the individual points
        tm = trans.get_matrix()
        transformed_element = sdata_filt.shapes[element].transform(
            lambda x: (np.hstack([x, np.ones((x.shape[0], 1))]) @ tm.T)[:, :2]
        )
        transformed_element = ShapesModel.parse(
            gpd.GeoDataFrame(
                data=sdata_filt.shapes[element].drop("geometry", axis=1),
                geometry=transformed_element,
            )
        )

        plot_width, plot_height, x_ext, y_ext, factor = _get_extent_and_range_for_datashader_canvas(
            transformed_element, "global", ax, fig_params
        )

        cvs = ds.Canvas(plot_width=plot_width, plot_height=plot_height, x_range=x_ext, y_range=y_ext)

        # in case we are coloring by a column in table
        if col_for_color is not None and col_for_color not in transformed_element.columns:
            transformed_element[col_for_color] = color_vector if color_source_vector is None else color_source_vector
        # Render shapes with datashader
        color_by_categorical = col_for_color is not None and color_source_vector is not None
        aggregate_with_reduction = None
        if col_for_color is not None and (render_params.groups is None or len(render_params.groups) > 1):
            if color_by_categorical:
<<<<<<< HEAD
                agg = cvs.polygons(transformed_element, geometry="geometry", agg=ds.by(col_for_color, ds.count()))
                sdata.plotting_tree[f"{render_count}_render_shapes"].ds_reduction = "count"
=======
                agg = cvs.polygons(
                    transformed_element,
                    geometry="geometry",
                    agg=ds.by(col_for_color, ds.count()),
                )
>>>>>>> d22d3b8f
            else:
                reduction_name = render_params.ds_reduction if render_params.ds_reduction is not None else "mean"
                sdata.plotting_tree[f"{render_count}_render_shapes"].ds_reduction = reduction_name

                logger.info(
                    f'Using the datashader reduction "{reduction_name}". "max" will give an output very close '
                    "to the matplotlib result."
                )
                agg = _datashader_aggregate_with_function(
                    render_params.ds_reduction,
                    cvs,
                    transformed_element,
                    col_for_color,
                    "shapes",
                )
                # save min and max values for drawing the colorbar
                aggregate_with_reduction = (agg.min(), agg.max())
        else:
            agg = cvs.polygons(transformed_element, geometry="geometry", agg=ds.count())
<<<<<<< HEAD
            sdata.plotting_tree[f"{render_count}_render_shapes"].ds_reduction = "count"
=======

>>>>>>> d22d3b8f
        # render outlines if needed
        assert len(render_params.outline_alpha) == 2  # shut up mypy
        if render_params.outline_alpha[0] > 0:
            agg_outlines = cvs.line(
                transformed_element,
                geometry="geometry",
                line_width=render_params.outline_params.outer_outline_linewidth,
            )
        if render_params.outline_alpha[1] > 0:
            agg_inner_outlines = cvs.line(
                transformed_element,
                geometry="geometry",
                line_width=render_params.outline_params.inner_outline_linewidth,
            )

        ds_span = None
        if norm.vmin is not None or norm.vmax is not None:
            norm.vmin = np.min(agg) if norm.vmin is None else norm.vmin
            norm.vmax = np.max(agg) if norm.vmax is None else norm.vmax
            ds_span = [norm.vmin, norm.vmax]
            if norm.vmin == norm.vmax:
                # edge case, value vmin is rendered as the middle of the cmap
                ds_span = [0, 1]
                if norm.clip:
                    agg = (agg - agg) + 0.5
                else:
                    agg = agg.where((agg >= norm.vmin) | (np.isnan(agg)), other=-1)
                    agg = agg.where((agg <= norm.vmin) | (np.isnan(agg)), other=2)
                    agg = agg.where((agg != norm.vmin) | (np.isnan(agg)), other=0.5)

        color_key = (
            [_hex_no_alpha(x) for x in color_vector.categories.values]
            if (type(color_vector) is pd.core.arrays.categorical.Categorical)
            and (len(color_vector.categories.values) > 1)
            else None
        )

        if color_by_categorical or col_for_color is None:
            ds_cmap = None
            if color_vector is not None:
                ds_cmap = color_vector[0]
                if isinstance(ds_cmap, str) and ds_cmap[0] == "#":
                    ds_cmap = _hex_no_alpha(ds_cmap)

            ds_result = _datashader_map_aggregate_to_color(
                agg,
                cmap=ds_cmap,
                color_key=color_key,
                min_alpha=_convert_alpha_to_datashader_range(render_params.fill_alpha),
            )
        elif aggregate_with_reduction is not None:  # to shut up mypy
            ds_cmap = render_params.cmap_params.cmap
            # in case all elements have the same value X: we render them using cmap(0.0),
            # using an artificial "span" of [X, X + 1] for the color bar
            # else: all elements would get alpha=0 and the color bar would have a weird range
            if aggregate_with_reduction[0] == aggregate_with_reduction[1]:
                ds_cmap = matplotlib.colors.to_hex(render_params.cmap_params.cmap(0.0), keep_alpha=False)
                aggregate_with_reduction = (
                    aggregate_with_reduction[0],
                    aggregate_with_reduction[0] + 1,
                )

            ds_result = _datashader_map_aggregate_to_color(
                agg,
                cmap=ds_cmap,
                min_alpha=_convert_alpha_to_datashader_range(render_params.fill_alpha),
                span=ds_span,
                clip=norm.clip,
            )

        # shade outlines if needed
        if render_params.outline_alpha[0] > 0 and isinstance(render_params.outline_params.outer_outline_color, Color):
            outline_color = render_params.outline_params.outer_outline_color.get_hex()
            ds_outlines = ds.tf.shade(
                agg_outlines,
                cmap=outline_color,
                min_alpha=_convert_alpha_to_datashader_range(render_params.outline_alpha[0]),
                how="linear",
            )
        # inner outlines
        if render_params.outline_alpha[1] > 0 and isinstance(render_params.outline_params.inner_outline_color, Color):
            outline_color = render_params.outline_params.inner_outline_color.get_hex()
            ds_inner_outlines = ds.tf.shade(
                agg_inner_outlines,
                cmap=outline_color,
                min_alpha=_convert_alpha_to_datashader_range(render_params.outline_alpha[1]),
                how="linear",
            )

        # render outline image(s)
        if render_params.outline_alpha[0] > 0:
            rgba_image, trans_data = _create_image_from_datashader_result(ds_outlines, factor, ax)
            _ax_show_and_transform(
                rgba_image,
                trans_data,
                ax,
                zorder=render_params.zorder,
                alpha=render_params.outline_alpha[0],
                extent=x_ext + y_ext,
            )
        if render_params.outline_alpha[1] > 0:
            rgba_image, trans_data = _create_image_from_datashader_result(ds_inner_outlines, factor, ax)
            _ax_show_and_transform(
                rgba_image,
                trans_data,
                ax,
                zorder=render_params.zorder,
                alpha=render_params.outline_alpha[1],
                extent=x_ext + y_ext,
            )

        rgba_image, trans_data = _create_image_from_datashader_result(ds_result, factor, ax)
        _cax = _ax_show_and_transform(
            rgba_image,
            trans_data,
            ax,
            zorder=render_params.zorder,
            alpha=render_params.fill_alpha,
            extent=x_ext + y_ext,
        )

        cax = None
        if aggregate_with_reduction is not None:
            vmin = aggregate_with_reduction[0].values if norm.vmin is None else norm.vmin
            vmax = aggregate_with_reduction[1].values if norm.vmax is None else norm.vmax
            if (norm.vmin is not None or norm.vmax is not None) and norm.vmin == norm.vmax:
                assert norm.vmin is not None
                assert norm.vmax is not None
                # value (vmin=vmax) is placed in the middle of the colorbar so that we can distinguish it from over and
                # under values in case clip=True or clip=False with cmap(under)=cmap(0) & cmap(over)=cmap(1)
                vmin = norm.vmin - 0.5
                vmax = norm.vmin + 0.5

            cax = ScalarMappable(
                norm=matplotlib.colors.Normalize(vmin=vmin, vmax=vmax, clip=norm.clip),
                cmap=render_params.cmap_params.cmap,
            )
            sdata.plotting_tree[f"{render_count}_render_shapes"].cmap_params.cmap = cax.cmap
            sdata.plotting_tree[f"{render_count}_render_shapes"].cmap_params.norm = cax.norm

    elif method == "matplotlib":
        # render outlines separately to ensure they are always underneath the shape
        if render_params.outline_alpha[0] > 0 and isinstance(render_params.outline_params.outer_outline_color, Color):
            _cax = _get_collection_shape(
                shapes=shapes,
                s=render_params.scale,
                c=np.array(["white"]),  # hack, will be invisible bc fill_alpha=0
                render_params=render_params,
                rasterized=sc_settings._vector_friendly,
                cmap=None,
                norm=None,
                fill_alpha=0.0,
                outline_alpha=render_params.outline_alpha[0],
                outline_color=render_params.outline_params.outer_outline_color.get_hex(),
                linewidth=render_params.outline_params.outer_outline_linewidth,
                zorder=render_params.zorder,
                # **kwargs,
            )
            cax = ax.add_collection(_cax)
            # Transform the paths in PatchCollection
            for path in _cax.get_paths():
                path.vertices = trans.transform(path.vertices)
        if render_params.outline_alpha[1] > 0 and isinstance(render_params.outline_params.inner_outline_color, Color):
            _cax = _get_collection_shape(
                shapes=shapes,
                s=render_params.scale,
                c=np.array(["white"]),  # hack, will be invisible bc fill_alpha=0
                render_params=render_params,
                rasterized=sc_settings._vector_friendly,
                cmap=None,
                norm=None,
                fill_alpha=0.0,
                outline_alpha=render_params.outline_alpha[1],
                outline_color=render_params.outline_params.inner_outline_color.get_hex(),
                linewidth=render_params.outline_params.inner_outline_linewidth,
                zorder=render_params.zorder,
                # **kwargs,
            )
            cax = ax.add_collection(_cax)
            # Transform the paths in PatchCollection
            for path in _cax.get_paths():
                path.vertices = trans.transform(path.vertices)

        _cax = _get_collection_shape(
            shapes=shapes,
            s=render_params.scale,
            c=color_vector,
            render_params=render_params,
            rasterized=sc_settings._vector_friendly,
            cmap=render_params.cmap_params.cmap,
            norm=norm,
            fill_alpha=render_params.fill_alpha,
            outline_alpha=0.0,
            zorder=render_params.zorder,
            # **kwargs,
        )
        cax = ax.add_collection(_cax)

        # Transform the paths in PatchCollection
        for path in _cax.get_paths():
            path.vertices = trans.transform(path.vertices)

    if not values_are_categorical:
        # If the user passed a Normalize object with vmin/vmax we'll use those,
        # if not we'll use the min/max of the color_vector
        sdata.plotting_tree[f"{render_count}_render_shapes"].colortype = "continuous"
        _cax.set_clim(
            vmin=render_params.cmap_params.norm.vmin or min(color_vector),
            vmax=render_params.cmap_params.norm.vmax or max(color_vector),
        )

<<<<<<< HEAD
    if len(set(color_vector)) != 1 or list(set(color_vector))[0] != to_hex_alpha(render_params.cmap_params.na_color):
=======
    if (
        len(set(color_vector)) != 1
        or list(set(color_vector))[0] != render_params.cmap_params.na_color.get_hex_with_alpha()
    ):
>>>>>>> d22d3b8f
        # necessary in case different shapes elements are annotated with one table
        if color_source_vector is not None and render_params.col_for_color is not None:
            color_source_vector = color_source_vector.remove_unused_categories()

        if (
            sdata.plotting_tree[f"{render_count}_render_shapes"].colortype is not None
            and color_mapping
            and color_source_vector is not None
        ):
            key_diff = set(color_mapping.keys()).difference(color_source_vector)
            color_mapping = {k: v for k, v in color_mapping.items() if k not in key_diff}
            sdata.plotting_tree[f"{render_count}_render_shapes"].colortype = color_mapping

        # False if user specified color-like with 'color' parameter
        colorbar = False if render_params.col_for_color is None else legend_params.colorbar

        _ = _decorate_axs(
            ax=ax,
            cax=cax,
            fig_params=fig_params,
            adata=table,
            value_to_plot=col_for_color,
            color_source_vector=color_source_vector,
            color_vector=color_vector,
            palette=palette,
            alpha=render_params.fill_alpha,
            na_color=render_params.cmap_params.na_color,
            legend_fontsize=legend_params.legend_fontsize,
            legend_fontweight=legend_params.legend_fontweight,
            legend_loc=legend_params.legend_loc,
            legend_fontoutline=legend_params.legend_fontoutline,
            na_in_legend=legend_params.na_in_legend,
            colorbar=colorbar,
            scalebar_dx=scalebar_params.scalebar_dx,
            scalebar_units=scalebar_params.scalebar_units,
        )


def _render_points(
    sdata: sd.SpatialData,
    render_params: PointsRenderParams,
    coordinate_system: str,
    ax: matplotlib.axes.SubplotBase,
    fig_params: FigParams,
    scalebar_params: ScalebarParams,
    legend_params: LegendParams,
    render_count: int,
) -> None:
    element = render_params.element
    col_for_color = render_params.col_for_color
    table_name = render_params.table_name
    table_layer = render_params.table_layer
    color = render_params.color.get_hex() if render_params.color else None
    groups = render_params.groups
    palette = render_params.palette

    sdata_filt = sdata.filter_by_coordinate_system(
        coordinate_system=coordinate_system,
        filter_tables=bool(table_name),
    )

    points = sdata.points[element]
    coords = ["x", "y"]

    if table_name is not None and col_for_color not in points.columns:
        warnings.warn(
            f"Annotating points with {col_for_color} which is stored in the table `{table_name}`. "
            f"To improve performance, it is advisable to store point annotations directly in the .parquet file.",
            UserWarning,
            stacklevel=2,
        )

    if col_for_color is None or (
        table_name is not None
        and (col_for_color in sdata_filt[table_name].obs.columns or col_for_color in sdata_filt[table_name].var_names)
    ):
        points = points[coords].compute()
        if (
            col_for_color
            and col_for_color in sdata_filt[table_name].obs.columns
            and (color_col := sdata_filt[table_name].obs[col_for_color]).dtype == "O"
            and not _is_coercable_to_float(color_col)
        ):
            warnings.warn(
                f"Converting copy of '{col_for_color}' column to categorical dtype for categorical "
                f"plotting. Consider converting before plotting.",
                UserWarning,
                stacklevel=2,
            )
            sdata_filt[table_name].obs[col_for_color] = sdata_filt[table_name].obs[col_for_color].astype("category")
    else:
        coords += [col_for_color]
        points = points[coords].compute()

    if groups is not None and col_for_color is not None:
        if col_for_color in points.columns:
            points_color_values = points[col_for_color]
        else:
            points_color_values = get_values(
                value_key=col_for_color,
                sdata=sdata_filt,
                element_name=element,
                table_name=table_name,
                table_layer=table_layer,
            )
            points_color_values = points.merge(points_color_values, how="left", left_index=True, right_index=True)[
                col_for_color
            ]
        points = points[points_color_values.isin(groups)]
        if len(points) <= 0:
            raise ValueError(f"None of the groups {groups} could be found in the column '{col_for_color}'.")

    # we construct an anndata to hack the plotting functions
    if table_name is None:
        adata = AnnData(
            X=points[["x", "y"]].values,
            obs=points[coords].reset_index(),
            dtype=points[["x", "y"]].values.dtype,
        )
    else:
        adata_obs = sdata_filt[table_name].obs
        # if the points are colored by values in X (or a different layer), add the values to obs
        if col_for_color in sdata_filt[table_name].var_names:
            if table_layer is None:
                adata_obs[col_for_color] = sdata_filt[table_name][:, col_for_color].X.flatten().copy()
            else:
                adata_obs[col_for_color] = sdata_filt[table_name][:, col_for_color].layers[table_layer].flatten().copy()
        if groups is not None:
            adata_obs = adata_obs[adata_obs[col_for_color].isin(groups)]
        adata = AnnData(
            X=points[["x", "y"]].values,
            obs=adata_obs,
            dtype=points[["x", "y"]].values.dtype,
            uns=sdata_filt[table_name].uns,
        )
        sdata_filt[table_name] = adata

    # we can modify the sdata because of dealing with a copy

    # Convert back to dask dataframe to modify sdata
    transformation_in_cs = sdata_filt.points[element].attrs["transform"][coordinate_system]
    points = dask.dataframe.from_pandas(points, npartitions=1)
    sdata_filt.points[element] = PointsModel.parse(points, coordinates={"x": "x", "y": "y"})
    # restore transformation in coordinate system of interest
    set_transformation(
        element=sdata_filt.points[element],
        transformation=transformation_in_cs,
        to_coordinate_system=coordinate_system,
    )

    if col_for_color is not None:
        assert isinstance(col_for_color, str)
        cols = sc.get.obs_df(adata, [col_for_color])
        # maybe set color based on type
        if isinstance(cols[col_for_color].dtype, pd.CategoricalDtype):
            _maybe_set_colors(
                source=adata,
                target=adata,
                key=col_for_color,
                palette=palette,
            )

    # when user specified a single color, we emulate the form of `na_color` and use it
    default_color = (
        render_params.color if col_for_color is None and color is not None else render_params.cmap_params.na_color
    )
    assert isinstance(default_color, Color)  # shut up mypy

    color_source_vector, color_vector, _, color_mapping = _set_color_source_vec(
        sdata=sdata_filt,
        element=points,
        element_name=element,
        value_to_plot=col_for_color,
        groups=groups,
        palette=palette,
        na_color=default_color,
        cmap_params=render_params.cmap_params,
        alpha=render_params.alpha,
        table_name=table_name,
        render_type="points",
    )

    # color_source_vector is None when the values aren't categorical
    if color_source_vector is None and render_params.transfunc is not None:
        color_vector = render_params.transfunc(color_vector)

    trans, trans_data = _prepare_transformation(sdata.points[element], coordinate_system, ax)

    norm = copy(render_params.cmap_params.norm)

    method = render_params.method

    if method is None:
        method = "datashader" if len(points) > 10000 else "matplotlib"

    if method != "matplotlib":
        # we only notify the user when we switched away from matplotlib
        logger.info(
            f"Using '{method}' backend with '{render_params.ds_reduction}' as reduction"
            " method to speed up plotting. Depending on the reduction method, the value"
            " range of the plot might change. Set method to 'matplotlib' do disable"
            " this behaviour."
        )

    if method == "datashader":
        sdata.plotting_tree[f"{render_count}_render_points"].method = "datashader"
        # NOTE: s in matplotlib is in units of points**2
        # use dpi/100 as a factor for cases where dpi!=100
        px = int(np.round(np.sqrt(render_params.size) * (fig_params.fig.dpi / 100)))
        sdata.plotting_tree[f"{render_count}_render_points"].ds_pixel_spread = px

        # apply transformations
        transformed_element = PointsModel.parse(
            trans.transform(sdata_filt.points[element][["x", "y"]]),
            annotation=sdata_filt.points[element][sdata_filt.points[element].columns.drop(["x", "y"])],
            transformations={coordinate_system: Identity()},
        )

        plot_width, plot_height, x_ext, y_ext, factor = _get_extent_and_range_for_datashader_canvas(
            transformed_element, coordinate_system, ax, fig_params
        )

        # use datashader for the visualization of points
        cvs = ds.Canvas(plot_width=plot_width, plot_height=plot_height, x_range=x_ext, y_range=y_ext)

        color_by_categorical = col_for_color is not None and transformed_element[col_for_color].values.dtype in (
            object,
            "categorical",
        )
        if color_by_categorical and transformed_element[col_for_color].values.dtype == object:
            transformed_element[col_for_color] = transformed_element[col_for_color].astype("category")
        aggregate_with_reduction = None
        # TODO: ask Sonja whether length of list is supposed to be checked here.
        if col_for_color is not None and (render_params.groups is None or len(render_params.groups) > 1):
            if color_by_categorical:
                agg = cvs.points(transformed_element, "x", "y", agg=ds.by(col_for_color, ds.count()))
                sdata.plotting_tree[f"{render_count}_render_points"].ds_reduction = "count"
            else:
                reduction_name = render_params.ds_reduction if render_params.ds_reduction is not None else "sum"

                sdata.plotting_tree[f"{render_count}_render_points"].ds_reduction = reduction_name
                sdata.plotting_tree[f"{render_count}_render_points"].colortype = "continuous"
                logger.info(
                    f'Using the datashader reduction "{reduction_name}". "max" will give an output very close '
                    "to the matplotlib result."
                )
                agg = _datashader_aggregate_with_function(
                    render_params.ds_reduction,
                    cvs,
                    transformed_element,
                    col_for_color,
                    "points",
                )
                # save min and max values for drawing the colorbar
                aggregate_with_reduction = (agg.min(), agg.max())
        else:
            agg = cvs.points(transformed_element, "x", "y", agg=ds.count())
            sdata.plotting_tree[f"{render_count}_render_points"].ds_reduction = "count"

        ds_span = None
        if norm.vmin is not None or norm.vmax is not None:
            norm.vmin = np.min(agg) if norm.vmin is None else norm.vmin
            norm.vmax = np.max(agg) if norm.vmax is None else norm.vmax
            ds_span = [norm.vmin, norm.vmax]
            if norm.vmin == norm.vmax:
                ds_span = [0, 1]
                if norm.clip:
                    # all data is mapped to 0.5
                    agg = (agg - agg) + 0.5
                else:
                    # values equal to norm.vmin are mapped to 0.5, the rest to -1 or 2
                    agg = agg.where((agg >= norm.vmin) | (np.isnan(agg)), other=-1)
                    agg = agg.where((agg <= norm.vmin) | (np.isnan(agg)), other=2)
                    agg = agg.where((agg != norm.vmin) | (np.isnan(agg)), other=0.5)

        color_key = (
            list(color_vector.categories.values)
            if (type(color_vector) is pd.core.arrays.categorical.Categorical)
            and (len(color_vector.categories.values) > 1)
            else None
        )

        # remove alpha from color if it's hex
        if color_key is not None and all(len(x) == 9 for x in color_key) and color_key[0][0] == "#":
            color_key = [x[:-2] for x in color_key]
        if isinstance(color_vector[0], str) and (
            color_vector is not None and all(len(x) == 9 for x in color_vector) and color_vector[0][0] == "#"
        ):
            color_vector = np.asarray([x[:-2] for x in color_vector])

        if color_by_categorical or col_for_color is None:
            ds_result = _datashader_map_aggregate_to_color(
                ds.tf.spread(agg, px=px),
                cmap=color_vector[0],
                color_key=color_key,
                min_alpha=_convert_alpha_to_datashader_range(render_params.alpha),
            )
        else:
            spread_how = _datshader_get_how_kw_for_spread(render_params.ds_reduction)
            agg = ds.tf.spread(agg, px=px, how=spread_how)
            aggregate_with_reduction = (agg.min(), agg.max())

            ds_cmap = render_params.cmap_params.cmap
            # in case all elements have the same value X: we render them using cmap(0.0),
            # using an artificial "span" of [X, X + 1] for the color bar
            # else: all elements would get alpha=0 and the color bar would have a weird range
            if aggregate_with_reduction[0] == aggregate_with_reduction[1] and (ds_span is None or ds_span != [0, 1]):
                ds_cmap = matplotlib.colors.to_hex(render_params.cmap_params.cmap(0.0), keep_alpha=False)
                aggregate_with_reduction = (
                    aggregate_with_reduction[0],
                    aggregate_with_reduction[0] + 1,
                )

            ds_result = _datashader_map_aggregate_to_color(
                agg,
                cmap=ds_cmap,
                span=ds_span,
                clip=norm.clip,
                min_alpha=_convert_alpha_to_datashader_range(render_params.alpha),
            )

        rgba_image, trans_data = _create_image_from_datashader_result(ds_result, factor, ax)
        _ax_show_and_transform(
            rgba_image,
            trans_data,
            ax,
            zorder=render_params.zorder,
            alpha=render_params.alpha,
            extent=x_ext + y_ext,
        )

        cax = None
        if aggregate_with_reduction is not None:
            vmin = aggregate_with_reduction[0].values if norm.vmin is None else norm.vmin
            vmax = aggregate_with_reduction[1].values if norm.vmax is None else norm.vmax
            if (norm.vmin is not None or norm.vmax is not None) and norm.vmin == norm.vmax:
                assert norm.vmin is not None
                assert norm.vmax is not None
                # value (vmin=vmax) is placed in the middle of the colorbar so that we can distinguish it from over and
                # under values in case clip=True or clip=False with cmap(under)=cmap(0) & cmap(over)=cmap(1)
                vmin = norm.vmin - 0.5
                vmax = norm.vmin + 0.5
            cax = ScalarMappable(
                norm=matplotlib.colors.Normalize(vmin=vmin, vmax=vmax, clip=norm.clip),
                cmap=render_params.cmap_params.cmap,
            )
            sdata.plotting_tree[f"{render_count}_render_points"].cmap_params.cmap = cax.cmap
            sdata.plotting_tree[f"{render_count}_render_points"].cmap_params.norm = cax.norm

    elif method == "matplotlib":
        sdata.plotting_tree[f"{render_count}_render_points"].method = "matplotlib"
        # update axis limits if plot was empty before (necessary if datashader comes after)
        update_parameters = not _mpl_ax_contains_elements(ax)
        _cax = ax.scatter(
            adata[:, 0].X.flatten(),
            adata[:, 1].X.flatten(),
            s=render_params.size,
            c=color_vector,
            rasterized=sc_settings._vector_friendly,
            cmap=render_params.cmap_params.cmap,
            norm=norm,
            alpha=render_params.alpha,
            transform=trans_data,
            zorder=render_params.zorder,
        )
        cax = ax.add_collection(_cax)

        # sdata.plotting_tree[f"{render_count}_render_points"].colortype = color_mapping
        if update_parameters:
            # necessary if points are plotted with mpl first and then with datashader
            extent = get_extent(sdata_filt.points[element], coordinate_system=coordinate_system)
            ax.set_xbound(extent["x"])
            ax.set_ybound(extent["y"])

<<<<<<< HEAD
    if len(set(color_vector)) != 1 or list(set(color_vector))[0] != to_hex_alpha(render_params.cmap_params.na_color):
=======
    if (
        len(set(color_vector)) != 1
        or list(set(color_vector))[0] != render_params.cmap_params.na_color.get_hex_with_alpha()
    ):
>>>>>>> d22d3b8f
        if color_source_vector is None:
            palette = ListedColormap(dict.fromkeys(color_vector))
            sdata.plotting_tree[f"{render_count}_render_points"].colortype = "continuous"
        else:
            palette = ListedColormap(dict.fromkeys(color_vector[~pd.Categorical(color_source_vector).isnull()]))

        if not sdata.plotting_tree[f"{render_count}_render_points"].colortype:
            sdata.plotting_tree[f"{render_count}_render_points"].colortype = color_mapping

        _ = _decorate_axs(
            ax=ax,
            cax=cax,
            fig_params=fig_params,
            adata=adata,
            value_to_plot=col_for_color,
            color_source_vector=color_source_vector,
            color_vector=color_vector,
            palette=palette,
            alpha=render_params.alpha,
            na_color=render_params.cmap_params.na_color,
            legend_fontsize=legend_params.legend_fontsize,
            legend_fontweight=legend_params.legend_fontweight,
            legend_loc=legend_params.legend_loc,
            legend_fontoutline=legend_params.legend_fontoutline,
            na_in_legend=legend_params.na_in_legend,
            colorbar=legend_params.colorbar,
            scalebar_dx=scalebar_params.scalebar_dx,
            scalebar_units=scalebar_params.scalebar_units,
        )


def _render_images(
    sdata: sd.SpatialData,
    render_params: ImageRenderParams,
    coordinate_system: str,
    ax: matplotlib.axes.SubplotBase,
    fig_params: FigParams,
    scalebar_params: ScalebarParams,
    legend_params: LegendParams,
    rasterize: bool,
    render_count: int,
) -> None:
    sdata_filt = sdata.filter_by_coordinate_system(
        coordinate_system=coordinate_system,
        filter_tables=False,
    )

    palette = render_params.palette
    img = sdata_filt[render_params.element]
    extent = get_extent(img, coordinate_system=coordinate_system)
    scale = render_params.scale

    # get best scale out of multiscale image
    if isinstance(img, DataTree):
        img = _multiscale_to_spatial_image(
            multiscale_image=img,
            dpi=fig_params.fig.dpi,
            width=fig_params.fig.get_size_inches()[0],
            height=fig_params.fig.get_size_inches()[1],
            scale=scale,
        )
    # rasterize spatial image if necessary to speed up performance
    if rasterize:
        img = _rasterize_if_necessary(
            image=img,
            dpi=fig_params.fig.dpi,
            width=fig_params.fig.get_size_inches()[0],
            height=fig_params.fig.get_size_inches()[1],
            coordinate_system=coordinate_system,
            extent=extent,
        )

    channels = img.coords["c"].values.tolist() if render_params.channel is None else render_params.channel

    # the channel parameter has been previously validated, so when not None, render_params.channel is a list
    assert isinstance(channels, list)
    n_channels = len(channels)

    # True if user gave n cmaps for n channels
    got_multiple_cmaps = isinstance(render_params.cmap_params, list)
    if got_multiple_cmaps:
        logger.warning(
            "You're blending multiple cmaps. "
            "If the plot doesn't look like you expect, it might be because your "
            "cmaps go from a given color to 'white', and not to 'transparent'. "
            "Therefore, the 'white' of higher layers will overlay the lower layers. "
            "Consider using 'palette' instead."
        )

    # not using got_multiple_cmaps here because of ruff :(
    if isinstance(render_params.cmap_params, list) and len(render_params.cmap_params) != n_channels:
        raise ValueError("If 'cmap' is provided, its length must match the number of channels.")

    _, trans_data = _prepare_transformation(img, coordinate_system, ax)

    # 1) Image has only 1 channel
    if n_channels == 1 and not isinstance(render_params.cmap_params, list):
        layer = img.sel(c=channels[0]).squeeze() if isinstance(channels[0], str) else img.isel(c=channels[0]).squeeze()

        cmap = (
            _get_linear_colormap(palette, "k")[0]
            if isinstance(palette, list) and all(isinstance(p, str) for p in palette)
            else render_params.cmap_params.cmap
        )

        # Overwrite alpha in cmap: https://stackoverflow.com/a/10127675
        cmap._init()
        cmap._lut[:, -1] = render_params.alpha

        # Required for viewconfig
        sdata.plotting_tree[f"{render_count}_render_images"].cmap_params.cmap = cmap

        # norm needs to be passed directly to ax.imshow(). If we normalize before, that method would always clip.
        _ax_show_and_transform(
            layer,
            trans_data,
            ax,
            cmap=cmap,
            zorder=render_params.zorder,
            norm=render_params.cmap_params.norm,
        )

        if legend_params.colorbar:
            sm = plt.cm.ScalarMappable(cmap=cmap, norm=render_params.cmap_params.norm)
            fig_params.fig.colorbar(sm, ax=ax)

    # 2) Image has any number of channels but 1
    else:
        layers = {}
        for ch_idx, ch in enumerate(channels):
            layers[ch] = img.sel(c=ch).copy(deep=True).squeeze()
            if isinstance(render_params.cmap_params, list):
                ch_norm = render_params.cmap_params[ch_idx].norm
                ch_cmap_is_default = render_params.cmap_params[ch_idx].cmap_is_default
            else:
                ch_norm = render_params.cmap_params.norm
                ch_cmap_is_default = render_params.cmap_params.cmap_is_default

            if not ch_cmap_is_default and ch_norm is not None:
                layers[ch_idx] = ch_norm(layers[ch_idx])

        # 2A) Image has 3 channels, no palette info, and no/only one cmap was given
        if palette is None and n_channels == 3 and not isinstance(render_params.cmap_params, list):
            if render_params.cmap_params.cmap_is_default:  # -> use RGB
                stacked = np.stack([layers[ch] for ch in layers], axis=-1)
            else:  # -> use given cmap for each channel
                channel_cmaps = [render_params.cmap_params.cmap] * n_channels
                stacked = (
                    np.stack(
                        [channel_cmaps[ind](layers[ch]) for ind, ch in enumerate(channels)],
                        0,
                    ).sum(0)
                    / n_channels
                )
                stacked = stacked[:, :, :3]
                logger.warning(
                    "One cmap was given for multiple channels and is now used for each channel. "
                    "You're blending multiple cmaps. "
                    "If the plot doesn't look like you expect, it might be because your "
                    "cmaps go from a given color to 'white', and not to 'transparent'. "
                    "Therefore, the 'white' of higher layers will overlay the lower layers. "
                    "Consider using 'palette' instead."
                )

            _ax_show_and_transform(
                stacked,
                trans_data,
                ax,
                render_params.alpha,
                zorder=render_params.zorder,
            )

        # 2B) Image has n channels, no palette/cmap info -> sample n categorical colors
        elif palette is None and not got_multiple_cmaps:
            # overwrite if n_channels == 2 for intuitive result
            if n_channels == 2:
                seed_colors = ["#ff0000ff", "#00ff00ff"]
                channel_cmaps = [_get_linear_colormap([c], "k")[0] for c in seed_colors]
                colored = np.stack(
                    [channel_cmaps[ch_ind](layers[ch]) for ch_ind, ch in enumerate(channels)],
                    0,
                ).sum(0)
                colored = colored[:, :, :3]
            elif n_channels == 3:
                seed_colors = _get_colors_for_categorical_obs(list(range(n_channels)))
                channel_cmaps = [_get_linear_colormap([c], "k")[0] for c in seed_colors]
                colored = np.stack(
                    [channel_cmaps[ind](layers[ch]) for ind, ch in enumerate(channels)],
                    0,
                ).sum(0)
                colored = colored[:, :, :3]
            else:
                if isinstance(render_params.cmap_params, list):
                    cmap_is_default = render_params.cmap_params[0].cmap_is_default
                else:
                    cmap_is_default = render_params.cmap_params.cmap_is_default

<<<<<<< HEAD
            channel_cmaps = [_get_linear_colormap([c], "k")[0] for c in seed_colors]
            sdata.plotting_tree[f"{render_count}_render_images"].cmap_params.cmap = channel_cmaps

            colored = np.stack([channel_cmaps[ind](layers[ch]) for ind, ch in enumerate(channels)], 0).sum(0)
            colored = colored[:, :, :3]
=======
                if cmap_is_default:
                    seed_colors = _get_colors_for_categorical_obs(list(range(n_channels)))
                else:
                    # Sample n_channels colors evenly from the colormap
                    if isinstance(render_params.cmap_params, list):
                        seed_colors = [
                            render_params.cmap_params[i].cmap(i / (n_channels - 1)) for i in range(n_channels)
                        ]
                    else:
                        seed_colors = [render_params.cmap_params.cmap(i / (n_channels - 1)) for i in range(n_channels)]
                channel_cmaps = [_get_linear_colormap([c], "k")[0] for c in seed_colors]

                # Stack (n_channels, height, width) → (height*width, n_channels)
                H, W = next(iter(layers.values())).shape
                comp_rgb = np.zeros((H, W, 3), dtype=float)

                # For each channel: map to RGBA, apply constant alpha, then add
                for ch_idx, ch in enumerate(channels):
                    layer_arr = layers[ch]
                    rgba = channel_cmaps[ch_idx](layer_arr)
                    rgba[..., 3] = render_params.alpha
                    comp_rgb += rgba[..., :3] * rgba[..., 3][..., None]

                colored = np.clip(comp_rgb, 0, 1)
                logger.info(
                    f"Your image has {n_channels} channels. Sampling categorical colors and using "
                    f"multichannel strategy 'stack' to render."
                )  # TODO: update when pca is added as strategy
>>>>>>> d22d3b8f

            _ax_show_and_transform(
                colored,
                trans_data,
                ax,
                render_params.alpha,
                zorder=render_params.zorder,
            )

        # 2C) Image has n channels and palette info
        elif palette is not None and not got_multiple_cmaps:
            if len(palette) != n_channels:
                raise ValueError("If 'palette' is provided, its length must match the number of channels.")

            channel_cmaps = [_get_linear_colormap([c], "k")[0] for c in palette if isinstance(c, str)]

            sdata.plotting_tree[f"{render_count}_render_images"].cmap_params.cmap = channel_cmaps
            colored = np.stack([channel_cmaps[i](layers[c]) for i, c in enumerate(channels)], 0).sum(0)
            colored = colored[:, :, :3]

            _ax_show_and_transform(
                colored,
                trans_data,
                ax,
                render_params.alpha,
                zorder=render_params.zorder,
            )

        elif palette is None and got_multiple_cmaps:
            channel_cmaps = [cp.cmap for cp in render_params.cmap_params]  # type: ignore[union-attr]
            colored = (
                np.stack(
                    [channel_cmaps[ind](layers[ch]) for ind, ch in enumerate(channels)],
                    0,
                ).sum(0)
                / n_channels
            )
            colored = colored[:, :, :3]

            _ax_show_and_transform(
                colored,
                trans_data,
                ax,
                render_params.alpha,
                zorder=render_params.zorder,
            )

        # 2D) Image has n channels, no palette but cmap info
        elif palette is not None and got_multiple_cmaps:
            raise ValueError("If 'palette' is provided, 'cmap' must be None.")


def _render_labels(
    sdata: sd.SpatialData,
    render_params: LabelsRenderParams,
    coordinate_system: str,
    ax: matplotlib.axes.SubplotBase,
    fig_params: FigParams,
    scalebar_params: ScalebarParams,
    legend_params: LegendParams,
    rasterize: bool,
    render_count: int,
) -> None:
    element = render_params.element
    table_name = render_params.table_name
    table_layer = render_params.table_layer
    palette = render_params.palette
    color = render_params.color
    groups = render_params.groups
    scale = render_params.scale

    sdata_filt = sdata.filter_by_coordinate_system(
        coordinate_system=coordinate_system,
        filter_tables=bool(table_name),
    )

    label = sdata_filt.labels[element]
    extent = get_extent(label, coordinate_system=coordinate_system)

    # get best scale out of multiscale label
    if isinstance(label, DataTree):
        label = _multiscale_to_spatial_image(
            multiscale_image=label,
            dpi=fig_params.fig.dpi,
            width=fig_params.fig.get_size_inches()[0],
            height=fig_params.fig.get_size_inches()[1],
            scale=scale,
            is_label=True,
        )

    # rasterize spatial image if necessary to speed up performance
    if rasterize:
        label = _rasterize_if_necessary(
            image=label,
            dpi=fig_params.fig.dpi,
            width=fig_params.fig.get_size_inches()[0],
            height=fig_params.fig.get_size_inches()[1],
            coordinate_system=coordinate_system,
            extent=extent,
        )

        # the above adds a useless c dimension of 1 (y, x) -> (1, y, x)
        label = label.squeeze()

    if table_name is None:
        instance_id = np.unique(label)
        table = None
    else:
        _, region_key, instance_key = get_table_keys(sdata[table_name])
        table = sdata[table_name][sdata[table_name].obs[region_key].isin([element])]

        # get instance id based on subsetted table
        instance_id = np.unique(table.obs[instance_key].values)

    _, trans_data = _prepare_transformation(label, coordinate_system, ax)

    color_source_vector, color_vector, categorical, color_mapping = _set_color_source_vec(
        sdata=sdata_filt,
        element=label,
        element_name=element,
        value_to_plot=color,
        groups=groups,
        palette=palette,
        na_color=render_params.cmap_params.na_color,
        cmap_params=render_params.cmap_params,
        table_name=table_name,
        table_layer=table_layer,
    )

    # rasterize could have removed labels from label
    # only problematic if color is specified
    if rasterize and color is not None:
        labels_in_rasterized_image = np.unique(label.values)
        mask = np.isin(instance_id, labels_in_rasterized_image)
        instance_id = instance_id[mask]
        color_vector = color_vector[mask]
        if isinstance(color_vector.dtype, pd.CategoricalDtype):
            color_vector = color_vector.remove_unused_categories()
            assert color_source_vector is not None
            color_source_vector = color_source_vector[mask]
        else:
            assert color_source_vector is None

    def _draw_labels(seg_erosionpx: int | None, seg_boundaries: bool, alpha: float) -> matplotlib.image.AxesImage:
        labels, variable_type = _map_color_seg(
            seg=label.values,
            cell_id=instance_id,
            color_vector=color_vector,
            color_source_vector=color_source_vector,
            cmap_params=render_params.cmap_params,
            seg_erosionpx=seg_erosionpx,
            seg_boundaries=seg_boundaries,
            na_color=render_params.cmap_params.na_color,
        )

        _cax = ax.imshow(
            labels,
            rasterized=True,
            cmap=None if categorical else render_params.cmap_params.cmap,
            norm=None if categorical else render_params.cmap_params.norm,
            alpha=alpha,
            origin="lower",
            zorder=render_params.zorder,
        )
        _cax.set_transform(trans_data)
        cax = ax.add_image(_cax)
        return cax, variable_type  # noqa: RET504

    # default case: no contour, just fill
    # since contour_px is passed to skimage.morphology.erosion to create the contour,
    # any border thickness is only within the label, not outside. Therefore, the case
    # of fill_alpha == outline_alpha is equivalent to fill-only
    if (render_params.fill_alpha > 0.0 and render_params.outline_alpha == 0.0) or (
        render_params.fill_alpha == render_params.outline_alpha
    ):
        cax, variable_type = _draw_labels(seg_erosionpx=None, seg_boundaries=False, alpha=render_params.fill_alpha)
        alpha_to_decorate_ax = render_params.fill_alpha

    # outline-only case
    elif render_params.fill_alpha == 0.0 and render_params.outline_alpha > 0.0:
<<<<<<< HEAD
        cax, variable_type = _draw_labels(
            seg_erosionpx=render_params.contour_px, seg_boundaries=True, alpha=render_params.outline_alpha
=======
        cax = _draw_labels(
            seg_erosionpx=render_params.contour_px,
            seg_boundaries=True,
            alpha=render_params.outline_alpha,
>>>>>>> d22d3b8f
        )
        alpha_to_decorate_ax = render_params.outline_alpha

    # pretty case: both outline and infill
    elif render_params.fill_alpha > 0.0 and render_params.outline_alpha > 0.0:
        # first plot the infill ...
        cax_infill, _ = _draw_labels(seg_erosionpx=None, seg_boundaries=False, alpha=render_params.fill_alpha)

        # ... then overlay the contour
<<<<<<< HEAD
        cax_contour, variable_type = _draw_labels(
            seg_erosionpx=render_params.contour_px, seg_boundaries=True, alpha=render_params.outline_alpha
=======
        cax_contour = _draw_labels(
            seg_erosionpx=render_params.contour_px,
            seg_boundaries=True,
            alpha=render_params.outline_alpha,
>>>>>>> d22d3b8f
        )

        # pass the less-transparent _cax for the legend
        cax = cax_infill if render_params.fill_alpha > render_params.outline_alpha else cax_contour
        alpha_to_decorate_ax = max(render_params.fill_alpha, render_params.outline_alpha)

    else:
        raise ValueError("Parameters 'fill_alpha' and 'outline_alpha' cannot both be 0.")
    variable_type = color_mapping if variable_type == "categorical" else variable_type
    sdata.plotting_tree[f"{render_count}_render_labels"].colortype = variable_type
    _ = _decorate_axs(
        ax=ax,
        cax=cax,
        fig_params=fig_params,
        adata=table,
        value_to_plot=color,
        color_source_vector=color_source_vector,
        color_vector=color_vector,
        palette=palette,
        alpha=alpha_to_decorate_ax,
        na_color=render_params.cmap_params.na_color,
        legend_fontsize=legend_params.legend_fontsize,
        legend_fontweight=legend_params.legend_fontweight,
        legend_loc=legend_params.legend_loc,
        legend_fontoutline=legend_params.legend_fontoutline,
        na_in_legend=(legend_params.na_in_legend if groups is None else len(groups) == len(set(color_vector))),
        colorbar=legend_params.colorbar,
        scalebar_dx=scalebar_params.scalebar_dx,
        scalebar_units=scalebar_params.scalebar_units,
        # scalebar_kwargs=scalebar_params.scalebar_kwargs,
    )<|MERGE_RESOLUTION|>--- conflicted
+++ resolved
@@ -55,10 +55,6 @@
     _prepare_transformation,
     _rasterize_if_necessary,
     _set_color_source_vec,
-<<<<<<< HEAD
-    to_hex_alpha,
-=======
->>>>>>> d22d3b8f
 )
 
 _Normalize = Normalize | abc.Sequence[Normalize]
@@ -156,14 +152,10 @@
     else:
         palette = ListedColormap(dict.fromkeys(color_vector[~pd.Categorical(color_source_vector).isnull()]))
 
-<<<<<<< HEAD
-    if len(set(color_vector)) != 1 or list(set(color_vector))[0] != to_hex_alpha(render_params.cmap_params.na_color):
-=======
     if (
         len(set(color_vector)) != 1
         or list(set(color_vector))[0] != render_params.cmap_params.na_color.get_hex_with_alpha()
     ):
->>>>>>> d22d3b8f
         # necessary in case different shapes elements are annotated with one table
         if color_source_vector is not None and col_for_color is not None:
             color_source_vector = color_source_vector.remove_unused_categories()
@@ -226,16 +218,12 @@
         aggregate_with_reduction = None
         if col_for_color is not None and (render_params.groups is None or len(render_params.groups) > 1):
             if color_by_categorical:
-<<<<<<< HEAD
-                agg = cvs.polygons(transformed_element, geometry="geometry", agg=ds.by(col_for_color, ds.count()))
-                sdata.plotting_tree[f"{render_count}_render_shapes"].ds_reduction = "count"
-=======
                 agg = cvs.polygons(
                     transformed_element,
                     geometry="geometry",
                     agg=ds.by(col_for_color, ds.count()),
                 )
->>>>>>> d22d3b8f
+                sdata.plotting_tree[f"{render_count}_render_shapes"].ds_reduction = "count"
             else:
                 reduction_name = render_params.ds_reduction if render_params.ds_reduction is not None else "mean"
                 sdata.plotting_tree[f"{render_count}_render_shapes"].ds_reduction = reduction_name
@@ -255,11 +243,7 @@
                 aggregate_with_reduction = (agg.min(), agg.max())
         else:
             agg = cvs.polygons(transformed_element, geometry="geometry", agg=ds.count())
-<<<<<<< HEAD
-            sdata.plotting_tree[f"{render_count}_render_shapes"].ds_reduction = "count"
-=======
-
->>>>>>> d22d3b8f
+
         # render outlines if needed
         assert len(render_params.outline_alpha) == 2  # shut up mypy
         if render_params.outline_alpha[0] > 0:
@@ -471,14 +455,10 @@
             vmax=render_params.cmap_params.norm.vmax or max(color_vector),
         )
 
-<<<<<<< HEAD
-    if len(set(color_vector)) != 1 or list(set(color_vector))[0] != to_hex_alpha(render_params.cmap_params.na_color):
-=======
     if (
         len(set(color_vector)) != 1
         or list(set(color_vector))[0] != render_params.cmap_params.na_color.get_hex_with_alpha()
     ):
->>>>>>> d22d3b8f
         # necessary in case different shapes elements are annotated with one table
         if color_source_vector is not None and render_params.col_for_color is not None:
             color_source_vector = color_source_vector.remove_unused_categories()
@@ -853,14 +833,10 @@
             ax.set_xbound(extent["x"])
             ax.set_ybound(extent["y"])
 
-<<<<<<< HEAD
-    if len(set(color_vector)) != 1 or list(set(color_vector))[0] != to_hex_alpha(render_params.cmap_params.na_color):
-=======
     if (
         len(set(color_vector)) != 1
         or list(set(color_vector))[0] != render_params.cmap_params.na_color.get_hex_with_alpha()
     ):
->>>>>>> d22d3b8f
         if color_source_vector is None:
             palette = ListedColormap(dict.fromkeys(color_vector))
             sdata.plotting_tree[f"{render_count}_render_points"].colortype = "continuous"
@@ -1036,19 +1012,16 @@
         # 2B) Image has n channels, no palette/cmap info -> sample n categorical colors
         elif palette is None and not got_multiple_cmaps:
             # overwrite if n_channels == 2 for intuitive result
-            if n_channels == 2:
-                seed_colors = ["#ff0000ff", "#00ff00ff"]
+            if n_channels in {2, 3}:
+                seed_colors = (
+                    ["#ff0000ff", "#00ff00ff"]
+                    if n_channels == 2
+                    else _get_colors_for_categorical_obs(list(range(n_channels)))
+                )
                 channel_cmaps = [_get_linear_colormap([c], "k")[0] for c in seed_colors]
+                sdata.plotting_tree[f"{render_count}_render_images"].cmap_params.cmap = channel_cmaps
                 colored = np.stack(
                     [channel_cmaps[ch_ind](layers[ch]) for ch_ind, ch in enumerate(channels)],
-                    0,
-                ).sum(0)
-                colored = colored[:, :, :3]
-            elif n_channels == 3:
-                seed_colors = _get_colors_for_categorical_obs(list(range(n_channels)))
-                channel_cmaps = [_get_linear_colormap([c], "k")[0] for c in seed_colors]
-                colored = np.stack(
-                    [channel_cmaps[ind](layers[ch]) for ind, ch in enumerate(channels)],
                     0,
                 ).sum(0)
                 colored = colored[:, :, :3]
@@ -1058,13 +1031,6 @@
                 else:
                     cmap_is_default = render_params.cmap_params.cmap_is_default
 
-<<<<<<< HEAD
-            channel_cmaps = [_get_linear_colormap([c], "k")[0] for c in seed_colors]
-            sdata.plotting_tree[f"{render_count}_render_images"].cmap_params.cmap = channel_cmaps
-
-            colored = np.stack([channel_cmaps[ind](layers[ch]) for ind, ch in enumerate(channels)], 0).sum(0)
-            colored = colored[:, :, :3]
-=======
                 if cmap_is_default:
                     seed_colors = _get_colors_for_categorical_obs(list(range(n_channels)))
                 else:
@@ -1093,7 +1059,6 @@
                     f"Your image has {n_channels} channels. Sampling categorical colors and using "
                     f"multichannel strategy 'stack' to render."
                 )  # TODO: update when pca is added as strategy
->>>>>>> d22d3b8f
 
             _ax_show_and_transform(
                 colored,
@@ -1274,15 +1239,10 @@
 
     # outline-only case
     elif render_params.fill_alpha == 0.0 and render_params.outline_alpha > 0.0:
-<<<<<<< HEAD
         cax, variable_type = _draw_labels(
-            seg_erosionpx=render_params.contour_px, seg_boundaries=True, alpha=render_params.outline_alpha
-=======
-        cax = _draw_labels(
             seg_erosionpx=render_params.contour_px,
             seg_boundaries=True,
             alpha=render_params.outline_alpha,
->>>>>>> d22d3b8f
         )
         alpha_to_decorate_ax = render_params.outline_alpha
 
@@ -1292,15 +1252,10 @@
         cax_infill, _ = _draw_labels(seg_erosionpx=None, seg_boundaries=False, alpha=render_params.fill_alpha)
 
         # ... then overlay the contour
-<<<<<<< HEAD
         cax_contour, variable_type = _draw_labels(
-            seg_erosionpx=render_params.contour_px, seg_boundaries=True, alpha=render_params.outline_alpha
-=======
-        cax_contour = _draw_labels(
             seg_erosionpx=render_params.contour_px,
             seg_boundaries=True,
             alpha=render_params.outline_alpha,
->>>>>>> d22d3b8f
         )
 
         # pass the less-transparent _cax for the legend
