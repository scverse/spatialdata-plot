from __future__ import annotations

import warnings
from collections import abc
from copy import copy
from typing import Union

import dask
import datashader as ds
import geopandas as gpd
import matplotlib
import matplotlib.transforms as mtransforms
import numpy as np
import pandas as pd
import scanpy as sc
import spatialdata as sd
from anndata import AnnData
from matplotlib.cm import ScalarMappable
from matplotlib.colors import ListedColormap, Normalize
from multiscale_spatial_image.multiscale_spatial_image import MultiscaleSpatialImage
from scanpy._settings import settings as sc_settings
from spatialdata._core.data_extent import get_extent
from spatialdata.models import PointsModel, get_table_keys
from spatialdata.transformations import (
    get_transformation,
)

from spatialdata_plot._logging import logger
from spatialdata_plot.pl.render_params import (
    FigParams,
    ImageRenderParams,
    LabelsRenderParams,
    LegendParams,
    PointsRenderParams,
    ScalebarParams,
    ShapesRenderParams,
)
from spatialdata_plot.pl.utils import (
    _ax_show_and_transform,
    _decorate_axs,
    _get_collection_shape,
    _get_colors_for_categorical_obs,
    _get_linear_colormap,
    _is_coercable_to_float,
    _map_color_seg,
    _maybe_set_colors,
    _mpl_ax_contains_elements,
    _multiscale_to_spatial_image,
    _normalize,
    _rasterize_if_necessary,
    _set_color_source_vec,
    to_hex,
)

_Normalize = Union[Normalize, abc.Sequence[Normalize]]


def _render_shapes(
    sdata: sd.SpatialData,
    render_params: ShapesRenderParams,
    coordinate_system: str,
    ax: matplotlib.axes.SubplotBase,
    fig_params: FigParams,
    scalebar_params: ScalebarParams,
    legend_params: LegendParams,
) -> None:
    element = render_params.element
    col_for_color = render_params.col_for_color
    groups = render_params.groups

    sdata_filt = sdata.filter_by_coordinate_system(
        coordinate_system=coordinate_system,
        filter_tables=bool(render_params.table_name),
    )

    # for index, e in enumerate(elements):
    shapes = sdata[element]

    if (table_name := render_params.table_name) is None:
        table = None
    else:
        _, region_key, _ = get_table_keys(sdata[table_name])
        table = sdata[table_name][sdata[table_name].obs[region_key].isin([element])]

    if (
        col_for_color is not None
        and table_name is not None
        and col_for_color in sdata_filt[table_name].obs.columns
        and (color_col := sdata_filt[table_name].obs[col_for_color]).dtype == "O"
        and not _is_coercable_to_float(color_col)
    ):
        warnings.warn(
            f"Converting copy of '{col_for_color}' column to categorical dtype for categorical plotting. "
            f"Consider converting before plotting.",
            UserWarning,
            stacklevel=2,
        )
        sdata_filt[table_name].obs[col_for_color] = sdata_filt[table_name].obs[col_for_color].astype("category")

    # get color vector (categorical or continuous)
    color_source_vector, color_vector, _ = _set_color_source_vec(
        sdata=sdata_filt,
        element=sdata_filt[element],
        element_name=element,
        value_to_plot=col_for_color,
        groups=groups,
        palette=render_params.palette,
        na_color=render_params.color or render_params.cmap_params.na_color,
        cmap_params=render_params.cmap_params,
        table_name=table_name,
    )

    values_are_categorical = color_source_vector is not None

    # color_source_vector is None when the values aren't categorical
    if values_are_categorical and render_params.transfunc is not None:
        color_vector = render_params.transfunc(color_vector)

    norm = copy(render_params.cmap_params.norm)

    if len(color_vector) == 0:
        color_vector = [render_params.cmap_params.na_color]

    # filter by `groups`

    if isinstance(groups, list) and color_source_vector is not None:
        mask = color_source_vector.isin(groups)
        shapes = shapes[mask]
        shapes = shapes.reset_index()
        color_source_vector = color_source_vector[mask]
        color_vector = color_vector[mask]
    shapes = gpd.GeoDataFrame(shapes, geometry="geometry")

    _cax = _get_collection_shape(
        shapes=shapes,
        s=render_params.scale,
        c=color_vector,
        render_params=render_params,
        rasterized=sc_settings._vector_friendly,
        cmap=render_params.cmap_params.cmap,
        norm=norm,
        fill_alpha=render_params.fill_alpha,
        outline_alpha=render_params.outline_alpha,
        # **kwargs,
    )

    # Sets the limits of the colorbar to the values instead of [0, 1]
    if not norm and not values_are_categorical:
        _cax.set_clim(min(color_vector), max(color_vector))

<<<<<<< HEAD
        values_are_categorical = color_source_vector is not None

        # color_source_vector is None when the values aren't categorical
        if values_are_categorical and render_params.transfunc is not None:
            color_vector = render_params.transfunc(color_vector)

        norm = copy(render_params.cmap_params.norm)

        if len(color_vector) == 0:
            color_vector = [render_params.cmap_params.na_color]

        # filter by `groups`
        if render_params.groups is not None and color_source_vector is not None:
            mask = color_source_vector.isin(render_params.groups)
            shapes = shapes[mask]
            shapes = shapes.reset_index()
            color_source_vector = color_source_vector[mask]
            color_vector = color_vector[mask]
=======
    cax = ax.add_collection(_cax)

    # Apply the transformation to the PatchCollection's paths
    trans = get_transformation(sdata_filt[element], get_all=True)[coordinate_system]
    affine_trans = trans.to_affine_matrix(input_axes=("x", "y"), output_axes=("x", "y"))
    trans = mtransforms.Affine2D(matrix=affine_trans)

    for path in _cax.get_paths():
        path.vertices = trans.transform(path.vertices)

    # Using dict.fromkeys here since set returns in arbitrary order
    # remove the color of NaN values, else it might be assigned to a category
    # order of color in the palette should agree to order of occurence
    if color_source_vector is None:
        palette = ListedColormap(dict.fromkeys(color_vector))
    else:
        palette = ListedColormap(dict.fromkeys(color_vector[~pd.Categorical(color_source_vector).isnull()]))

    if not (len(set(color_vector)) == 1 and list(set(color_vector))[0] == to_hex(render_params.cmap_params.na_color)):
        # necessary in case different shapes elements are annotated with one table
        if color_source_vector is not None and col_for_color is not None:
            color_source_vector = color_source_vector.remove_unused_categories()
>>>>>>> 9db79781

        # False if user specified color-like with 'color' parameter
        colorbar = False if col_for_color is None else legend_params.colorbar

<<<<<<< HEAD
        # Apply the transformation to the PatchCollection's paths
        trans = get_transformation(sdata_filt.shapes[e], get_all=True)[coordinate_system]
        affine_trans = trans.to_affine_matrix(input_axes=("x", "y"), output_axes=("x", "y"))
        trans = mtransforms.Affine2D(matrix=affine_trans)

        shapes = gpd.GeoDataFrame(shapes, geometry="geometry")

        # Determine which method to use for rendering
        method = render_params.method
        if method is None:
            method = "datashader" if len(shapes) > 10000 else "matplotlib"
        elif method not in ["matplotlib", "datashader"]:
            raise ValueError("Method must be either 'matplotlib' or 'datashader'.")
        logger.info(f"Using {method}")

        if method == "matplotlib":
            _cax = _get_collection_shape(
                shapes=shapes,
                s=render_params.scale,
                c=color_vector,
                render_params=render_params,
                rasterized=sc_settings._vector_friendly,
                cmap=render_params.cmap_params.cmap,
                norm=norm,
                fill_alpha=render_params.fill_alpha,
                outline_alpha=render_params.outline_alpha,
                zorder=render_params.zorder,
                # **kwargs,
            )
            cax = ax.add_collection(_cax)

            # Transform the paths in PatchCollection
            for path in _cax.get_paths():
                path.vertices = trans.transform(path.vertices)
                cax = ax.add_collection(_cax)
        elif method == "datashader":
            # Where to put this
            trans = mtransforms.Affine2D(matrix=affine_trans) + ax.transData

            extent = get_extent(sdata.shapes[e])
            x_ext = extent["x"][1]
            y_ext = extent["y"][1]
            # previous_xlim = fig_params.ax.get_xlim()
            # previous_ylim = fig_params.ax.get_ylim()
            x_range = [0, x_ext]
            y_range = [0, y_ext]
            # round because we need integers
            plot_width = int(np.round(x_range[1] - x_range[0]))
            plot_height = int(np.round(y_range[1] - y_range[0]))

            cvs = ds.Canvas(plot_width=plot_width, plot_height=plot_height, x_range=x_range, y_range=y_range)

            _geometry = shapes["geometry"]
            is_point = _geometry.type == "Point"

            # Handle circles encoded as points with radius
            if is_point.any():  # TODO
                scale = shapes[is_point]["radius"] * render_params.scale
                shapes.loc[is_point, "geometry"] = _geometry[is_point].buffer(scale)

            agg = cvs.polygons(shapes, geometry="geometry", agg=ds.count())

            # Render shapes with datashader
            if render_params.col_for_color is not None and (
                render_params.groups is None or len(render_params.groups) > 1
            ):
                agg = cvs.polygons(shapes, geometry="geometry", agg=ds.by(render_params.col_for_color, ds.count()))
            else:
                agg = cvs.polygons(shapes, geometry="geometry", agg=ds.count())

            color_key = (
                [x[:-2] for x in color_vector.categories.values]
                if (type(color_vector) == pd.core.arrays.categorical.Categorical)
                and (len(color_vector.categories.values) > 1)
                else None
            )
            ds_result = ds.tf.shade(
                agg, cmap=color_vector[0][:-2], alpha=render_params.fill_alpha * 255, color_key=color_key, min_alpha=200
            )

            # Render image
            rgba_image = np.transpose(ds_result.to_numpy().base, (0, 1, 2))
            _cax = ax.imshow(rgba_image, cmap=palette, zorder=render_params.zorder)
            _cax.set_transform(trans)
            cax = ax.add_image(_cax)

        # Sets the limits of the colorbar to the values instead of [0, 1]
        if not norm and not values_are_categorical:
            _cax.set_clim(min(color_vector), max(color_vector))

        if not (
            len(set(color_vector)) == 1 and list(set(color_vector))[0] == to_hex(render_params.cmap_params.na_color)
        ):
            # necessary in case different shapes elements are annotated with one table
            if color_source_vector is not None and render_params.col_for_color is not None:
                color_source_vector = color_source_vector.remove_unused_categories()

            # False if user specified color-like with 'color' parameter
            colorbar = False if render_params.col_for_color is None else legend_params.colorbar

            _ = _decorate_axs(
                ax=ax,
                cax=cax,
                fig_params=fig_params,
                adata=table,
                value_to_plot=render_params.col_for_color,
                color_source_vector=color_source_vector,
                palette=palette,
                alpha=render_params.fill_alpha,
                na_color=render_params.cmap_params.na_color,
                legend_fontsize=legend_params.legend_fontsize,
                legend_fontweight=legend_params.legend_fontweight,
                legend_loc=legend_params.legend_loc,
                legend_fontoutline=legend_params.legend_fontoutline,
                na_in_legend=legend_params.na_in_legend,
                colorbar=colorbar,
                scalebar_dx=scalebar_params.scalebar_dx,
                scalebar_units=scalebar_params.scalebar_units,
            )
=======
        _ = _decorate_axs(
            ax=ax,
            cax=cax,
            fig_params=fig_params,
            adata=table,
            value_to_plot=col_for_color,
            color_source_vector=color_source_vector,
            palette=palette,
            alpha=render_params.fill_alpha,
            na_color=render_params.cmap_params.na_color,
            legend_fontsize=legend_params.legend_fontsize,
            legend_fontweight=legend_params.legend_fontweight,
            legend_loc=legend_params.legend_loc,
            legend_fontoutline=legend_params.legend_fontoutline,
            na_in_legend=legend_params.na_in_legend,
            colorbar=colorbar,
            scalebar_dx=scalebar_params.scalebar_dx,
            scalebar_units=scalebar_params.scalebar_units,
        )
>>>>>>> 9db79781


def _render_points(
    sdata: sd.SpatialData,
    render_params: PointsRenderParams,
    coordinate_system: str,
    ax: matplotlib.axes.SubplotBase,
    fig_params: FigParams,
    scalebar_params: ScalebarParams,
    legend_params: LegendParams,
) -> None:
    element = render_params.element
    col_for_color = render_params.col_for_color
    table_name = render_params.table_name
    color = render_params.color
    groups = render_params.groups
    palette = render_params.palette

    sdata_filt = sdata.filter_by_coordinate_system(
        coordinate_system=coordinate_system,
        filter_tables=bool(table_name),
    )

    points = sdata.points[element]
    coords = ["x", "y"]

    if col_for_color is None or (table_name is not None and col_for_color in sdata_filt[table_name].obs.columns):
        points = points[coords].compute()
        if (
            col_for_color
            and (color_col := sdata_filt[table_name].obs[col_for_color]).dtype == "O"
            and not _is_coercable_to_float(color_col)
        ):
            warnings.warn(
                f"Converting copy of '{col_for_color}' column to categorical dtype for categorical "
                f"plotting. Consider converting before plotting.",
                UserWarning,
                stacklevel=2,
            )
            sdata_filt[table_name].obs[col_for_color] = sdata_filt[table_name].obs[col_for_color].astype("category")
    else:
        coords += [col_for_color]
        points = points[coords].compute()

    if groups is not None and col_for_color is not None:
        points = points[points[col_for_color].isin(groups)]

    # we construct an anndata to hack the plotting functions
    if table_name is None:
        adata = AnnData(
            X=points[["x", "y"]].values, obs=points[coords].reset_index(), dtype=points[["x", "y"]].values.dtype
        )
    else:
        adata = AnnData(
            X=points[["x", "y"]].values, obs=sdata_filt[table_name].obs, dtype=points[["x", "y"]].values.dtype
        )
        sdata_filt[table_name] = adata

    # we can do this because of dealing with a copy

    # Convert back to dask dataframe to modify sdata
    points = dask.dataframe.from_pandas(points, npartitions=1)
    sdata_filt.points[element] = PointsModel.parse(points, coordinates={"x": "x", "y": "y"})

    if col_for_color is not None:
        cols = sc.get.obs_df(adata, col_for_color)
        # maybe set color based on type
        if isinstance(cols.dtype, pd.CategoricalDtype):
            _maybe_set_colors(
                source=adata,
                target=adata,
                key=col_for_color,
                palette=palette,
            )

    # when user specified a single color, we overwrite na with it
    default_color = color if col_for_color is None and color is not None else render_params.cmap_params.na_color

    color_source_vector, color_vector, _ = _set_color_source_vec(
        sdata=sdata_filt,
        element=points,
        element_name=element,
        value_to_plot=col_for_color,
        groups=groups,
        palette=palette,
        na_color=default_color,
        cmap_params=render_params.cmap_params,
        table_name=table_name,
    )

    # color_source_vector is None when the values aren't categorical
    if color_source_vector is None and render_params.transfunc is not None:
        color_vector = render_params.transfunc(color_vector)

    trans = get_transformation(sdata.points[element], get_all=True)[coordinate_system]
    affine_trans = trans.to_affine_matrix(input_axes=("x", "y"), output_axes=("x", "y"))
    trans = mtransforms.Affine2D(matrix=affine_trans) + ax.transData

    norm = copy(render_params.cmap_params.norm)
    _cax = ax.scatter(
        adata[:, 0].X.flatten(),
        adata[:, 1].X.flatten(),
        s=render_params.size,
        c=color_vector,
        rasterized=sc_settings._vector_friendly,
        cmap=render_params.cmap_params.cmap,
        norm=norm,
        alpha=render_params.alpha,
        transform=trans,
    )
    cax = ax.add_collection(_cax)

    if len(set(color_vector)) != 1 or list(set(color_vector))[0] != to_hex(render_params.cmap_params.na_color):
        if color_source_vector is None:
            palette = ListedColormap(dict.fromkeys(color_vector))
        else:
            palette = ListedColormap(dict.fromkeys(color_vector[~pd.Categorical(color_source_vector).isnull()]))

<<<<<<< HEAD
        # color_source_vector is None when the values aren't categorical
        if color_source_vector is None and render_params.transfunc is not None:
            color_vector = render_params.transfunc(color_vector)

        trans = get_transformation(sdata.points[e], get_all=True)[coordinate_system]
        affine_trans = trans.to_affine_matrix(input_axes=("x", "y"), output_axes=("x", "y"))
        trans = mtransforms.Affine2D(matrix=affine_trans) + ax.transData

        norm = copy(render_params.cmap_params.norm)

        method = render_params.method
        if method is None:
            method = "datashader" if len(points) > 10000 else "matplotlib"
        elif method not in ["matplotlib", "datashader"]:
            raise ValueError("Method must be either 'matplotlib' or 'datashader'.")

        if method == "datashader":
            # NOTE: s in matplotlib is in units of points**2
            px = int(np.round(np.sqrt(render_params.size)))

            extent = get_extent(sdata_filt.points[e], coordinate_system=coordinate_system)
            x_ext = [min(0, extent["x"][0]), extent["x"][1]]
            y_ext = [min(0, extent["y"][0]), extent["y"][1]]
            previous_xlim = ax.get_xlim()
            previous_ylim = ax.get_ylim()
            # increase range if sth larger was rendered before
            if _mpl_ax_contains_elements(ax):
                x_ext = [min(x_ext[0], previous_xlim[0]), max(x_ext[1], previous_xlim[1])]
                if ax.yaxis_inverted():  # case for e.g. images
                    y_ext = [min(y_ext[0], previous_ylim[1]), max(y_ext[1], previous_ylim[0])]
                else:  # case for e.g. labels
                    y_ext = [min(y_ext[0], previous_ylim[0]), max(y_ext[1], previous_ylim[1])]
            # round because we need integers
            plot_width = int(np.round(x_ext[1] - x_ext[0]))
            plot_height = int(np.round(y_ext[1] - y_ext[0]))

            # use datashader for the visualization of points
            # TODO: what about trans/norm at this point?
            cvs = ds.Canvas(plot_width=plot_width, plot_height=plot_height, x_range=x_ext, y_range=y_ext)

            color_by_categorical = col_for_color is not None and points[col_for_color].values.dtype == object
            aggregate_with_sum = None
            if col_for_color is not None and (render_params.groups is None or len(render_params.groups) > 1):
                if color_by_categorical:
                    agg = cvs.points(sdata_filt.points[e], "x", "y", agg=ds.by(col_for_color, ds.count()))
                else:
                    # numerical
                    agg = cvs.points(sdata_filt.points[e], "x", "y", agg=ds.sum(column=col_for_color))
                    # save min and max values for drawing the colorbar
                    aggregate_with_sum = (agg.min(), agg.max())
            else:
                agg = cvs.points(sdata_filt.points[e], "x", "y", agg=ds.count())

            color_key = (
                [x[:-2] for x in color_vector.categories.values]
                if (type(color_vector) == pd.core.arrays.categorical.Categorical)
                and (len(color_vector.categories.values) > 1)
                else None
            )
            if color_by_categorical or col_for_color is None:
                ds_result = ds.tf.shade(
                    ds.tf.spread(agg, px=px),
                    rescale_discrete_levels=True,
                    cmap=color_vector[0][:-2],
                    color_key=color_key,
                    min_alpha=np.min([150, render_params.alpha * 255]),
                )  # TODO: choose other value than 150 for min_alpha (here and below)?
            else:
                ds_result = ds.tf.shade(
                    ds.tf.spread(agg, px=px),
                    rescale_discrete_levels=True,
                    cmap=render_params.cmap_params.cmap,
                    # color_key=color_key,
                )
            # render image
            rbga_image = np.transpose(ds_result.to_numpy().base, (0, 1, 2))
            cax = ax.imshow(rbga_image, zorder=render_params.zorder, alpha=render_params.alpha)
            if aggregate_with_sum is not None:
                cax = ScalarMappable(
                    norm=matplotlib.colors.Normalize(vmin=aggregate_with_sum[0], vmax=aggregate_with_sum[1]),
                    cmap=render_params.cmap_params.cmap,
                )

        elif method == "matplotlib":
            # update axis limits if plot was empty before (necessary if datashader comes after)
            update_parameters = not _mpl_ax_contains_elements(ax)
            # original way of plotting points
            _cax = ax.scatter(
                adata[:, 0].X.flatten(),
                adata[:, 1].X.flatten(),
                s=render_params.size,
                c=color_vector,
                rasterized=sc_settings._vector_friendly,
                cmap=render_params.cmap_params.cmap,
                norm=norm,
                alpha=render_params.alpha,
                transform=trans,
                zorder=render_params.zorder,
                # **kwargs,
            )
            cax = ax.add_collection(_cax)
            if update_parameters:
                # necessary if points are plotted with mpl first and then with datashader
                extent = get_extent(sdata_filt.points[e], coordinate_system=coordinate_system)
                ax.set_xbound(extent["x"])
                ax.set_ybound(extent["y"])

        if len(set(color_vector)) != 1 or list(set(color_vector))[0] != to_hex(render_params.cmap_params.na_color):
            if color_source_vector is None:
                palette = ListedColormap(dict.fromkeys(color_vector))
            else:
                palette = ListedColormap(dict.fromkeys(color_vector[~pd.Categorical(color_source_vector).isnull()]))

            _ = _decorate_axs(
                ax=ax,
                cax=cax,
                fig_params=fig_params,
                adata=adata,
                value_to_plot=render_params.col_for_color,
                color_source_vector=color_source_vector,
                palette=palette,
                alpha=render_params.alpha,
                na_color=render_params.cmap_params.na_color,
                legend_fontsize=legend_params.legend_fontsize,
                legend_fontweight=legend_params.legend_fontweight,
                legend_loc=legend_params.legend_loc,
                legend_fontoutline=legend_params.legend_fontoutline,
                na_in_legend=legend_params.na_in_legend,
                colorbar=legend_params.colorbar,
                scalebar_dx=scalebar_params.scalebar_dx,
                scalebar_units=scalebar_params.scalebar_units,
            )
=======
        _ = _decorate_axs(
            ax=ax,
            cax=cax,
            fig_params=fig_params,
            adata=adata,
            value_to_plot=col_for_color,
            color_source_vector=color_source_vector,
            palette=palette,
            alpha=render_params.alpha,
            na_color=render_params.cmap_params.na_color,
            legend_fontsize=legend_params.legend_fontsize,
            legend_fontweight=legend_params.legend_fontweight,
            legend_loc=legend_params.legend_loc,
            legend_fontoutline=legend_params.legend_fontoutline,
            na_in_legend=legend_params.na_in_legend,
            colorbar=legend_params.colorbar,
            scalebar_dx=scalebar_params.scalebar_dx,
            scalebar_units=scalebar_params.scalebar_units,
        )
>>>>>>> 9db79781


def _render_images(
    sdata: sd.SpatialData,
    render_params: ImageRenderParams,
    coordinate_system: str,
    ax: matplotlib.axes.SubplotBase,
    fig_params: FigParams,
    scalebar_params: ScalebarParams,
    legend_params: LegendParams,
    rasterize: bool,
) -> None:

    sdata_filt = sdata.filter_by_coordinate_system(
        coordinate_system=coordinate_system,
        filter_tables=False,
    )

    palette = render_params.palette
    img = sdata_filt[render_params.element]
    extent = get_extent(img, coordinate_system=coordinate_system)
    scale = render_params.scale

    # get best scale out of multiscale image
    if isinstance(img, MultiscaleSpatialImage):
        img = _multiscale_to_spatial_image(
            multiscale_image=img,
            dpi=fig_params.fig.dpi,
            width=fig_params.fig.get_size_inches()[0],
            height=fig_params.fig.get_size_inches()[1],
            scale=scale,
        )
    # rasterize spatial image if necessary to speed up performance
    if rasterize:
        img = _rasterize_if_necessary(
            image=img,
            dpi=fig_params.fig.dpi,
            width=fig_params.fig.get_size_inches()[0],
            height=fig_params.fig.get_size_inches()[1],
            coordinate_system=coordinate_system,
            extent=extent,
        )

    channels = img.coords["c"].values if render_params.channel is None else render_params.channel

    n_channels = len(channels)

    # True if user gave n cmaps for n channels
    got_multiple_cmaps = isinstance(render_params.cmap_params, list)
    if got_multiple_cmaps:
        logger.warning(
            "You're blending multiple cmaps. "
            "If the plot doesn't look like you expect, it might be because your "
            "cmaps go from a given color to 'white', and not to 'transparent'. "
            "Therefore, the 'white' of higher layers will overlay the lower layers. "
            "Consider using 'palette' instead."
        )

    # not using got_multiple_cmaps here because of ruff :(
    if isinstance(render_params.cmap_params, list) and len(render_params.cmap_params) != n_channels:
        raise ValueError("If 'cmap' is provided, its length must match the number of channels.")

    # prepare transformations
    trans = get_transformation(img, get_all=True)[coordinate_system]
    affine_trans = trans.to_affine_matrix(input_axes=("x", "y"), output_axes=("x", "y"))
    trans = mtransforms.Affine2D(matrix=affine_trans)
    trans_data = trans + ax.transData

    # 1) Image has only 1 channel
    if n_channels == 1 and not isinstance(render_params.cmap_params, list):
        layer = img.sel(c=channels[0]).squeeze()

        if render_params.percentiles_for_norm != (None, None):
            layer = _normalize(
                layer, pmin=render_params.percentiles_for_norm[0], pmax=render_params.percentiles_for_norm[1], clip=True
            )

        if render_params.cmap_params.norm:  # type: ignore[attr-defined]
            layer = render_params.cmap_params.norm(layer)  # type: ignore[attr-defined]

        cmap = (
            _get_linear_colormap(palette, "k")[0]
            if isinstance(palette, list) and all(isinstance(p, str) for p in palette)
            else render_params.cmap_params.cmap
            # render_params.cmap_params.cmap if render_params.palette is None else _get_linear_colormap(palette, "k")[0]
        )

<<<<<<< HEAD
            im = ax.imshow(
                layer,
                cmap=cmap,
                zorder=render_params.zorder,
            )
            im.set_transform(trans_data)

        # 2) Image has any number of channels but 1
        else:
            layers = {}
            for i, c in enumerate(channels):
                layers[c] = img.sel(c=c).copy(deep=True).squeeze()

                if render_params.quantiles_for_norm != (None, None):
                    layers[c] = _normalize(
                        layers[c],
                        pmin=render_params.quantiles_for_norm[0],
                        pmax=render_params.quantiles_for_norm[1],
                        clip=True,
                    )

                if not isinstance(render_params.cmap_params, list):
                    if render_params.cmap_params.norm is not None:
                        layers[c] = render_params.cmap_params.norm(layers[c])
                else:
                    if render_params.cmap_params[i].norm is not None:
                        layers[c] = render_params.cmap_params[i].norm(layers[c])

            # 2A) Image has 3 channels, no palette info, and no/only one cmap was given
            if n_channels == 3 and render_params.palette is None and not isinstance(render_params.cmap_params, list):
                if render_params.cmap_params.is_default:  # -> use RGB
                    stacked = np.stack([layers[c] for c in channels], axis=-1)
                else:  # -> use given cmap for each channel
                    channel_cmaps = [render_params.cmap_params.cmap] * n_channels
                    # Apply cmaps to each channel, add up and normalize to [0, 1]
                    stacked = (
                        np.stack([channel_cmaps[i](layers[c]) for i, c in enumerate(channels)], 0).sum(0) / n_channels
                    )
                    # Remove alpha channel so we can overwrite it from render_params.alpha
                    stacked = stacked[:, :, :3]
                    logger.warning(
                        "One cmap was given for multiple channels and is now used for each channel. "
                        "You're blending multiple cmaps. "
                        "If the plot doesn't look like you expect, it might be because your "
                        "cmaps go from a given color to 'white', and not to 'transparent'. "
                        "Therefore, the 'white' of higher layers will overlay the lower layers. "
                        "Consider using 'palette' instead."
                    )

                im = ax.imshow(
                    stacked,
                    alpha=render_params.alpha,
                    zorder=render_params.zorder,
=======
        # Overwrite alpha in cmap: https://stackoverflow.com/a/10127675
        cmap._init()
        cmap._lut[:, -1] = render_params.alpha

        _ax_show_and_transform(layer, trans_data, ax, cmap=cmap)

    # 2) Image has any number of channels but 1
    else:
        layers = {}
        for ch_index, c in enumerate(channels):
            layers[c] = img.sel(c=c).copy(deep=True).squeeze()

            if render_params.percentiles_for_norm != (None, None):
                layers[c] = _normalize(
                    layers[c],
                    pmin=render_params.percentiles_for_norm[0],
                    pmax=render_params.percentiles_for_norm[1],
                    clip=True,
>>>>>>> 9db79781
                )

            if not isinstance(render_params.cmap_params, list) and render_params.cmap_params.norm:
                layers[c] = render_params.cmap_params.norm(layers[c])
            elif isinstance(render_params.cmap_params, list) and render_params.cmap_params[ch_index].norm:
                layers[c] = render_params.cmap_params[ch_index].norm(layers[c])

        # 2A) Image has 3 channels, no palette info, and no/only one cmap was given
        if palette is None and n_channels == 3 and not isinstance(render_params.cmap_params, list):
            if render_params.cmap_params.is_default:  # -> use RGB
                stacked = np.stack([layers[c] for c in channels], axis=-1)
            else:  # -> use given cmap for each channel
                channel_cmaps = [render_params.cmap_params.cmap] * n_channels
                # Apply cmaps to each channel, add up and normalize to [0, 1]
                stacked = (
                    np.stack([channel_cmaps[ind](layers[ch]) for ind, ch in enumerate(channels)], 0).sum(0) / n_channels
                )
                # Remove alpha channel so we can overwrite it from render_params.alpha
                stacked = stacked[:, :, :3]
                logger.warning(
                    "One cmap was given for multiple channels and is now used for each channel. "
                    "You're blending multiple cmaps. "
                    "If the plot doesn't look like you expect, it might be because your "
                    "cmaps go from a given color to 'white', and not to 'transparent'. "
                    "Therefore, the 'white' of higher layers will overlay the lower layers. "
                    "Consider using 'palette' instead."
                )

            _ax_show_and_transform(stacked, trans_data, ax, render_params.alpha)

        # 2B) Image has n channels, no palette/cmap info -> sample n categorical colors
        elif palette is None and not got_multiple_cmaps:
            # overwrite if n_channels == 2 for intuitive result
            if n_channels == 2:
                seed_colors = ["#ff0000ff", "#00ff00ff"]
            else:
                seed_colors = _get_colors_for_categorical_obs(list(range(n_channels)))

            channel_cmaps = [_get_linear_colormap([c], "k")[0] for c in seed_colors]

<<<<<<< HEAD
                im = ax.imshow(
                    colored,
                    alpha=render_params.alpha,
                    zorder=render_params.zorder,
                )
                im.set_transform(trans_data)
=======
            # Apply cmaps to each channel and add up
            colored = np.stack([channel_cmaps[ind](layers[ch]) for ind, ch in enumerate(channels)], 0).sum(0)
>>>>>>> 9db79781

            # Remove alpha channel so we can overwrite it from render_params.alpha
            colored = colored[:, :, :3]

            _ax_show_and_transform(colored, trans_data, ax, render_params.alpha)

        # 2C) Image has n channels and palette info
        elif palette is not None and not got_multiple_cmaps:
            if len(palette) != n_channels:
                raise ValueError("If 'palette' is provided, its length must match the number of channels.")

            channel_cmaps = [_get_linear_colormap([c], "k")[0] for c in palette if isinstance(c, str)]

<<<<<<< HEAD
                im = ax.imshow(
                    colored,
                    alpha=render_params.alpha,
                    zorder=render_params.zorder,
                )
                im.set_transform(trans_data)
=======
            # Apply cmaps to each channel and add up
            colored = np.stack([channel_cmaps[i](layers[c]) for i, c in enumerate(channels)], 0).sum(0)
>>>>>>> 9db79781

            # Remove alpha channel so we can overwrite it from render_params.alpha
            colored = colored[:, :, :3]

            _ax_show_and_transform(colored, trans_data, ax, render_params.alpha)

        elif palette is None and got_multiple_cmaps:
            channel_cmaps = [cp.cmap for cp in render_params.cmap_params]  # type: ignore[union-attr]

<<<<<<< HEAD
                im = ax.imshow(
                    colored,
                    alpha=render_params.alpha,
                    zorder=render_params.zorder,
                )
                im.set_transform(trans_data)
=======
            # Apply cmaps to each channel, add up and normalize to [0, 1]
            colored = (
                np.stack([channel_cmaps[ind](layers[ch]) for ind, ch in enumerate(channels)], 0).sum(0) / n_channels
            )

            # Remove alpha channel so we can overwrite it from render_params.alpha
            colored = colored[:, :, :3]

            _ax_show_and_transform(colored, trans_data, ax, render_params.alpha)
>>>>>>> 9db79781

        elif palette is not None and got_multiple_cmaps:
            raise ValueError("If 'palette' is provided, 'cmap' must be None.")


def _render_labels(
    sdata: sd.SpatialData,
    render_params: LabelsRenderParams,
    coordinate_system: str,
    ax: matplotlib.axes.SubplotBase,
    fig_params: FigParams,
    scalebar_params: ScalebarParams,
    legend_params: LegendParams,
    rasterize: bool,
) -> None:
    element = render_params.element
    table_name = render_params.table_name
    palette = render_params.palette
    color = render_params.color
    groups = render_params.groups
    scale = render_params.scale

    if render_params.outline is False:
        render_params.outline_alpha = 0

    sdata_filt = sdata.filter_by_coordinate_system(
        coordinate_system=coordinate_system,
        filter_tables=bool(table_name),
    )

    label = sdata_filt.labels[element]
    extent = get_extent(label, coordinate_system=coordinate_system)

    # get best scale out of multiscale label
    if isinstance(label, MultiscaleSpatialImage):
        label = _multiscale_to_spatial_image(
            multiscale_image=label,
            dpi=fig_params.fig.dpi,
            width=fig_params.fig.get_size_inches()[0],
            height=fig_params.fig.get_size_inches()[1],
            scale=scale,
            is_label=True,
        )
    # rasterize spatial image if necessary to speed up performance
    if rasterize:
        label = _rasterize_if_necessary(
            image=label,
            dpi=fig_params.fig.dpi,
            width=fig_params.fig.get_size_inches()[0],
            height=fig_params.fig.get_size_inches()[1],
            coordinate_system=coordinate_system,
            extent=extent,
        )

    if table_name is None:
        instance_id = np.unique(label)
        table = None
    else:
        regions, region_key, instance_key = get_table_keys(sdata[table_name])
        table = sdata[table_name][sdata[table_name].obs[region_key].isin([element])]

        # get instance id based on subsetted table
        instance_id = table.obs[instance_key].values

    trans = get_transformation(label, get_all=True)[coordinate_system]
    affine_trans = trans.to_affine_matrix(input_axes=("x", "y"), output_axes=("x", "y"))
    trans = mtransforms.Affine2D(matrix=affine_trans)
    trans_data = trans + ax.transData

    color_source_vector, color_vector, categorical = _set_color_source_vec(
        sdata=sdata_filt,
        element=label,
        element_name=element,
        value_to_plot=color,
        groups=groups,
        palette=palette,
        na_color=render_params.cmap_params.na_color,
        cmap_params=render_params.cmap_params,
        table_name=table_name,
    )

<<<<<<< HEAD
            _cax = ax.imshow(
                labels_infill,
                rasterized=True,
                cmap=None if categorical else render_params.cmap_params.cmap,
                norm=None if categorical else render_params.cmap_params.norm,
                alpha=render_params.fill_alpha,
                origin="lower",
                zorder=render_params.zorder,
            )
            _cax.set_transform(trans_data)
            cax = ax.add_image(_cax)

            # Then overlay the contour
            labels_contour = _map_color_seg(
                seg=label.values,
                cell_id=instance_id,
                color_vector=color_vector,
                color_source_vector=color_source_vector,
                cmap_params=render_params.cmap_params,
                seg_erosionpx=render_params.contour_px,
                seg_boundaries=render_params.outline,
                na_color=render_params.cmap_params.na_color,
            )

            _cax = ax.imshow(
                labels_contour,
                rasterized=True,
                cmap=None if categorical else render_params.cmap_params.cmap,
                norm=None if categorical else render_params.cmap_params.norm,
                alpha=render_params.outline_alpha,
                origin="lower",
                zorder=render_params.zorder,
            )
        else:
            # Default: no alpha, contour = infill
            label = _map_color_seg(
                seg=label.values,
                cell_id=instance_id,
                color_vector=color_vector,
                color_source_vector=color_source_vector,
                cmap_params=render_params.cmap_params,
                seg_erosionpx=render_params.contour_px,
                seg_boundaries=render_params.outline,
                na_color=render_params.cmap_params.na_color,
            )

            _cax = ax.imshow(
                label,
                rasterized=True,
                cmap=None if categorical else render_params.cmap_params.cmap,
                norm=None if categorical else render_params.cmap_params.norm,
                alpha=render_params.fill_alpha,
                origin="lower",
                zorder=render_params.zorder,
            )
=======
    if (render_params.fill_alpha != render_params.outline_alpha) and render_params.contour_px is not None:
        # First get the labels infill and plot them
        labels_infill = _map_color_seg(
            seg=label.values,
            cell_id=instance_id,
            color_vector=color_vector,
            color_source_vector=color_source_vector,
            cmap_params=render_params.cmap_params,
            seg_erosionpx=None,
            seg_boundaries=render_params.outline,
            na_color=render_params.cmap_params.na_color,
        )

        # Then overlay the contour
        labels_contour = _map_color_seg(
            seg=label.values,
            cell_id=instance_id,
            color_vector=color_vector,
            color_source_vector=color_source_vector,
            cmap_params=render_params.cmap_params,
            seg_erosionpx=render_params.contour_px,
            seg_boundaries=render_params.outline,
            na_color=render_params.cmap_params.na_color,
        )

        _cax = ax.imshow(
            labels_contour,
            rasterized=True,
            cmap=None if categorical else render_params.cmap_params.cmap,
            norm=None if categorical else render_params.cmap_params.norm,
            alpha=render_params.outline_alpha,
            origin="lower",
        )
        _cax = ax.imshow(
            labels_infill,
            rasterized=True,
            cmap=None if categorical else render_params.cmap_params.cmap,
            norm=None if categorical else render_params.cmap_params.norm,
            alpha=render_params.fill_alpha,
            origin="lower",
        )
>>>>>>> 9db79781
        _cax.set_transform(trans_data)
        cax = ax.add_image(_cax)
    else:
        # Default: no alpha, contour = infill
        label = _map_color_seg(
            seg=label.values,
            cell_id=instance_id,
            color_vector=color_vector,
            color_source_vector=color_source_vector,
            cmap_params=render_params.cmap_params,
            seg_erosionpx=render_params.contour_px,
            seg_boundaries=render_params.outline,
            na_color=render_params.cmap_params.na_color,
        )

        _cax = ax.imshow(
            label,
            rasterized=True,
            cmap=None if categorical else render_params.cmap_params.cmap,
            norm=None if categorical else render_params.cmap_params.norm,
            alpha=render_params.fill_alpha,
            origin="lower",
        )
    _cax.set_transform(trans_data)
    cax = ax.add_image(_cax)

    _ = _decorate_axs(
        ax=ax,
        cax=cax,
        fig_params=fig_params,
        adata=table,
        value_to_plot=color,
        color_source_vector=color_source_vector,
        palette=palette,
        alpha=render_params.fill_alpha,
        na_color=render_params.cmap_params.na_color,
        legend_fontsize=legend_params.legend_fontsize,
        legend_fontweight=legend_params.legend_fontweight,
        legend_loc=legend_params.legend_loc,
        legend_fontoutline=legend_params.legend_fontoutline,
        na_in_legend=legend_params.na_in_legend,
        colorbar=legend_params.colorbar,
        scalebar_dx=scalebar_params.scalebar_dx,
        scalebar_units=scalebar_params.scalebar_units,
        # scalebar_kwargs=scalebar_params.scalebar_kwargs,
    )<|MERGE_RESOLUTION|>--- conflicted
+++ resolved
@@ -148,7 +148,6 @@
     if not norm and not values_are_categorical:
         _cax.set_clim(min(color_vector), max(color_vector))
 
-<<<<<<< HEAD
         values_are_categorical = color_source_vector is not None
 
         # color_source_vector is None when the values aren't categorical
@@ -167,7 +166,6 @@
             shapes = shapes.reset_index()
             color_source_vector = color_source_vector[mask]
             color_vector = color_vector[mask]
-=======
     cax = ax.add_collection(_cax)
 
     # Apply the transformation to the PatchCollection's paths
@@ -190,12 +188,10 @@
         # necessary in case different shapes elements are annotated with one table
         if color_source_vector is not None and col_for_color is not None:
             color_source_vector = color_source_vector.remove_unused_categories()
->>>>>>> 9db79781
 
         # False if user specified color-like with 'color' parameter
         colorbar = False if col_for_color is None else legend_params.colorbar
 
-<<<<<<< HEAD
         # Apply the transformation to the PatchCollection's paths
         trans = get_transformation(sdata_filt.shapes[e], get_all=True)[coordinate_system]
         affine_trans = trans.to_affine_matrix(input_axes=("x", "y"), output_axes=("x", "y"))
@@ -315,27 +311,6 @@
                 scalebar_dx=scalebar_params.scalebar_dx,
                 scalebar_units=scalebar_params.scalebar_units,
             )
-=======
-        _ = _decorate_axs(
-            ax=ax,
-            cax=cax,
-            fig_params=fig_params,
-            adata=table,
-            value_to_plot=col_for_color,
-            color_source_vector=color_source_vector,
-            palette=palette,
-            alpha=render_params.fill_alpha,
-            na_color=render_params.cmap_params.na_color,
-            legend_fontsize=legend_params.legend_fontsize,
-            legend_fontweight=legend_params.legend_fontweight,
-            legend_loc=legend_params.legend_loc,
-            legend_fontoutline=legend_params.legend_fontoutline,
-            na_in_legend=legend_params.na_in_legend,
-            colorbar=colorbar,
-            scalebar_dx=scalebar_params.scalebar_dx,
-            scalebar_units=scalebar_params.scalebar_units,
-        )
->>>>>>> 9db79781
 
 
 def _render_points(
@@ -454,7 +429,6 @@
         else:
             palette = ListedColormap(dict.fromkeys(color_vector[~pd.Categorical(color_source_vector).isnull()]))
 
-<<<<<<< HEAD
         # color_source_vector is None when the values aren't categorical
         if color_source_vector is None and render_params.transfunc is not None:
             color_vector = render_params.transfunc(color_vector)
@@ -587,27 +561,6 @@
                 scalebar_dx=scalebar_params.scalebar_dx,
                 scalebar_units=scalebar_params.scalebar_units,
             )
-=======
-        _ = _decorate_axs(
-            ax=ax,
-            cax=cax,
-            fig_params=fig_params,
-            adata=adata,
-            value_to_plot=col_for_color,
-            color_source_vector=color_source_vector,
-            palette=palette,
-            alpha=render_params.alpha,
-            na_color=render_params.cmap_params.na_color,
-            legend_fontsize=legend_params.legend_fontsize,
-            legend_fontweight=legend_params.legend_fontweight,
-            legend_loc=legend_params.legend_loc,
-            legend_fontoutline=legend_params.legend_fontoutline,
-            na_in_legend=legend_params.na_in_legend,
-            colorbar=legend_params.colorbar,
-            scalebar_dx=scalebar_params.scalebar_dx,
-            scalebar_units=scalebar_params.scalebar_units,
-        )
->>>>>>> 9db79781
 
 
 def _render_images(
@@ -695,7 +648,6 @@
             # render_params.cmap_params.cmap if render_params.palette is None else _get_linear_colormap(palette, "k")[0]
         )
 
-<<<<<<< HEAD
             im = ax.imshow(
                 layer,
                 cmap=cmap,
@@ -749,26 +701,6 @@
                     stacked,
                     alpha=render_params.alpha,
                     zorder=render_params.zorder,
-=======
-        # Overwrite alpha in cmap: https://stackoverflow.com/a/10127675
-        cmap._init()
-        cmap._lut[:, -1] = render_params.alpha
-
-        _ax_show_and_transform(layer, trans_data, ax, cmap=cmap)
-
-    # 2) Image has any number of channels but 1
-    else:
-        layers = {}
-        for ch_index, c in enumerate(channels):
-            layers[c] = img.sel(c=c).copy(deep=True).squeeze()
-
-            if render_params.percentiles_for_norm != (None, None):
-                layers[c] = _normalize(
-                    layers[c],
-                    pmin=render_params.percentiles_for_norm[0],
-                    pmax=render_params.percentiles_for_norm[1],
-                    clip=True,
->>>>>>> 9db79781
                 )
 
             if not isinstance(render_params.cmap_params, list) and render_params.cmap_params.norm:
@@ -809,17 +741,14 @@
 
             channel_cmaps = [_get_linear_colormap([c], "k")[0] for c in seed_colors]
 
-<<<<<<< HEAD
                 im = ax.imshow(
                     colored,
                     alpha=render_params.alpha,
                     zorder=render_params.zorder,
                 )
                 im.set_transform(trans_data)
-=======
             # Apply cmaps to each channel and add up
             colored = np.stack([channel_cmaps[ind](layers[ch]) for ind, ch in enumerate(channels)], 0).sum(0)
->>>>>>> 9db79781
 
             # Remove alpha channel so we can overwrite it from render_params.alpha
             colored = colored[:, :, :3]
@@ -833,17 +762,14 @@
 
             channel_cmaps = [_get_linear_colormap([c], "k")[0] for c in palette if isinstance(c, str)]
 
-<<<<<<< HEAD
                 im = ax.imshow(
                     colored,
                     alpha=render_params.alpha,
                     zorder=render_params.zorder,
                 )
                 im.set_transform(trans_data)
-=======
             # Apply cmaps to each channel and add up
             colored = np.stack([channel_cmaps[i](layers[c]) for i, c in enumerate(channels)], 0).sum(0)
->>>>>>> 9db79781
 
             # Remove alpha channel so we can overwrite it from render_params.alpha
             colored = colored[:, :, :3]
@@ -853,14 +779,12 @@
         elif palette is None and got_multiple_cmaps:
             channel_cmaps = [cp.cmap for cp in render_params.cmap_params]  # type: ignore[union-attr]
 
-<<<<<<< HEAD
                 im = ax.imshow(
                     colored,
                     alpha=render_params.alpha,
                     zorder=render_params.zorder,
                 )
                 im.set_transform(trans_data)
-=======
             # Apply cmaps to each channel, add up and normalize to [0, 1]
             colored = (
                 np.stack([channel_cmaps[ind](layers[ch]) for ind, ch in enumerate(channels)], 0).sum(0) / n_channels
@@ -870,7 +794,6 @@
             colored = colored[:, :, :3]
 
             _ax_show_and_transform(colored, trans_data, ax, render_params.alpha)
->>>>>>> 9db79781
 
         elif palette is not None and got_multiple_cmaps:
             raise ValueError("If 'palette' is provided, 'cmap' must be None.")
@@ -952,63 +875,6 @@
         table_name=table_name,
     )
 
-<<<<<<< HEAD
-            _cax = ax.imshow(
-                labels_infill,
-                rasterized=True,
-                cmap=None if categorical else render_params.cmap_params.cmap,
-                norm=None if categorical else render_params.cmap_params.norm,
-                alpha=render_params.fill_alpha,
-                origin="lower",
-                zorder=render_params.zorder,
-            )
-            _cax.set_transform(trans_data)
-            cax = ax.add_image(_cax)
-
-            # Then overlay the contour
-            labels_contour = _map_color_seg(
-                seg=label.values,
-                cell_id=instance_id,
-                color_vector=color_vector,
-                color_source_vector=color_source_vector,
-                cmap_params=render_params.cmap_params,
-                seg_erosionpx=render_params.contour_px,
-                seg_boundaries=render_params.outline,
-                na_color=render_params.cmap_params.na_color,
-            )
-
-            _cax = ax.imshow(
-                labels_contour,
-                rasterized=True,
-                cmap=None if categorical else render_params.cmap_params.cmap,
-                norm=None if categorical else render_params.cmap_params.norm,
-                alpha=render_params.outline_alpha,
-                origin="lower",
-                zorder=render_params.zorder,
-            )
-        else:
-            # Default: no alpha, contour = infill
-            label = _map_color_seg(
-                seg=label.values,
-                cell_id=instance_id,
-                color_vector=color_vector,
-                color_source_vector=color_source_vector,
-                cmap_params=render_params.cmap_params,
-                seg_erosionpx=render_params.contour_px,
-                seg_boundaries=render_params.outline,
-                na_color=render_params.cmap_params.na_color,
-            )
-
-            _cax = ax.imshow(
-                label,
-                rasterized=True,
-                cmap=None if categorical else render_params.cmap_params.cmap,
-                norm=None if categorical else render_params.cmap_params.norm,
-                alpha=render_params.fill_alpha,
-                origin="lower",
-                zorder=render_params.zorder,
-            )
-=======
     if (render_params.fill_alpha != render_params.outline_alpha) and render_params.contour_px is not None:
         # First get the labels infill and plot them
         labels_infill = _map_color_seg(
@@ -1041,6 +907,7 @@
             norm=None if categorical else render_params.cmap_params.norm,
             alpha=render_params.outline_alpha,
             origin="lower",
+            zorder=render_params.zorder,
         )
         _cax = ax.imshow(
             labels_infill,
@@ -1049,8 +916,8 @@
             norm=None if categorical else render_params.cmap_params.norm,
             alpha=render_params.fill_alpha,
             origin="lower",
-        )
->>>>>>> 9db79781
+            zorder=render_params.zorder,
+        )
         _cax.set_transform(trans_data)
         cax = ax.add_image(_cax)
     else:
@@ -1073,6 +940,7 @@
             norm=None if categorical else render_params.cmap_params.norm,
             alpha=render_params.fill_alpha,
             origin="lower",
+            zorder=render_params.zorder,
         )
     _cax.set_transform(trans_data)
     cax = ax.add_image(_cax)
