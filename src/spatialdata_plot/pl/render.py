from collections.abc import Iterable
from typing import Callable, Union

import matplotlib
import matplotlib.patches as mpatches
import numpy as np
import pandas as pd
import spatialdata as sd
import xarray as xr
from matplotlib.colors import ListedColormap, to_rgb
from skimage.segmentation import find_boundaries
from sklearn.decomposition import PCA

from ..pl.utils import _normalize
from ..pp.utils import _get_linear_colormap, _get_region_key


def _render_channels(
    sdata: sd.SpatialData,
    channels: list[Union[str, int]],
    colors: list[str],
    clip: bool,
    normalize: bool,
    background: str,
    pmin: float,
    pmax: float,
    key: str,
    ax: matplotlib.axes.SubplotBase,
) -> None:
    selection = sdata.images[key].sel({"c": channels})
    n_channels, y_dim, x_dim = selection.shape  # (c, y, x)
    img = selection.values.copy()
    img = img.astype("float")

    if normalize:
        img = _normalize(img, pmin, pmax, clip)

    cmaps = _get_linear_colormap(colors[:n_channels], background)
    colored = np.stack([cmaps[i](img[i]) for i in range(n_channels)], 0).sum(0)

    if clip:
        colored = np.clip(colored, 0, 1)

    ax.imshow(colored)
    ax.set_title(key)
    ax.set_xlabel("spatial1")
    ax.set_ylabel("spatial2")
    ax.set_xticks([])
    ax.set_yticks([])


def _render_shapes(
    sdata: sd.SpatialData,
    params: dict[str, Union[str, int, float, Iterable[str]]],
    key: str,
    ax: matplotlib.axes.SubplotBase,
    extent: dict[str, list[int]],
) -> None:
    if sdata.table is not None and isinstance(params["instance_key"], str) and isinstance(params["color_key"], str):
        colors = [to_rgb(c) for c in sdata.table.uns[f"{params['color_key']}_colors"]]
<<<<<<< HEAD
=======

>>>>>>> 5f9917c6
    elif isinstance(params["palette"], str):
        colors = [params["palette"]]
    elif isinstance(params["palette"], Iterable):
        colors = [to_rgb(c) for c in list(params["palette"])]
    else:
<<<<<<< HEAD
=======
        # assert isinstance(params["palette"], Iterable)
>>>>>>> 5f9917c6
        colors = [params["palette"]]

    ax.set_xlim(extent["x"][0], extent["x"][1])
    ax.set_ylim(extent["y"][0], extent["y"][1])

    shape = sdata.shapes[key]

    ax.scatter(
        x=shape.geometry.x,
        y=shape.geometry.y,
        s=shape.radius,
        color=colors,
    )

    ax.set_title(key)


def _render_points(
    sdata: sd.SpatialData,
    params: dict[str, Union[str, int, float, Iterable[str]]],
    key: str,
    ax: matplotlib.axes.SubplotBase,
    extent: dict[str, list[int]],
) -> None:
    # if sdata.table is not None and isinstance(params["instance_key"], str) and isinstance(params["color_key"], str):
    #     colors = [to_rgb(c) for c in sdata.table.uns[f"{params['color_key']}_colors"]]
    # elif isinstance(params["palette"], str):
    #     colors = [params["palette"]]
    # elif isinstance(params["palette"], Iterable):
    #     colors = [to_rgb(c) for c in list(params["palette"])]
    # else:
    # [params["palette"]]

    ax.set_xlim(extent["x"][0], extent["x"][1])
    ax.set_ylim(extent["y"][0], extent["y"][1])

    shape = sdata.points[key].compute()

    ax.scatter(
        x=shape.x,
        y=shape.y,
    )

    ax.set_title(key)


def _render_images(
    sdata: sd.SpatialData,
    params: dict[str, Union[str, int, float]],
    key: str,
    ax: matplotlib.axes.SubplotBase,
    extent: dict[str, list[int]],
) -> None:
    n_channels, y_dim, x_dim = sdata.images[key].shape  # (c, y, x)
    img = sdata.images[key].values.copy()
    img = img.astype("float")

    if params["trans_fun"] is not None:
        trans_fun: Callable[[xr.DataArray], xr.DataArray] = params["trans_fun"]  # type: ignore
        img = trans_fun(img)

    img = _normalize(img, clip=True)

    # If channel colors are not specified, use default colors
    colors: Union[matplotlib.colors.ListedColormap, list[matplotlib.colors.ListedColormap]] = params["palette"]
    if params["palette"] is None:
        if n_channels == 1:
            colors = ListedColormap(["gray"])
        elif n_channels == 2:
            colors = ListedColormap(["#d30cb8", "#6df1d8"])
        elif n_channels == 3:
            # bg = [(1, 1, 1, 1)]
            # cmap_red = ListedColormap([(1, 0, 0, i) for i in reversed(range(0, 256, 1))] + bg)
            # cmap_green = ListedColormap([(0, 1, 0, i) for i in reversed(range(0, 256, 1))] + bg)
            # cmap_blue = ListedColormap([(0, 0, 1, i) for i in reversed(range(0, 256, 1))] + bg)
            # colors = [cmap_red, cmap_green, cmap_blue]
            colors = ListedColormap(["red", "blue", "green"])
        else:
            # we do PCA to reduce to 3 channels
            flattened_img = np.reshape(img, (n_channels, -1))
            pca = PCA(n_components=3)
            pca.fit(flattened_img.T)
            transformed_image = pca.transform(flattened_img.T)
            img = xr.DataArray(transformed_image.T.reshape(3, y_dim, x_dim), dims=("c", "y", "x"))

    img = xr.DataArray(img, dims=("c", "y", "x")).transpose("y", "x", "c")  # for plotting

    ax.set_xlim(extent["x"][0], extent["x"][1])
    ax.set_ylim(extent["y"][0], extent["y"][1])
    ax.imshow(
        img.transpose("y", "x", "c").data,
        cmap=colors,
        interpolation="nearest",
    )

    ax.set_title(key)
    # ax.set_xlabel("spatial1")
    # ax.set_ylabel("spatial2")
    # ax.set_xticks([])
    # ax.set_yticks([])


def _render_labels(
    sdata: sd.SpatialData,
    params: dict[str, Union[str, int, float]],
    key: str,
    ax: matplotlib.axes.SubplotBase,
    extent: dict[str, list[int]],
) -> None:
    region_key = _get_region_key(sdata)

    # subset table to only the entires specified by 'key'
    table = sdata.table.obs
    table = table[table[region_key] == key]

    # If palette is not None, table.uns contains the relevant vector
    if f"{params['instance_key']}_colors" in sdata.table.uns.keys():
        colors = [to_rgb(c) for c in sdata.table.uns[f"{params['instance_key']}_colors"]]
        colors = [tuple(list(c) + [1]) for c in colors]

    groups = sdata.table.obs[params["color_key"]].unique()
    group_to_color = pd.DataFrame({params["color_key"]: groups, "color": colors})

    segmentation = sdata.labels[key].values

    ax.set_xlim(extent["x"][0], extent["x"][1])
    ax.set_ylim(extent["y"][0], extent["y"][1])

    for group in groups:
        # Getting cell ids belonging to group and casting them to int for later numpy comparisons
        vaid_cell_ids = table[table[params["color_key"]] == group][params["instance_key"]].values
        vaid_cell_ids = [int(id) for id in vaid_cell_ids]

        # define all out-of-group cells as background
        in_group_mask = segmentation.copy()
        in_group_mask[~np.isin(segmentation, vaid_cell_ids)] = 0

        # get correct color for the group
        group_color = list(group_to_color[group_to_color[params["color_key"]] == group].color.values[0])

        if params["fill_alpha"] != 0:
            infill_mask = in_group_mask > 0

            fill_color = group_color.copy()
            fill_color[-1] = params["fill_alpha"]
            colors = [[0, 0, 0, 0], fill_color]  # add transparent for bg

            ax.imshow(
                infill_mask,
                cmap=ListedColormap(colors),
                interpolation="nearest",
            )

        if params["border_alpha"] != 0:
            border_mask = find_boundaries(in_group_mask, mode=params["mode"])
            border_mask = np.ma.masked_array(in_group_mask, ~border_mask)

            border_color = group_color.copy()
            border_color[-1] = params["border_alpha"]

            ax.imshow(
                border_mask,
                cmap=ListedColormap([border_color]),
                interpolation="nearest",
            )

    if params["add_legend"]:
        patches = []
        for group, color in group_to_color.values:
            patches.append(mpatches.Patch(color=color, label=group))

        ax.legend(handles=patches, bbox_to_anchor=(0.9, 0.9), loc="upper left", frameon=False)

    ax.set_title(key)
    # ax.set_xlabel("spatial1")
    # ax.set_ylabel("spatial2")
    # ax.set_xticks([])
    # ax.set_yticks([])<|MERGE_RESOLUTION|>--- conflicted
+++ resolved
@@ -58,19 +58,11 @@
 ) -> None:
     if sdata.table is not None and isinstance(params["instance_key"], str) and isinstance(params["color_key"], str):
         colors = [to_rgb(c) for c in sdata.table.uns[f"{params['color_key']}_colors"]]
-<<<<<<< HEAD
-=======
-
->>>>>>> 5f9917c6
     elif isinstance(params["palette"], str):
         colors = [params["palette"]]
     elif isinstance(params["palette"], Iterable):
         colors = [to_rgb(c) for c in list(params["palette"])]
     else:
-<<<<<<< HEAD
-=======
-        # assert isinstance(params["palette"], Iterable)
->>>>>>> 5f9917c6
         colors = [params["palette"]]
 
     ax.set_xlim(extent["x"][0], extent["x"][1])
