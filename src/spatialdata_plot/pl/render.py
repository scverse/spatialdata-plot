from __future__ import annotations

import warnings
from collections import abc
from copy import copy

import dask
import datashader as ds
import geopandas as gpd
import matplotlib
import matplotlib.pyplot as plt
import numpy as np
import pandas as pd
import scanpy as sc
import spatialdata as sd
from anndata import AnnData
from matplotlib.cm import ScalarMappable
from matplotlib.colors import ListedColormap, Normalize
from scanpy._settings import settings as sc_settings
from spatialdata import get_extent, get_values, join_spatialelement_table
from spatialdata.models import PointsModel, ShapesModel, get_table_keys
from spatialdata.transformations import get_transformation, set_transformation
from spatialdata.transformations.transformations import Identity
from xarray import DataTree

from spatialdata_plot._logging import logger
from spatialdata_plot.pl.render_params import (
    FigParams,
    ImageRenderParams,
    LabelsRenderParams,
    LegendParams,
    PointsRenderParams,
    ScalebarParams,
    ShapesRenderParams,
)
from spatialdata_plot.pl.utils import (
    _ax_show_and_transform,
    _create_image_from_datashader_result,
    _datashader_aggregate_with_function,
    _datashader_map_aggregate_to_color,
    _datshader_get_how_kw_for_spread,
    _decorate_axs,
    _get_collection_shape,
    _get_colors_for_categorical_obs,
    _get_extent_and_range_for_datashader_canvas,
    _get_linear_colormap,
    _get_transformation_matrix_for_datashader,
    _hex_no_alpha,
    _is_coercable_to_float,
    _map_color_seg,
    _maybe_set_colors,
    _mpl_ax_contains_elements,
    _multiscale_to_spatial_image,
    _prepare_transformation,
    _rasterize_if_necessary,
    _set_color_source_vec,
    to_hex,
)

_Normalize = Normalize | abc.Sequence[Normalize]


def _render_shapes(
    sdata: sd.SpatialData,
    render_params: ShapesRenderParams,
    coordinate_system: str,
    ax: matplotlib.axes.SubplotBase,
    fig_params: FigParams,
    scalebar_params: ScalebarParams,
    legend_params: LegendParams,
) -> None:
    element = render_params.element
    col_for_color = render_params.col_for_color
    groups = render_params.groups
    table_layer = render_params.table_layer

    sdata_filt = sdata.filter_by_coordinate_system(
        coordinate_system=coordinate_system,
        filter_tables=bool(render_params.table_name),
    )

    if (table_name := render_params.table_name) is None:
        table = None
        shapes = sdata_filt[element]
    else:
        element_dict, joined_table = join_spatialelement_table(
            sdata, spatial_element_names=element, table_name=table_name, how="inner"
        )
        sdata_filt[element] = shapes = element_dict[element]
        joined_table.uns["spatialdata_attrs"]["region"] = (
            joined_table.obs[joined_table.uns["spatialdata_attrs"]["region_key"]].unique().tolist()
        )
        sdata_filt[table_name] = table = joined_table

    if (
        col_for_color is not None
        and table_name is not None
        and col_for_color in sdata_filt[table_name].obs.columns
        and (color_col := sdata_filt[table_name].obs[col_for_color]).dtype == "O"
        and not _is_coercable_to_float(color_col)
    ):
        warnings.warn(
            f"Converting copy of '{col_for_color}' column to categorical dtype for categorical plotting. "
            f"Consider converting before plotting.",
            UserWarning,
            stacklevel=2,
        )
        sdata_filt[table_name].obs[col_for_color] = sdata_filt[table_name].obs[col_for_color].astype("category")

    # get color vector (categorical or continuous)
    color_source_vector, color_vector, _ = _set_color_source_vec(
        sdata=sdata_filt,
        element=sdata_filt[element],
        element_name=element,
        value_to_plot=col_for_color,
        groups=groups,
        palette=render_params.palette,
        na_color=render_params.color or render_params.cmap_params.na_color,
        cmap_params=render_params.cmap_params,
        table_name=table_name,
        table_layer=table_layer,
    )

    values_are_categorical = color_source_vector is not None

    # color_source_vector is None when the values aren't categorical
    if values_are_categorical and render_params.transfunc is not None:
        color_vector = render_params.transfunc(color_vector)

    norm = copy(render_params.cmap_params.norm)

    if len(color_vector) == 0:
        color_vector = [render_params.cmap_params.na_color]

    # filter by `groups`
    if isinstance(groups, list) and color_source_vector is not None:
        mask = color_source_vector.isin(groups)
        shapes = shapes[mask]
        shapes = shapes.reset_index()
        color_source_vector = color_source_vector[mask]
        color_vector = color_vector[mask]

    # Using dict.fromkeys here since set returns in arbitrary order
    # remove the color of NaN values, else it might be assigned to a category
    # order of color in the palette should agree to order of occurence
    if color_source_vector is None:
        palette = ListedColormap(dict.fromkeys(color_vector))
    else:
        palette = ListedColormap(dict.fromkeys(color_vector[~pd.Categorical(color_source_vector).isnull()]))

    if len(set(color_vector)) != 1 or list(set(color_vector))[0] != to_hex(render_params.cmap_params.na_color):
        # necessary in case different shapes elements are annotated with one table
        if color_source_vector is not None and col_for_color is not None:
            color_source_vector = color_source_vector.remove_unused_categories()

        # False if user specified color-like with 'color' parameter
        colorbar = False if col_for_color is None else legend_params.colorbar

    # Apply the transformation to the PatchCollection's paths
    trans, trans_data = _prepare_transformation(sdata_filt.shapes[element], coordinate_system)

    shapes = gpd.GeoDataFrame(shapes, geometry="geometry")

    # Determine which method to use for rendering
    method = render_params.method

    if method is None:
        method = "datashader" if len(shapes) > 10000 else "matplotlib"

    if method != "matplotlib":
        # we only notify the user when we switched away from matplotlib
        logger.info(
            f"Using '{method}' backend with '{render_params.ds_reduction}' as reduction"
            " method to speed up plotting. Depending on the reduction method, the value"
            " range of the plot might change. Set method to 'matplotlib' do disable"
            " this behaviour."
        )

    if method == "datashader":
        _geometry = shapes["geometry"]
        is_point = _geometry.type == "Point"

        # Handle circles encoded as points with radius
        if is_point.any():
            scale = shapes[is_point]["radius"] * render_params.scale
            sdata_filt.shapes[element].loc[is_point, "geometry"] = _geometry[is_point].buffer(scale.to_numpy())

        # apply transformations to the individual points
        element_trans = get_transformation(sdata_filt.shapes[element], to_coordinate_system=coordinate_system)
        tm = _get_transformation_matrix_for_datashader(element_trans)
        transformed_element = sdata_filt.shapes[element].transform(
            lambda x: (np.hstack([x, np.ones((x.shape[0], 1))]) @ tm)[:, :2]
        )
        transformed_element = ShapesModel.parse(
            gpd.GeoDataFrame(
                data=sdata_filt.shapes[element].drop("geometry", axis=1),
                geometry=transformed_element,
            )
        )

        plot_width, plot_height, x_ext, y_ext, factor = _get_extent_and_range_for_datashader_canvas(
            transformed_element, "global", ax, fig_params
        )

        cvs = ds.Canvas(plot_width=plot_width, plot_height=plot_height, x_range=x_ext, y_range=y_ext)

        # in case we are coloring by a column in table
        if col_for_color is not None and col_for_color not in transformed_element.columns:
            transformed_element[col_for_color] = color_vector if color_source_vector is None else color_source_vector
        # Render shapes with datashader
        color_by_categorical = col_for_color is not None and color_source_vector is not None
        aggregate_with_reduction = None
        if col_for_color is not None and (render_params.groups is None or len(render_params.groups) > 1):
            if color_by_categorical:
                agg = cvs.polygons(
                    transformed_element,
                    geometry="geometry",
                    agg=ds.by(col_for_color, ds.count()),
                )
            else:
                reduction_name = render_params.ds_reduction if render_params.ds_reduction is not None else "mean"
                logger.info(
                    f'Using the datashader reduction "{reduction_name}". "max" will give an output very close '
                    "to the matplotlib result."
                )
                agg = _datashader_aggregate_with_function(
                    render_params.ds_reduction,
                    cvs,
                    transformed_element,
                    col_for_color,
                    "shapes",
                )
                # save min and max values for drawing the colorbar
                aggregate_with_reduction = (agg.min(), agg.max())
        else:
            agg = cvs.polygons(transformed_element, geometry="geometry", agg=ds.count())
        # render outlines if needed
        if (render_outlines := render_params.outline_alpha) > 0:
            agg_outlines = cvs.line(
                transformed_element,
                geometry="geometry",
                line_width=render_params.outline_params.linewidth,
            )

        ds_span = None
        if norm.vmin is not None or norm.vmax is not None:
            norm.vmin = np.min(agg) if norm.vmin is None else norm.vmin
            norm.vmax = np.max(agg) if norm.vmax is None else norm.vmax
            ds_span = [norm.vmin, norm.vmax]
            if norm.vmin == norm.vmax:
                # edge case, value vmin is rendered as the middle of the cmap
                ds_span = [0, 1]
                if norm.clip:
                    agg = (agg - agg) + 0.5
                else:
                    agg = agg.where((agg >= norm.vmin) | (np.isnan(agg)), other=-1)
                    agg = agg.where((agg <= norm.vmin) | (np.isnan(agg)), other=2)
                    agg = agg.where((agg != norm.vmin) | (np.isnan(agg)), other=0.5)

        color_key = (
            [_hex_no_alpha(x) for x in color_vector.categories.values]
            if (type(color_vector) is pd.core.arrays.categorical.Categorical)
            and (len(color_vector.categories.values) > 1)
            else None
        )

        if color_by_categorical or col_for_color is None:
            ds_cmap = None
            if color_vector is not None:
                ds_cmap = color_vector[0]
                if isinstance(ds_cmap, str) and ds_cmap[0] == "#":
                    ds_cmap = _hex_no_alpha(ds_cmap)

            ds_result = _datashader_map_aggregate_to_color(
                agg,
                cmap=ds_cmap,
                color_key=color_key,
                min_alpha=np.min([254, render_params.fill_alpha * 255]),
            )  # prevent min_alpha == 255, bc that led to fully colored test plots instead of just colored points/shapes
        elif aggregate_with_reduction is not None:  # to shut up mypy
            ds_cmap = render_params.cmap_params.cmap
            # in case all elements have the same value X: we render them using cmap(0.0),
            # using an artificial "span" of [X, X + 1] for the color bar
            # else: all elements would get alpha=0 and the color bar would have a weird range
            if aggregate_with_reduction[0] == aggregate_with_reduction[1]:
                ds_cmap = matplotlib.colors.to_hex(render_params.cmap_params.cmap(0.0), keep_alpha=False)
                aggregate_with_reduction = (
                    aggregate_with_reduction[0],
                    aggregate_with_reduction[0] + 1,
                )

            ds_result = _datashader_map_aggregate_to_color(
                agg,
                cmap=ds_cmap,
                min_alpha=np.min([254, render_params.fill_alpha * 255]),
                span=ds_span,
                clip=norm.clip,
            )  # prevent min_alpha == 255, bc that led to fully colored test plots instead of just colored points/shapes

        # shade outlines if needed
        outline_color = render_params.outline_params.outline_color
        if isinstance(outline_color, str) and outline_color.startswith("#") and len(outline_color) == 9:
            logger.info(
                "alpha component of given RGBA value for outline color is discarded, because outline_alpha"
                " takes precedent."
            )
            outline_color = outline_color[:-2]

        if render_outlines:
            ds_outlines = ds.tf.shade(
                agg_outlines,
                cmap=outline_color,
                min_alpha=np.min([254, render_params.outline_alpha * 255]),
                how="linear",
            )  # prevent min_alpha == 255, bc that led to fully colored test plots instead of just colored points/shapes

        rgba_image, trans_data = _create_image_from_datashader_result(ds_result, factor, ax)
        _cax = _ax_show_and_transform(
            rgba_image,
            trans_data,
            ax,
            zorder=render_params.zorder,
            alpha=render_params.fill_alpha,
            extent=x_ext + y_ext,
        )
        # render outline image if needed
        if render_outlines:
            rgba_image, trans_data = _create_image_from_datashader_result(ds_outlines, factor, ax)
            _ax_show_and_transform(
                rgba_image,
                trans_data,
                ax,
                zorder=render_params.zorder,
                alpha=render_params.outline_alpha,
                extent=x_ext + y_ext,
            )

        cax = None
        if aggregate_with_reduction is not None:
            vmin = aggregate_with_reduction[0].values if norm.vmin is None else norm.vmin
            vmax = aggregate_with_reduction[1].values if norm.vmax is None else norm.vmax
            if (norm.vmin is not None or norm.vmax is not None) and norm.vmin == norm.vmax:
                # value (vmin=vmax) is placed in the middle of the colorbar so that we can distinguish it from over and
                # under values in case clip=True or clip=False with cmap(under)=cmap(0) & cmap(over)=cmap(1)
                vmin = norm.vmin - 0.5
                vmax = norm.vmin + 0.5
            cax = ScalarMappable(
                norm=matplotlib.colors.Normalize(vmin=vmin, vmax=vmax),
                cmap=render_params.cmap_params.cmap,
            )

    elif method == "matplotlib":
        _cax = _get_collection_shape(
            shapes=shapes,
            s=render_params.scale,
            c=color_vector,
            render_params=render_params,
            rasterized=sc_settings._vector_friendly,
            cmap=render_params.cmap_params.cmap,
            norm=norm,
            fill_alpha=render_params.fill_alpha,
            outline_alpha=render_params.outline_alpha,
            zorder=render_params.zorder,
            # **kwargs,
        )
        cax = ax.add_collection(_cax)

        # Transform the paths in PatchCollection
        for path in _cax.get_paths():
            path.vertices = trans.transform(path.vertices)

    if not values_are_categorical:
        # If the user passed a Normalize object with vmin/vmax we'll use those,
        # if not we'll use the min/max of the color_vector
        _cax.set_clim(
            vmin=render_params.cmap_params.norm.vmin or min(color_vector),
            vmax=render_params.cmap_params.norm.vmax or max(color_vector),
        )

    if len(set(color_vector)) != 1 or list(set(color_vector))[0] != to_hex(render_params.cmap_params.na_color):
        # necessary in case different shapes elements are annotated with one table
        if color_source_vector is not None and render_params.col_for_color is not None:
            color_source_vector = color_source_vector.remove_unused_categories()

        # False if user specified color-like with 'color' parameter
        colorbar = False if render_params.col_for_color is None else legend_params.colorbar

        _ = _decorate_axs(
            ax=ax,
            cax=cax,
            fig_params=fig_params,
            adata=table,
            value_to_plot=col_for_color,
            color_source_vector=color_source_vector,
            color_vector=color_vector,
            palette=palette,
            alpha=render_params.fill_alpha,
            na_color=render_params.cmap_params.na_color,
            legend_fontsize=legend_params.legend_fontsize,
            legend_fontweight=legend_params.legend_fontweight,
            legend_loc=legend_params.legend_loc,
            legend_fontoutline=legend_params.legend_fontoutline,
            na_in_legend=legend_params.na_in_legend,
            colorbar=colorbar,
            scalebar_dx=scalebar_params.scalebar_dx,
            scalebar_units=scalebar_params.scalebar_units,
        )


def _render_points(
    sdata: sd.SpatialData,
    render_params: PointsRenderParams,
    coordinate_system: str,
    ax: matplotlib.axes.SubplotBase,
    fig_params: FigParams,
    scalebar_params: ScalebarParams,
    legend_params: LegendParams,
) -> None:
    element = render_params.element
    col_for_color = render_params.col_for_color
    table_name = render_params.table_name
    table_layer = render_params.table_layer
    color = render_params.color
    groups = render_params.groups
    palette = render_params.palette

    sdata_filt = sdata.filter_by_coordinate_system(
        coordinate_system=coordinate_system,
        filter_tables=bool(table_name),
    )

    points = sdata.points[element]
    coords = ["x", "y"]

    if table_name is not None and col_for_color not in points.columns:
        warnings.warn(
            f"Annotating points with {col_for_color} which is stored in the table `{table_name}`. "
            f"To improve performance, it is advisable to store point annotations directly in the .parquet file.",
            UserWarning,
            stacklevel=2,
        )

    if col_for_color is None or (
        table_name is not None
        and (col_for_color in sdata_filt[table_name].obs.columns or col_for_color in sdata_filt[table_name].var_names)
    ):
        points = points[coords].compute()
        if (
            col_for_color
            and col_for_color in sdata_filt[table_name].obs.columns
            and (color_col := sdata_filt[table_name].obs[col_for_color]).dtype == "O"
            and not _is_coercable_to_float(color_col)
        ):
            warnings.warn(
                f"Converting copy of '{col_for_color}' column to categorical dtype for categorical "
                f"plotting. Consider converting before plotting.",
                UserWarning,
                stacklevel=2,
            )
            sdata_filt[table_name].obs[col_for_color] = sdata_filt[table_name].obs[col_for_color].astype("category")
    else:
        coords += [col_for_color]
        points = points[coords].compute()

    if groups is not None and col_for_color is not None:
        if col_for_color in points.columns:
            points_color_values = points[col_for_color]
        else:
            points_color_values = get_values(
                value_key=col_for_color,
                sdata=sdata_filt,
                element_name=element,
                table_name=table_name,
                table_layer=table_layer,
            )
            points_color_values = points.merge(points_color_values, how="left", left_index=True, right_index=True)[
                col_for_color
            ]
        points = points[points_color_values.isin(groups)]
        if len(points) <= 0:
            raise ValueError(f"None of the groups {groups} could be found in the column '{col_for_color}'.")

    # we construct an anndata to hack the plotting functions
    if table_name is None:
        adata = AnnData(
            X=points[["x", "y"]].values,
            obs=points[coords].reset_index(),
            dtype=points[["x", "y"]].values.dtype,
        )
    else:
        adata_obs = sdata_filt[table_name].obs
        # if the points are colored by values in X (or a different layer), add the values to obs
        if col_for_color in sdata_filt[table_name].var_names:
            if table_layer is None:
                adata_obs[col_for_color] = sdata_filt[table_name][:, col_for_color].X.flatten().copy()
            else:
                adata_obs[col_for_color] = sdata_filt[table_name][:, col_for_color].layers[table_layer].flatten().copy()
        if groups is not None:
            adata_obs = adata_obs[adata_obs[col_for_color].isin(groups)]
        adata = AnnData(
            X=points[["x", "y"]].values,
            obs=adata_obs,
            dtype=points[["x", "y"]].values.dtype,
            uns=sdata_filt[table_name].uns,
        )
        sdata_filt[table_name] = adata

    # we can modify the sdata because of dealing with a copy

    # Convert back to dask dataframe to modify sdata
    transformation_in_cs = sdata_filt.points[element].attrs["transform"][coordinate_system]
    points = dask.dataframe.from_pandas(points, npartitions=1)
    sdata_filt.points[element] = PointsModel.parse(points, coordinates={"x": "x", "y": "y"})
    # restore transformation in coordinate system of interest
    set_transformation(
        element=sdata_filt.points[element],
        transformation=transformation_in_cs,
        to_coordinate_system=coordinate_system,
    )

    if col_for_color is not None:
        assert isinstance(col_for_color, str)
        cols = sc.get.obs_df(adata, [col_for_color])
        # maybe set color based on type
        if isinstance(cols[col_for_color].dtype, pd.CategoricalDtype):
            _maybe_set_colors(
                source=adata,
                target=adata,
                key=col_for_color,
                palette=palette,
            )

    # when user specified a single color, we emulate the form of `na_color` and use it
    default_color = color if col_for_color is None and color is not None else render_params.cmap_params.na_color

    color_source_vector, color_vector, _ = _set_color_source_vec(
        sdata=sdata_filt,
        element=points,
        element_name=element,
        value_to_plot=col_for_color,
        groups=groups,
        palette=palette,
        na_color=default_color,
        cmap_params=render_params.cmap_params,
        alpha=render_params.alpha,
        table_name=table_name,
        render_type="points",
    )

    # color_source_vector is None when the values aren't categorical
    if color_source_vector is None and render_params.transfunc is not None:
        color_vector = render_params.transfunc(color_vector)

    trans, trans_data = _prepare_transformation(sdata.points[element], coordinate_system, ax)

    norm = copy(render_params.cmap_params.norm)

    method = render_params.method

    if method is None:
        method = "datashader" if len(points) > 10000 else "matplotlib"

    if method != "matplotlib":
        # we only notify the user when we switched away from matplotlib
        logger.info(
            f"Using '{method}' backend with '{render_params.ds_reduction}' as reduction"
            " method to speed up plotting. Depending on the reduction method, the value"
            " range of the plot might change. Set method to 'matplotlib' do disable"
            " this behaviour."
        )

    if method == "datashader":
        # NOTE: s in matplotlib is in units of points**2
        # use dpi/100 as a factor for cases where dpi!=100
        px = int(np.round(np.sqrt(render_params.size) * (fig_params.fig.dpi / 100)))

        # apply transformations
        transformed_element = PointsModel.parse(
            trans.transform(sdata_filt.points[element][["x", "y"]]),
            annotation=sdata_filt.points[element][sdata_filt.points[element].columns.drop(["x", "y"])],
            transformations={coordinate_system: Identity()},
        )

        plot_width, plot_height, x_ext, y_ext, factor = _get_extent_and_range_for_datashader_canvas(
            transformed_element, coordinate_system, ax, fig_params
        )

        # use datashader for the visualization of points
        cvs = ds.Canvas(plot_width=plot_width, plot_height=plot_height, x_range=x_ext, y_range=y_ext)

        color_by_categorical = col_for_color is not None and transformed_element[col_for_color].values.dtype in (
            object,
            "categorical",
        )
        if color_by_categorical and transformed_element[col_for_color].values.dtype == object:
            transformed_element[col_for_color] = transformed_element[col_for_color].astype("category")
        aggregate_with_reduction = None
        if col_for_color is not None and (render_params.groups is None or len(render_params.groups) > 1):
            if color_by_categorical:
                agg = cvs.points(transformed_element, "x", "y", agg=ds.by(col_for_color, ds.count()))
            else:
                reduction_name = render_params.ds_reduction if render_params.ds_reduction is not None else "sum"
                logger.info(
                    f'Using the datashader reduction "{reduction_name}". "max" will give an output very close '
                    "to the matplotlib result."
                )
                agg = _datashader_aggregate_with_function(
                    render_params.ds_reduction,
                    cvs,
                    transformed_element,
                    col_for_color,
                    "points",
                )
                # save min and max values for drawing the colorbar
                aggregate_with_reduction = (agg.min(), agg.max())
        else:
            agg = cvs.points(transformed_element, "x", "y", agg=ds.count())

        ds_span = None
        if norm.vmin is not None or norm.vmax is not None:
            norm.vmin = np.min(agg) if norm.vmin is None else norm.vmin
            norm.vmax = np.max(agg) if norm.vmax is None else norm.vmax
            ds_span = [norm.vmin, norm.vmax]
            if norm.vmin == norm.vmax:
                ds_span = [0, 1]
                if norm.clip:
                    # all data is mapped to 0.5
                    agg = (agg - agg) + 0.5
                else:
                    # values equal to norm.vmin are mapped to 0.5, the rest to -1 or 2
                    agg = agg.where((agg >= norm.vmin) | (np.isnan(agg)), other=-1)
                    agg = agg.where((agg <= norm.vmin) | (np.isnan(agg)), other=2)
                    agg = agg.where((agg != norm.vmin) | (np.isnan(agg)), other=0.5)

        color_key = (
            list(color_vector.categories.values)
            if (type(color_vector) is pd.core.arrays.categorical.Categorical)
            and (len(color_vector.categories.values) > 1)
            else None
        )

        # remove alpha from color if it's hex
        if color_key is not None and all(len(x) == 9 for x in color_key) and color_key[0][0] == "#":
            color_key = [x[:-2] for x in color_key]
        if isinstance(color_vector[0], str) and (
            color_vector is not None and all(len(x) == 9 for x in color_vector) and color_vector[0][0] == "#"
        ):
            color_vector = np.asarray([x[:-2] for x in color_vector])

        if color_by_categorical or col_for_color is None:
            ds_result = _datashader_map_aggregate_to_color(
                ds.tf.spread(agg, px=px),
                cmap=color_vector[0],
                color_key=color_key,
                min_alpha=np.min([254, render_params.alpha * 255]),
            )  # prevent min_alpha == 255, bc that led to fully colored test plots instead of just colored points/shapes
        else:
            spread_how = _datshader_get_how_kw_for_spread(render_params.ds_reduction)
            agg = ds.tf.spread(agg, px=px, how=spread_how)
            aggregate_with_reduction = (agg.min(), agg.max())

            ds_cmap = render_params.cmap_params.cmap
            # in case all elements have the same value X: we render them using cmap(0.0),
            # using an artificial "span" of [X, X + 1] for the color bar
            # else: all elements would get alpha=0 and the color bar would have a weird range
            if aggregate_with_reduction[0] == aggregate_with_reduction[1] and (ds_span is None or ds_span != [0, 1]):
                ds_cmap = matplotlib.colors.to_hex(render_params.cmap_params.cmap(0.0), keep_alpha=False)
                aggregate_with_reduction = (
                    aggregate_with_reduction[0],
                    aggregate_with_reduction[0] + 1,
                )

            ds_result = _datashader_map_aggregate_to_color(
                agg,
                cmap=ds_cmap,
                span=ds_span,
                clip=norm.clip,
                min_alpha=np.min([254, render_params.alpha * 255]),
            )  # prevent min_alpha == 255, bc that led to fully colored test plots instead of just colored points/shapes

        rgba_image, trans_data = _create_image_from_datashader_result(ds_result, factor, ax)
        _ax_show_and_transform(
            rgba_image,
            trans_data,
            ax,
            zorder=render_params.zorder,
            alpha=render_params.alpha,
            extent=x_ext + y_ext,
        )

        cax = None
        if aggregate_with_reduction is not None:
            vmin = aggregate_with_reduction[0].values if norm.vmin is None else norm.vmin
            vmax = aggregate_with_reduction[1].values if norm.vmax is None else norm.vmax
            if (norm.vmin is not None or norm.vmax is not None) and norm.vmin == norm.vmax:
                # value (vmin=vmax) is placed in the middle of the colorbar so that we can distinguish it from over and
                # under values in case clip=True or clip=False with cmap(under)=cmap(0) & cmap(over)=cmap(1)
                vmin = norm.vmin - 0.5
                vmax = norm.vmin + 0.5
            cax = ScalarMappable(
                norm=matplotlib.colors.Normalize(vmin=vmin, vmax=vmax),
                cmap=render_params.cmap_params.cmap,
            )

    elif method == "matplotlib":
        # update axis limits if plot was empty before (necessary if datashader comes after)
        update_parameters = not _mpl_ax_contains_elements(ax)
        _cax = ax.scatter(
            adata[:, 0].X.flatten(),
            adata[:, 1].X.flatten(),
            s=render_params.size,
            c=color_vector,
            rasterized=sc_settings._vector_friendly,
            cmap=render_params.cmap_params.cmap,
            norm=norm,
            alpha=render_params.alpha,
            transform=trans_data,
            zorder=render_params.zorder,
        )
        cax = ax.add_collection(_cax)
        if update_parameters:
            # necessary if points are plotted with mpl first and then with datashader
            extent = get_extent(sdata_filt.points[element], coordinate_system=coordinate_system)
            ax.set_xbound(extent["x"])
            ax.set_ybound(extent["y"])

    if len(set(color_vector)) != 1 or list(set(color_vector))[0] != to_hex(render_params.cmap_params.na_color):
        if color_source_vector is None:
            palette = ListedColormap(dict.fromkeys(color_vector))
        else:
            palette = ListedColormap(dict.fromkeys(color_vector[~pd.Categorical(color_source_vector).isnull()]))

        _ = _decorate_axs(
            ax=ax,
            cax=cax,
            fig_params=fig_params,
            adata=adata,
            value_to_plot=col_for_color,
            color_source_vector=color_source_vector,
            color_vector=color_vector,
            palette=palette,
            alpha=render_params.alpha,
            na_color=render_params.cmap_params.na_color,
            legend_fontsize=legend_params.legend_fontsize,
            legend_fontweight=legend_params.legend_fontweight,
            legend_loc=legend_params.legend_loc,
            legend_fontoutline=legend_params.legend_fontoutline,
            na_in_legend=legend_params.na_in_legend,
            colorbar=legend_params.colorbar,
            scalebar_dx=scalebar_params.scalebar_dx,
            scalebar_units=scalebar_params.scalebar_units,
        )


def _render_images(
    sdata: sd.SpatialData,
    render_params: ImageRenderParams,
    coordinate_system: str,
    ax: matplotlib.axes.SubplotBase,
    fig_params: FigParams,
    scalebar_params: ScalebarParams,
    legend_params: LegendParams,
    rasterize: bool,
) -> None:
    sdata_filt = sdata.filter_by_coordinate_system(
        coordinate_system=coordinate_system,
        filter_tables=False,
    )

    palette = render_params.palette
    img = sdata_filt[render_params.element]
    extent = get_extent(img, coordinate_system=coordinate_system)
    scale = render_params.scale

    # get best scale out of multiscale image
    if isinstance(img, DataTree):
        img = _multiscale_to_spatial_image(
            multiscale_image=img,
            dpi=fig_params.fig.dpi,
            width=fig_params.fig.get_size_inches()[0],
            height=fig_params.fig.get_size_inches()[1],
            scale=scale,
        )
    # rasterize spatial image if necessary to speed up performance
    if rasterize:
        img = _rasterize_if_necessary(
            image=img,
            dpi=fig_params.fig.dpi,
            width=fig_params.fig.get_size_inches()[0],
            height=fig_params.fig.get_size_inches()[1],
            coordinate_system=coordinate_system,
            extent=extent,
        )

    channels = img.coords["c"].values.tolist() if render_params.channel is None else render_params.channel

    # the channel parameter has been previously validated, so when not None, render_params.channel is a list
    assert isinstance(channels, list)
    n_channels = len(channels)

    # True if user gave n cmaps for n channels
    got_multiple_cmaps = isinstance(render_params.cmap_params, list)
    if got_multiple_cmaps:
        logger.warning(
            "You're blending multiple cmaps. "
            "If the plot doesn't look like you expect, it might be because your "
            "cmaps go from a given color to 'white', and not to 'transparent'. "
            "Therefore, the 'white' of higher layers will overlay the lower layers. "
            "Consider using 'palette' instead."
        )

    # not using got_multiple_cmaps here because of ruff :(
    if isinstance(render_params.cmap_params, list) and len(render_params.cmap_params) != n_channels:
        raise ValueError("If 'cmap' is provided, its length must match the number of channels.")

    _, trans_data = _prepare_transformation(img, coordinate_system, ax)

    # 1) Image has only 1 channel
    if n_channels == 1 and not isinstance(render_params.cmap_params, list):
        layer = img.sel(c=channels[0]).squeeze() if isinstance(channels[0], str) else img.isel(c=channels[0]).squeeze()

        cmap = (
            _get_linear_colormap(palette, "k")[0]
            if isinstance(palette, list) and all(isinstance(p, str) for p in palette)
            else render_params.cmap_params.cmap
        )

        # Overwrite alpha in cmap: https://stackoverflow.com/a/10127675
        cmap._init()
        cmap._lut[:, -1] = render_params.alpha

        # norm needs to be passed directly to ax.imshow(). If we normalize before, that method would always clip.
        _ax_show_and_transform(
            layer,
            trans_data,
            ax,
            cmap=cmap,
            zorder=render_params.zorder,
            norm=render_params.cmap_params.norm,
        )

        if legend_params.colorbar:
            sm = plt.cm.ScalarMappable(cmap=cmap, norm=render_params.cmap_params.norm)
            fig_params.fig.colorbar(sm, ax=ax)

    # 2) Image has any number of channels but 1
    else:
        layers = {}
        for ch_index, c in enumerate(channels):
            layers[c] = img.sel(c=c).copy(deep=True).squeeze()

            if not isinstance(render_params.cmap_params, list):
                if render_params.cmap_params.norm is not None:
                    layers[c] = render_params.cmap_params.norm(layers[c])
            else:
                if render_params.cmap_params[ch_index].norm is not None:
                    layers[c] = render_params.cmap_params[ch_index].norm(layers[c])

        # 2A) Image has 3 channels, no palette info, and no/only one cmap was given
        if palette is None and n_channels == 3 and not isinstance(render_params.cmap_params, list):
            if render_params.cmap_params.cmap_is_default:  # -> use RGB
                stacked = np.stack([layers[c] for c in channels], axis=-1)
            else:  # -> use given cmap for each channel
                channel_cmaps = [render_params.cmap_params.cmap] * n_channels
                stacked = (
                    np.stack(
                        [channel_cmaps[ind](layers[ch]) for ind, ch in enumerate(channels)],
                        0,
                    ).sum(0)
                    / n_channels
                )
                stacked = stacked[:, :, :3]
                logger.warning(
                    "One cmap was given for multiple channels and is now used for each channel. "
                    "You're blending multiple cmaps. "
                    "If the plot doesn't look like you expect, it might be because your "
                    "cmaps go from a given color to 'white', and not to 'transparent'. "
                    "Therefore, the 'white' of higher layers will overlay the lower layers. "
                    "Consider using 'palette' instead."
                )

            _ax_show_and_transform(
                stacked,
                trans_data,
                ax,
                render_params.alpha,
                zorder=render_params.zorder,
            )

        # 2B) Image has n channels, no palette/cmap info -> we use PCA to reduce the number of channels to 3
        elif palette is None and not got_multiple_cmaps:
            # overwrite if n_channels == 2 for intuitive result
            if n_channels == 2:
                seed_colors = ["#ff0000ff", "#00ff00ff"]
                channel_cmaps = [_get_linear_colormap([c], "k")[0] for c in seed_colors]
                colored = np.stack(
                    [channel_cmaps[ind](layers[ch]) for ind, ch in enumerate(channels)],
                    0,
                ).sum(0)
                colored = colored[:, :, :3]

            elif n_channels <= 3:
                seed_colors = _get_colors_for_categorical_obs(list(range(n_channels)))
                channel_cmaps = [_get_linear_colormap([c], "k")[0] for c in seed_colors]
                colored = np.stack(
                    [channel_cmaps[ind](layers[ch]) for ind, ch in enumerate(channels)],
                    0,
                ).sum(0)
                colored = colored[:, :, :3]

            else:
                from sklearn.decomposition import PCA

                # Stack (n_channels, height, width) → (height*width, n_channels)
                h, w = layers[channels[0]].shape
                pixel_matrix = np.stack(
                    [(layers[c].data.ravel() if hasattr(layers[c], "data") else layers[c].ravel()) for c in channels],
                    axis=1,
                )

<<<<<<< HEAD
                pca_rgb = PCA(n_components=3).fit_transform(pixel_matrix)
=======
            _ax_show_and_transform(
                colored,
                trans_data,
                ax,
                render_params.alpha,
                zorder=render_params.zorder,
            )
>>>>>>> 7716d438

                # Rescale to [0, 1] range
                pca_rgb -= pca_rgb.min(axis=0)
                pca_rgb /= np.clip(pca_rgb.max(axis=0), a_min=1e-6, a_max=None)

                colored = pca_rgb.reshape(h, w, 3)

<<<<<<< HEAD
                logger.info(f"Visualizing {n_channels} channels using PCA → RGB projection")

            _ax_show_and_transform(
                colored,
                trans_data,
                ax,
                render_params.alpha,
                zorder=render_params.zorder,
            )
=======
            _ax_show_and_transform(
                colored,
                trans_data,
                ax,
                render_params.alpha,
                zorder=render_params.zorder,
            )

        elif palette is None and got_multiple_cmaps:
            channel_cmaps = [cp.cmap for cp in render_params.cmap_params]  # type: ignore[union-attr]
            colored = (
                np.stack(
                    [channel_cmaps[ind](layers[ch]) for ind, ch in enumerate(channels)],
                    0,
                ).sum(0)
                / n_channels
            )
            colored = colored[:, :, :3]

            _ax_show_and_transform(
                colored,
                trans_data,
                ax,
                render_params.alpha,
                zorder=render_params.zorder,
            )
>>>>>>> 7716d438

        elif palette is not None and got_multiple_cmaps:
            raise ValueError("If 'palette' is provided, 'cmap' must be None.")


def _render_labels(
    sdata: sd.SpatialData,
    render_params: LabelsRenderParams,
    coordinate_system: str,
    ax: matplotlib.axes.SubplotBase,
    fig_params: FigParams,
    scalebar_params: ScalebarParams,
    legend_params: LegendParams,
    rasterize: bool,
) -> None:
    element = render_params.element
    table_name = render_params.table_name
    table_layer = render_params.table_layer
    palette = render_params.palette
    color = render_params.color
    groups = render_params.groups
    scale = render_params.scale

    sdata_filt = sdata.filter_by_coordinate_system(
        coordinate_system=coordinate_system,
        filter_tables=bool(table_name),
    )

    label = sdata_filt.labels[element]
    extent = get_extent(label, coordinate_system=coordinate_system)

    # get best scale out of multiscale label
    if isinstance(label, DataTree):
        label = _multiscale_to_spatial_image(
            multiscale_image=label,
            dpi=fig_params.fig.dpi,
            width=fig_params.fig.get_size_inches()[0],
            height=fig_params.fig.get_size_inches()[1],
            scale=scale,
            is_label=True,
        )

    # rasterize spatial image if necessary to speed up performance
    if rasterize:
        label = _rasterize_if_necessary(
            image=label,
            dpi=fig_params.fig.dpi,
            width=fig_params.fig.get_size_inches()[0],
            height=fig_params.fig.get_size_inches()[1],
            coordinate_system=coordinate_system,
            extent=extent,
        )

        # the above adds a useless c dimension of 1 (y, x) -> (1, y, x)
        label = label.squeeze()

    if table_name is None:
        instance_id = np.unique(label)
        table = None
    else:
        _, region_key, instance_key = get_table_keys(sdata[table_name])
        table = sdata[table_name][sdata[table_name].obs[region_key].isin([element])]

        # get instance id based on subsetted table
        instance_id = np.unique(table.obs[instance_key].values)

    _, trans_data = _prepare_transformation(label, coordinate_system, ax)

    color_source_vector, color_vector, categorical = _set_color_source_vec(
        sdata=sdata_filt,
        element=label,
        element_name=element,
        value_to_plot=color,
        groups=groups,
        palette=palette,
        na_color=render_params.cmap_params.na_color,
        cmap_params=render_params.cmap_params,
        table_name=table_name,
        table_layer=table_layer,
    )

    def _draw_labels(seg_erosionpx: int | None, seg_boundaries: bool, alpha: float) -> matplotlib.image.AxesImage:
        labels = _map_color_seg(
            seg=label.values,
            cell_id=instance_id,
            color_vector=color_vector,
            color_source_vector=color_source_vector,
            cmap_params=render_params.cmap_params,
            seg_erosionpx=seg_erosionpx,
            seg_boundaries=seg_boundaries,
            na_color=render_params.cmap_params.na_color,
            na_color_modified_by_user=render_params.cmap_params.na_color_modified_by_user,
        )

        _cax = ax.imshow(
            labels,
            rasterized=True,
            cmap=None if categorical else render_params.cmap_params.cmap,
            norm=None if categorical else render_params.cmap_params.norm,
            alpha=alpha,
            origin="lower",
            zorder=render_params.zorder,
        )
        _cax.set_transform(trans_data)
        cax = ax.add_image(_cax)
        return cax  # noqa: RET504

    # default case: no contour, just fill
    # since contour_px is passed to skimage.morphology.erosion to create the contour,
    # any border thickness is only within the label, not outside. Therefore, the case
    # of fill_alpha == outline_alpha is equivalent to fill-only
    if (render_params.fill_alpha > 0.0 and render_params.outline_alpha == 0.0) or (
        render_params.fill_alpha == render_params.outline_alpha
    ):
        cax = _draw_labels(seg_erosionpx=None, seg_boundaries=False, alpha=render_params.fill_alpha)
        alpha_to_decorate_ax = render_params.fill_alpha

    # outline-only case
    elif render_params.fill_alpha == 0.0 and render_params.outline_alpha > 0.0:
        cax = _draw_labels(
            seg_erosionpx=render_params.contour_px,
            seg_boundaries=True,
            alpha=render_params.outline_alpha,
        )
        alpha_to_decorate_ax = render_params.outline_alpha

    # pretty case: both outline and infill
    elif render_params.fill_alpha > 0.0 and render_params.outline_alpha > 0.0:
        # first plot the infill ...
        cax_infill = _draw_labels(seg_erosionpx=None, seg_boundaries=False, alpha=render_params.fill_alpha)

        # ... then overlay the contour
        cax_contour = _draw_labels(
            seg_erosionpx=render_params.contour_px,
            seg_boundaries=True,
            alpha=render_params.outline_alpha,
        )

        # pass the less-transparent _cax for the legend
        cax = cax_infill if render_params.fill_alpha > render_params.outline_alpha else cax_contour
        alpha_to_decorate_ax = max(render_params.fill_alpha, render_params.outline_alpha)

    else:
        raise ValueError("Parameters 'fill_alpha' and 'outline_alpha' cannot both be 0.")

    _ = _decorate_axs(
        ax=ax,
        cax=cax,
        fig_params=fig_params,
        adata=table,
        value_to_plot=color,
        color_source_vector=color_source_vector,
        color_vector=color_vector,
        palette=palette,
        alpha=alpha_to_decorate_ax,
        na_color=render_params.cmap_params.na_color,
        legend_fontsize=legend_params.legend_fontsize,
        legend_fontweight=legend_params.legend_fontweight,
        legend_loc=legend_params.legend_loc,
        legend_fontoutline=legend_params.legend_fontoutline,
        na_in_legend=(legend_params.na_in_legend if groups is None else len(groups) == len(set(color_vector))),
        colorbar=legend_params.colorbar,
        scalebar_dx=scalebar_params.scalebar_dx,
        scalebar_units=scalebar_params.scalebar_units,
        # scalebar_kwargs=scalebar_params.scalebar_kwargs,
    )<|MERGE_RESOLUTION|>--- conflicted
+++ resolved
@@ -918,17 +918,7 @@
                     axis=1,
                 )
 
-<<<<<<< HEAD
                 pca_rgb = PCA(n_components=3).fit_transform(pixel_matrix)
-=======
-            _ax_show_and_transform(
-                colored,
-                trans_data,
-                ax,
-                render_params.alpha,
-                zorder=render_params.zorder,
-            )
->>>>>>> 7716d438
 
                 # Rescale to [0, 1] range
                 pca_rgb -= pca_rgb.min(axis=0)
@@ -936,17 +926,8 @@
 
                 colored = pca_rgb.reshape(h, w, 3)
 
-<<<<<<< HEAD
                 logger.info(f"Visualizing {n_channels} channels using PCA → RGB projection")
 
-            _ax_show_and_transform(
-                colored,
-                trans_data,
-                ax,
-                render_params.alpha,
-                zorder=render_params.zorder,
-            )
-=======
             _ax_show_and_transform(
                 colored,
                 trans_data,
@@ -973,7 +954,6 @@
                 render_params.alpha,
                 zorder=render_params.zorder,
             )
->>>>>>> 7716d438
 
         elif palette is not None and got_multiple_cmaps:
             raise ValueError("If 'palette' is provided, 'cmap' must be None.")
