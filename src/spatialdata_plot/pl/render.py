from __future__ import annotations

import warnings
from collections import abc
from copy import copy

import dask
import datashader as ds
import geopandas as gpd
import matplotlib
import matplotlib.pyplot as plt
import numpy as np
import pandas as pd
import scanpy as sc
import spatialdata as sd
from anndata import AnnData
from matplotlib.cm import ScalarMappable
from matplotlib.colors import ListedColormap, Normalize
from scanpy._settings import settings as sc_settings
from spatialdata import get_extent, get_values, join_spatialelement_table
from spatialdata.models import PointsModel, ShapesModel, get_table_keys
from spatialdata.transformations import get_transformation, set_transformation
from spatialdata.transformations.transformations import Identity
from xarray import DataTree

from spatialdata_plot._logging import logger
from spatialdata_plot.pl.render_params import (
    FigParams,
    ImageRenderParams,
    LabelsRenderParams,
    LegendParams,
    PointsRenderParams,
    ScalebarParams,
    ShapesRenderParams,
)
from spatialdata_plot.pl.utils import (
    _ax_show_and_transform,
    _create_image_from_datashader_result,
    _datashader_aggregate_with_function,
    _datashader_map_aggregate_to_color,
    _datshader_get_how_kw_for_spread,
    _decorate_axs,
    _get_collection_shape,
    _get_colors_for_categorical_obs,
    _get_extent_and_range_for_datashader_canvas,
    _get_linear_colormap,
    _get_transformation_matrix_for_datashader,
    _is_coercable_to_float,
    _map_color_seg,
    _maybe_set_colors,
    _mpl_ax_contains_elements,
    _multiscale_to_spatial_image,
    _prepare_transformation,
    _rasterize_if_necessary,
    _set_color_source_vec,
    to_hex,
)

_Normalize = Normalize | abc.Sequence[Normalize]


def _render_shapes(
    sdata: sd.SpatialData,
    render_params: ShapesRenderParams,
    coordinate_system: str,
    ax: matplotlib.axes.SubplotBase,
    fig_params: FigParams,
    scalebar_params: ScalebarParams,
    legend_params: LegendParams,
) -> None:
    element = render_params.element
    col_for_color = render_params.col_for_color
    groups = render_params.groups
    table_layer = render_params.table_layer

    sdata_filt = sdata.filter_by_coordinate_system(
        coordinate_system=coordinate_system,
        filter_tables=bool(render_params.table_name),
    )

    if (table_name := render_params.table_name) is None:
        table = None
        shapes = sdata_filt[element]
    else:
        element_dict, joined_table = join_spatialelement_table(
            sdata, spatial_element_names=element, table_name=table_name, how="inner"
        )
        sdata_filt[element] = shapes = element_dict[element]
        joined_table.uns["spatialdata_attrs"]["region"] = (
            joined_table.obs[joined_table.uns["spatialdata_attrs"]["region_key"]].unique().tolist()
        )
        sdata_filt[table_name] = table = joined_table

    if (
        col_for_color is not None
        and table_name is not None
        and col_for_color in sdata_filt[table_name].obs.columns
        and (color_col := sdata_filt[table_name].obs[col_for_color]).dtype == "O"
        and not _is_coercable_to_float(color_col)
    ):
        warnings.warn(
            f"Converting copy of '{col_for_color}' column to categorical dtype for categorical plotting. "
            f"Consider converting before plotting.",
            UserWarning,
            stacklevel=2,
        )
        sdata_filt[table_name].obs[col_for_color] = sdata_filt[table_name].obs[col_for_color].astype("category")

    # get color vector (categorical or continuous)
    color_source_vector, color_vector, _, color_mapping = _set_color_source_vec(
        sdata=sdata_filt,
        element=sdata_filt[element],
        element_name=element,
        value_to_plot=col_for_color,
        groups=groups,
        palette=render_params.palette,
        na_color=render_params.color or render_params.cmap_params.na_color,
        cmap_params=render_params.cmap_params,
        table_name=table_name,
        table_layer=table_layer,
    )

    values_are_categorical = color_source_vector is not None

    # color_source_vector is None when the values aren't categorical
    if values_are_categorical and render_params.transfunc is not None:
        color_vector = render_params.transfunc(color_vector)

    norm = copy(render_params.cmap_params.norm)

    if len(color_vector) == 0:
        color_vector = [render_params.cmap_params.na_color]

    # filter by `groups`
    if isinstance(groups, list) and color_source_vector is not None:
        mask = color_source_vector.isin(groups)
        shapes = shapes[mask]
        shapes = shapes.reset_index()
        color_source_vector = color_source_vector[mask]
        color_vector = color_vector[mask]

    # Using dict.fromkeys here since set returns in arbitrary order
    # remove the color of NaN values, else it might be assigned to a category
    # order of color in the palette should agree to order of occurence
    if color_source_vector is None:
        palette = ListedColormap(dict.fromkeys(color_vector))
    else:
        palette = ListedColormap(dict.fromkeys(color_vector[~pd.Categorical(color_source_vector).isnull()]))

    if len(set(color_vector)) != 1 or list(set(color_vector))[0] != to_hex(render_params.cmap_params.na_color):
        # necessary in case different shapes elements are annotated with one table
        if color_source_vector is not None and col_for_color is not None:
            color_source_vector = color_source_vector.remove_unused_categories()

        # False if user specified color-like with 'color' parameter
        colorbar = False if col_for_color is None else legend_params.colorbar

    # Apply the transformation to the PatchCollection's paths
    trans, trans_data = _prepare_transformation(sdata_filt.shapes[element], coordinate_system)

    shapes = gpd.GeoDataFrame(shapes, geometry="geometry")

    # Determine which method to use for rendering
    method = render_params.method

    if method is None:
        method = "datashader" if len(shapes) > 10000 else "matplotlib"

    if method != "matplotlib":
        # we only notify the user when we switched away from matplotlib
        logger.info(
            f"Using '{method}' backend with '{render_params.ds_reduction}' as reduction"
            " method to speed up plotting. Depending on the reduction method, the value"
            " range of the plot might change. Set method to 'matplotlib' do disable"
            " this behaviour."
        )

    if method == "datashader":
        _geometry = shapes["geometry"]
        is_point = _geometry.type == "Point"

        # Handle circles encoded as points with radius
        if is_point.any():
            scale = shapes[is_point]["radius"] * render_params.scale
            sdata_filt.shapes[element].loc[is_point, "geometry"] = _geometry[is_point].buffer(scale.to_numpy())

        # apply transformations to the individual points
        element_trans = get_transformation(sdata_filt.shapes[element])
        tm = _get_transformation_matrix_for_datashader(element_trans)
        transformed_element = sdata_filt.shapes[element].transform(
            lambda x: (np.hstack([x, np.ones((x.shape[0], 1))]) @ tm)[:, :2]
        )
        transformed_element = ShapesModel.parse(
            gpd.GeoDataFrame(data=sdata_filt.shapes[element].drop("geometry", axis=1), geometry=transformed_element)
        )

        plot_width, plot_height, x_ext, y_ext, factor = _get_extent_and_range_for_datashader_canvas(
            transformed_element, coordinate_system, ax, fig_params
        )

        cvs = ds.Canvas(plot_width=plot_width, plot_height=plot_height, x_range=x_ext, y_range=y_ext)

        # in case we are coloring by a column in table
        if col_for_color is not None and col_for_color not in transformed_element.columns:
            transformed_element[col_for_color] = color_vector if color_source_vector is None else color_source_vector
        # Render shapes with datashader
        color_by_categorical = col_for_color is not None and color_source_vector is not None
        aggregate_with_reduction = None
        if col_for_color is not None and (render_params.groups is None or len(render_params.groups) > 1):
            if color_by_categorical:
                agg = cvs.polygons(transformed_element, geometry="geometry", agg=ds.by(col_for_color, ds.count()))
            else:
                reduction_name = render_params.ds_reduction if render_params.ds_reduction is not None else "mean"
                logger.info(
                    f'Using the datashader reduction "{reduction_name}". "max" will give an output very close '
                    "to the matplotlib result."
                )
                agg = _datashader_aggregate_with_function(
                    render_params.ds_reduction, cvs, transformed_element, col_for_color, "shapes"
                )
                # save min and max values for drawing the colorbar
                aggregate_with_reduction = (agg.min(), agg.max())
        else:
            agg = cvs.polygons(transformed_element, geometry="geometry", agg=ds.count())
        # render outlines if needed
        if (render_outlines := render_params.outline_alpha) > 0:
            agg_outlines = cvs.line(
                transformed_element,
                geometry="geometry",
                line_width=render_params.outline_params.linewidth,
            )

        ds_span = None
        if norm.vmin is not None or norm.vmax is not None:
            norm.vmin = np.min(agg) if norm.vmin is None else norm.vmin
            norm.vmax = np.max(agg) if norm.vmax is None else norm.vmax
            ds_span = [norm.vmin, norm.vmax]
            if norm.vmin == norm.vmax:
                # edge case, value vmin is rendered as the middle of the cmap
                ds_span = [0, 1]
                if norm.clip:
                    agg = (agg - agg) + 0.5
                else:
                    agg = agg.where((agg >= norm.vmin) | (np.isnan(agg)), other=-1)
                    agg = agg.where((agg <= norm.vmin) | (np.isnan(agg)), other=2)
                    agg = agg.where((agg != norm.vmin) | (np.isnan(agg)), other=0.5)

        color_key = (
            [x[:-2] for x in color_vector.categories.values]
            if (type(color_vector) is pd.core.arrays.categorical.Categorical)
            and (len(color_vector.categories.values) > 1)
            else None
        )

        if color_by_categorical or col_for_color is None:
            ds_cmap = None
            if color_vector is not None:
                ds_cmap = color_vector[0]
                if isinstance(ds_cmap, str) and ds_cmap[0] == "#":
                    ds_cmap = ds_cmap[:-2]

            ds_result = _datashader_map_aggregate_to_color(
                agg,
                cmap=ds_cmap,
                color_key=color_key,
                min_alpha=np.min([254, render_params.fill_alpha * 255]),
            )  # prevent min_alpha == 255, bc that led to fully colored test plots instead of just colored points/shapes
        elif aggregate_with_reduction is not None:  # to shut up mypy
            ds_cmap = render_params.cmap_params.cmap
            # in case all elements have the same value X: we render them using cmap(0.0),
            # using an artificial "span" of [X, X + 1] for the color bar
            # else: all elements would get alpha=0 and the color bar would have a weird range
            if aggregate_with_reduction[0] == aggregate_with_reduction[1]:
                ds_cmap = matplotlib.colors.to_hex(render_params.cmap_params.cmap(0.0), keep_alpha=False)
                aggregate_with_reduction = (aggregate_with_reduction[0], aggregate_with_reduction[0] + 1)

            ds_result = _datashader_map_aggregate_to_color(
                agg,
                cmap=ds_cmap,
                min_alpha=np.min([254, render_params.fill_alpha * 255]),
                span=ds_span,
                clip=norm.clip,
            )  # prevent min_alpha == 255, bc that led to fully colored test plots instead of just colored points/shapes

        # shade outlines if needed
        outline_color = render_params.outline_params.outline_color
        if isinstance(outline_color, str) and outline_color.startswith("#") and len(outline_color) == 9:
            logger.info(
                "alpha component of given RGBA value for outline color is discarded, because outline_alpha"
                " takes precedent."
            )
            outline_color = outline_color[:-2]

        if render_outlines:
            ds_outlines = ds.tf.shade(
                agg_outlines,
                cmap=outline_color,
                min_alpha=np.min([254, render_params.outline_alpha * 255]),
                how="linear",
            )  # prevent min_alpha == 255, bc that led to fully colored test plots instead of just colored points/shapes

        rgba_image, trans_data = _create_image_from_datashader_result(ds_result, factor, ax)
        _cax = _ax_show_and_transform(
            rgba_image,
            trans_data,
            ax,
            zorder=render_params.zorder,
            alpha=render_params.fill_alpha,
            extent=x_ext + y_ext,
        )
        # render outline image if needed
        if render_outlines:
            rgba_image, trans_data = _create_image_from_datashader_result(ds_outlines, factor, ax)
            _ax_show_and_transform(
                rgba_image,
                trans_data,
                ax,
                zorder=render_params.zorder,
                alpha=render_params.outline_alpha,
                extent=x_ext + y_ext,
            )

        cax = None
        if aggregate_with_reduction is not None:
            vmin = aggregate_with_reduction[0].values if norm.vmin is None else norm.vmin
            vmax = aggregate_with_reduction[1].values if norm.vmin is None else norm.vmax
            if (norm.vmin is not None or norm.vmax is not None) and norm.vmin == norm.vmax:
                # value (vmin=vmax) is placed in the middle of the colorbar so that we can distinguish it from over and
                # under values in case clip=True or clip=False with cmap(under)=cmap(0) & cmap(over)=cmap(1)
                vmin = norm.vmin - 0.5
                vmax = norm.vmin + 0.5
            cax = ScalarMappable(
                norm=matplotlib.colors.Normalize(vmin=vmin, vmax=vmax),
                cmap=render_params.cmap_params.cmap,
            )

    elif method == "matplotlib":
        _cax = _get_collection_shape(
            shapes=shapes,
            s=render_params.scale,
            c=color_vector,
            render_params=render_params,
            rasterized=sc_settings._vector_friendly,
            cmap=render_params.cmap_params.cmap,
            norm=norm,
            fill_alpha=render_params.fill_alpha,
            outline_alpha=render_params.outline_alpha,
            zorder=render_params.zorder,
            # **kwargs,
        )
        cax = ax.add_collection(_cax)

        # Transform the paths in PatchCollection
        for path in _cax.get_paths():
            path.vertices = trans.transform(path.vertices)

    if not values_are_categorical:
        # If the user passed a Normalize object with vmin/vmax we'll use those,
        # if not we'll use the min/max of the color_vector
        _cax.set_clim(
            vmin=render_params.cmap_params.norm.vmin or min(color_vector),
            vmax=render_params.cmap_params.norm.vmax or max(color_vector),
        )

    if len(set(color_vector)) != 1 or list(set(color_vector))[0] != to_hex(render_params.cmap_params.na_color):
        # necessary in case different shapes elements are annotated with one table
        if color_source_vector is not None and render_params.col_for_color is not None:
            color_source_vector = color_source_vector.remove_unused_categories()

        # False if user specified color-like with 'color' parameter
        colorbar = False if render_params.col_for_color is None else legend_params.colorbar

        _ = _decorate_axs(
            ax=ax,
            cax=cax,
            fig_params=fig_params,
            adata=table,
            value_to_plot=col_for_color,
            color_source_vector=color_source_vector,
            color_vector=color_vector,
            palette=palette,
            alpha=render_params.fill_alpha,
            na_color=render_params.cmap_params.na_color,
            legend_fontsize=legend_params.legend_fontsize,
            legend_fontweight=legend_params.legend_fontweight,
            legend_loc=legend_params.legend_loc,
            legend_fontoutline=legend_params.legend_fontoutline,
            na_in_legend=legend_params.na_in_legend,
            colorbar=colorbar,
            scalebar_dx=scalebar_params.scalebar_dx,
            scalebar_units=scalebar_params.scalebar_units,
        )


def _render_points(
    sdata: sd.SpatialData,
    render_params: PointsRenderParams,
    coordinate_system: str,
    ax: matplotlib.axes.SubplotBase,
    fig_params: FigParams,
    scalebar_params: ScalebarParams,
    legend_params: LegendParams,
    render_count: int,
) -> None:
    element = render_params.element
    col_for_color = render_params.col_for_color
    table_name = render_params.table_name
    table_layer = render_params.table_layer
    color = render_params.color
    groups = render_params.groups
    palette = render_params.palette

    sdata_filt = sdata.filter_by_coordinate_system(
        coordinate_system=coordinate_system,
        filter_tables=bool(table_name),
    )

    points = sdata.points[element]
    coords = ["x", "y"]

    if table_name is not None and col_for_color not in points.columns:
        warnings.warn(
            f"Annotating points with {col_for_color} which is stored in the table `{table_name}`. "
            f"To improve performance, it is advisable to store point annotations directly in the .parquet file.",
            UserWarning,
            stacklevel=2,
        )

    if col_for_color is None or (
        table_name is not None
        and (col_for_color in sdata_filt[table_name].obs.columns or col_for_color in sdata_filt[table_name].var_names)
    ):
        points = points[coords].compute()
        if (
            col_for_color
            and col_for_color in sdata_filt[table_name].obs.columns
            and (color_col := sdata_filt[table_name].obs[col_for_color]).dtype == "O"
            and not _is_coercable_to_float(color_col)
        ):
            warnings.warn(
                f"Converting copy of '{col_for_color}' column to categorical dtype for categorical "
                f"plotting. Consider converting before plotting.",
                UserWarning,
                stacklevel=2,
            )
            sdata_filt[table_name].obs[col_for_color] = sdata_filt[table_name].obs[col_for_color].astype("category")
    else:
        coords += [col_for_color]
        points = points[coords].compute()

    if groups is not None and col_for_color is not None:
        if col_for_color in points.columns:
            points_color_values = points[col_for_color]
        else:
            points_color_values = get_values(
                value_key=col_for_color,
                sdata=sdata_filt,
                element_name=element,
                table_name=table_name,
                table_layer=table_layer,
            )
            points_color_values = points.merge(points_color_values, how="left", left_index=True, right_index=True)[
                col_for_color
            ]
        points = points[points_color_values.isin(groups)]
        if len(points) <= 0:
            raise ValueError(f"None of the groups {groups} could be found in the column '{col_for_color}'.")

    # we construct an anndata to hack the plotting functions
    if table_name is None:
        adata = AnnData(
            X=points[["x", "y"]].values, obs=points[coords].reset_index(), dtype=points[["x", "y"]].values.dtype
        )
    else:
        adata_obs = sdata_filt[table_name].obs
        # if the points are colored by values in X (or a different layer), add the values to obs
        if col_for_color in sdata_filt[table_name].var_names:
            if table_layer is None:
                adata_obs[col_for_color] = sdata_filt[table_name][:, col_for_color].X.flatten().copy()
            else:
                adata_obs[col_for_color] = sdata_filt[table_name][:, col_for_color].layers[table_layer].flatten().copy()
        if groups is not None:
            adata_obs = adata_obs[adata_obs[col_for_color].isin(groups)]
        adata = AnnData(
            X=points[["x", "y"]].values,
            obs=adata_obs,
            dtype=points[["x", "y"]].values.dtype,
            uns=sdata_filt[table_name].uns,
        )
        sdata_filt[table_name] = adata

    # we can modify the sdata because of dealing with a copy

    # Convert back to dask dataframe to modify sdata
    transformation_in_cs = sdata_filt.points[element].attrs["transform"][coordinate_system]
    points = dask.dataframe.from_pandas(points, npartitions=1)
    sdata_filt.points[element] = PointsModel.parse(points, coordinates={"x": "x", "y": "y"})
    # restore transformation in coordinate system of interest
    set_transformation(
        element=sdata_filt.points[element], transformation=transformation_in_cs, to_coordinate_system=coordinate_system
    )

    if col_for_color is not None:
        assert isinstance(col_for_color, str)
        cols = sc.get.obs_df(adata, [col_for_color])
        # maybe set color based on type
        if isinstance(cols[col_for_color].dtype, pd.CategoricalDtype):
            _maybe_set_colors(
                source=adata,
                target=adata,
                key=col_for_color,
                palette=palette,
            )

    # when user specified a single color, we emulate the form of `na_color` and use it
    default_color = color if col_for_color is None and color is not None else render_params.cmap_params.na_color

    color_source_vector, color_vector, _, color_mapping = _set_color_source_vec(
        sdata=sdata_filt,
        element=points,
        element_name=element,
        value_to_plot=col_for_color,
        groups=groups,
        palette=palette,
        na_color=default_color,
        cmap_params=render_params.cmap_params,
        alpha=render_params.alpha,
        table_name=table_name,
        render_type="points",
    )

    # color_source_vector is None when the values aren't categorical
    if color_source_vector is None and render_params.transfunc is not None:
        color_vector = render_params.transfunc(color_vector)

    trans, trans_data = _prepare_transformation(sdata.points[element], coordinate_system, ax)

    norm = copy(render_params.cmap_params.norm)

    method = render_params.method

    if method is None:
        method = "datashader" if len(points) > 10000 else "matplotlib"

    if method != "matplotlib":
        # we only notify the user when we switched away from matplotlib
        logger.info(
            f"Using '{method}' backend with '{render_params.ds_reduction}' as reduction"
            " method to speed up plotting. Depending on the reduction method, the value"
            " range of the plot might change. Set method to 'matplotlib' do disable"
            " this behaviour."
        )

    if method == "datashader":
        # NOTE: s in matplotlib is in units of points**2
        # use dpi/100 as a factor for cases where dpi!=100
        px = int(np.round(np.sqrt(render_params.size) * (fig_params.fig.dpi / 100)))

        # apply transformations
        transformed_element = PointsModel.parse(
            trans.transform(sdata_filt.points[element][["x", "y"]]),
            annotation=sdata_filt.points[element][sdata_filt.points[element].columns.drop(["x", "y"])],
            transformations={coordinate_system: Identity()},
        )

        plot_width, plot_height, x_ext, y_ext, factor = _get_extent_and_range_for_datashader_canvas(
            transformed_element, coordinate_system, ax, fig_params
        )

        # use datashader for the visualization of points
        cvs = ds.Canvas(plot_width=plot_width, plot_height=plot_height, x_range=x_ext, y_range=y_ext)

        color_by_categorical = col_for_color is not None and transformed_element[col_for_color].values.dtype in (
            object,
            "categorical",
        )
        if color_by_categorical and transformed_element[col_for_color].values.dtype == object:
            transformed_element[col_for_color] = transformed_element[col_for_color].astype("category")
        aggregate_with_reduction = None
        if col_for_color is not None and (render_params.groups is None or len(render_params.groups) > 1):
            if color_by_categorical:
                agg = cvs.points(transformed_element, "x", "y", agg=ds.by(col_for_color, ds.count()))
            else:
                reduction_name = render_params.ds_reduction if render_params.ds_reduction is not None else "sum"
                logger.info(
                    f'Using the datashader reduction "{reduction_name}". "max" will give an output very close '
                    "to the matplotlib result."
                )
                agg = _datashader_aggregate_with_function(
                    render_params.ds_reduction, cvs, transformed_element, col_for_color, "points"
                )
                # save min and max values for drawing the colorbar
                aggregate_with_reduction = (agg.min(), agg.max())
        else:
            agg = cvs.points(transformed_element, "x", "y", agg=ds.count())

        ds_span = None
        if norm.vmin is not None or norm.vmax is not None:
            norm.vmin = np.min(agg) if norm.vmin is None else norm.vmin
            norm.vmax = np.max(agg) if norm.vmax is None else norm.vmax
            ds_span = [norm.vmin, norm.vmax]
            if norm.vmin == norm.vmax:
                ds_span = [0, 1]
                if norm.clip:
                    # all data is mapped to 0.5
                    agg = (agg - agg) + 0.5
                else:
                    # values equal to norm.vmin are mapped to 0.5, the rest to -1 or 2
                    agg = agg.where((agg >= norm.vmin) | (np.isnan(agg)), other=-1)
                    agg = agg.where((agg <= norm.vmin) | (np.isnan(agg)), other=2)
                    agg = agg.where((agg != norm.vmin) | (np.isnan(agg)), other=0.5)

        color_key = (
            list(color_vector.categories.values)
            if (type(color_vector) is pd.core.arrays.categorical.Categorical)
            and (len(color_vector.categories.values) > 1)
            else None
        )

        # remove alpha from color if it's hex
        if color_key is not None and all(len(x) == 9 for x in color_key) and color_key[0][0] == "#":
            color_key = [x[:-2] for x in color_key]
        if isinstance(color_vector[0], str) and (
            color_vector is not None and all(len(x) == 9 for x in color_vector) and color_vector[0][0] == "#"
        ):
            color_vector = np.asarray([x[:-2] for x in color_vector])

        if color_by_categorical or col_for_color is None:
            ds_result = _datashader_map_aggregate_to_color(
                ds.tf.spread(agg, px=px),
                cmap=color_vector[0],
                color_key=color_key,
                min_alpha=np.min([254, render_params.alpha * 255]),
            )  # prevent min_alpha == 255, bc that led to fully colored test plots instead of just colored points/shapes
        else:
            spread_how = _datshader_get_how_kw_for_spread(render_params.ds_reduction)
            agg = ds.tf.spread(agg, px=px, how=spread_how)
            aggregate_with_reduction = (agg.min(), agg.max())

            ds_cmap = render_params.cmap_params.cmap
            # in case all elements have the same value X: we render them using cmap(0.0),
            # using an artificial "span" of [X, X + 1] for the color bar
            # else: all elements would get alpha=0 and the color bar would have a weird range
            if aggregate_with_reduction[0] == aggregate_with_reduction[1] and (ds_span is None or ds_span != [0, 1]):
                ds_cmap = matplotlib.colors.to_hex(render_params.cmap_params.cmap(0.0), keep_alpha=False)
                aggregate_with_reduction = (aggregate_with_reduction[0], aggregate_with_reduction[0] + 1)

            ds_result = _datashader_map_aggregate_to_color(
                agg,
                cmap=ds_cmap,
                span=ds_span,
                clip=norm.clip,
                min_alpha=np.min([254, render_params.alpha * 255]),
            )  # prevent min_alpha == 255, bc that led to fully colored test plots instead of just colored points/shapes

        rgba_image, trans_data = _create_image_from_datashader_result(ds_result, factor, ax)
        _ax_show_and_transform(
            rgba_image,
            trans_data,
            ax,
            zorder=render_params.zorder,
            alpha=render_params.alpha,
            extent=x_ext + y_ext,
        )

        cax = None
        if aggregate_with_reduction is not None:
            vmin = aggregate_with_reduction[0].values if norm.vmin is None else norm.vmin
            vmax = aggregate_with_reduction[1].values if norm.vmax is None else norm.vmax
            if (norm.vmin is not None or norm.vmax is not None) and norm.vmin == norm.vmax:
                # value (vmin=vmax) is placed in the middle of the colorbar so that we can distinguish it from over and
                # under values in case clip=True or clip=False with cmap(under)=cmap(0) & cmap(over)=cmap(1)
                vmin = norm.vmin - 0.5
                vmax = norm.vmin + 0.5
            cax = ScalarMappable(
                norm=matplotlib.colors.Normalize(vmin=vmin, vmax=vmax),
                cmap=render_params.cmap_params.cmap,
            )

    elif method == "matplotlib":
        # update axis limits if plot was empty before (necessary if datashader comes after)
        update_parameters = not _mpl_ax_contains_elements(ax)
        _cax = ax.scatter(
            adata[:, 0].X.flatten(),
            adata[:, 1].X.flatten(),
            s=render_params.size,
            c=color_vector,
            rasterized=sc_settings._vector_friendly,
            cmap=render_params.cmap_params.cmap,
            norm=norm,
            alpha=render_params.alpha,
            transform=trans_data,
            zorder=render_params.zorder,
        )
        cax = ax.add_collection(_cax)

        sdata.plotting_tree[f"{render_count}_render_points"].colortype = color_mapping
        if update_parameters:
            # necessary if points are plotted with mpl first and then with datashader
            extent = get_extent(sdata_filt.points[element], coordinate_system=coordinate_system)
            ax.set_xbound(extent["x"])
            ax.set_ybound(extent["y"])

    if len(set(color_vector)) != 1 or list(set(color_vector))[0] != to_hex(render_params.cmap_params.na_color):
        if color_source_vector is None:
            palette = ListedColormap(dict.fromkeys(color_vector))
        else:
            palette = ListedColormap(dict.fromkeys(color_vector[~pd.Categorical(color_source_vector).isnull()]))

        sdata.plotting_tree[f"{render_count}_render_points"].colortype = color_mapping

        _ = _decorate_axs(
            ax=ax,
            cax=cax,
            fig_params=fig_params,
            adata=adata,
            value_to_plot=col_for_color,
            color_source_vector=color_source_vector,
            color_vector=color_vector,
            palette=palette,
            alpha=render_params.alpha,
            na_color=render_params.cmap_params.na_color,
            legend_fontsize=legend_params.legend_fontsize,
            legend_fontweight=legend_params.legend_fontweight,
            legend_loc=legend_params.legend_loc,
            legend_fontoutline=legend_params.legend_fontoutline,
            na_in_legend=legend_params.na_in_legend,
            colorbar=legend_params.colorbar,
            scalebar_dx=scalebar_params.scalebar_dx,
            scalebar_units=scalebar_params.scalebar_units,
        )


def _render_images(
    sdata: sd.SpatialData,
    render_params: ImageRenderParams,
    coordinate_system: str,
    ax: matplotlib.axes.SubplotBase,
    fig_params: FigParams,
    scalebar_params: ScalebarParams,
    legend_params: LegendParams,
    rasterize: bool,
    render_count: int,
) -> None:
    sdata_filt = sdata.filter_by_coordinate_system(
        coordinate_system=coordinate_system,
        filter_tables=False,
    )

    palette = render_params.palette
    img = sdata_filt[render_params.element]
    extent = get_extent(img, coordinate_system=coordinate_system)
    scale = render_params.scale

    # get best scale out of multiscale image
    if isinstance(img, DataTree):
        img = _multiscale_to_spatial_image(
            multiscale_image=img,
            dpi=fig_params.fig.dpi,
            width=fig_params.fig.get_size_inches()[0],
            height=fig_params.fig.get_size_inches()[1],
            scale=scale,
        )
    # rasterize spatial image if necessary to speed up performance
    if rasterize:
        img = _rasterize_if_necessary(
            image=img,
            dpi=fig_params.fig.dpi,
            width=fig_params.fig.get_size_inches()[0],
            height=fig_params.fig.get_size_inches()[1],
            coordinate_system=coordinate_system,
            extent=extent,
        )

    channels = img.coords["c"].values.tolist() if render_params.channel is None else render_params.channel

    # the channel parameter has been previously validated, so when not None, render_params.channel is a list
    assert isinstance(channels, list)
    n_channels = len(channels)

    # True if user gave n cmaps for n channels
    got_multiple_cmaps = isinstance(render_params.cmap_params, list)
    if got_multiple_cmaps:
        logger.warning(
            "You're blending multiple cmaps. "
            "If the plot doesn't look like you expect, it might be because your "
            "cmaps go from a given color to 'white', and not to 'transparent'. "
            "Therefore, the 'white' of higher layers will overlay the lower layers. "
            "Consider using 'palette' instead."
        )

    # not using got_multiple_cmaps here because of ruff :(
    if isinstance(render_params.cmap_params, list) and len(render_params.cmap_params) != n_channels:
        raise ValueError("If 'cmap' is provided, its length must match the number of channels.")

    _, trans_data = _prepare_transformation(img, coordinate_system, ax)

    # 1) Image has only 1 channel
    if n_channels == 1 and not isinstance(render_params.cmap_params, list):
        layer = img.sel(c=channels[0]).squeeze() if isinstance(channels[0], str) else img.isel(c=channels[0]).squeeze()

        cmap = (
            _get_linear_colormap(palette, "k")[0]
            if isinstance(palette, list) and all(isinstance(p, str) for p in palette)
            else render_params.cmap_params.cmap
        )

        # Overwrite alpha in cmap: https://stackoverflow.com/a/10127675
        cmap._init()
        cmap._lut[:, -1] = render_params.alpha

<<<<<<< HEAD
        # Required for viewconfig
        sdata.plotting_tree[f"{render_count}_render_images"].cmap_params.cmap = cmap

        _ax_show_and_transform(layer, trans_data, ax, cmap=cmap, zorder=render_params.zorder)
=======
        # norm needs to be passed directly to ax.imshow(). If we normalize before, that method would always clip.
        _ax_show_and_transform(
            layer, trans_data, ax, cmap=cmap, zorder=render_params.zorder, norm=render_params.cmap_params.norm
        )
>>>>>>> b314b75d

        if legend_params.colorbar:
            sm = plt.cm.ScalarMappable(cmap=cmap, norm=render_params.cmap_params.norm)
            fig_params.fig.colorbar(sm, ax=ax)

    # 2) Image has any number of channels but 1
    else:
        layers = {}
        for ch_index, c in enumerate(channels):
            layers[c] = img.sel(c=c).copy(deep=True).squeeze()

            if not isinstance(render_params.cmap_params, list):
                if render_params.cmap_params.norm is not None:
                    layers[c] = render_params.cmap_params.norm(layers[c])
            else:
                if render_params.cmap_params[ch_index].norm is not None:
                    layers[c] = render_params.cmap_params[ch_index].norm(layers[c])

        # 2A) Image has 3 channels, no palette info, and no/only one cmap was given
        if palette is None and n_channels == 3 and not isinstance(render_params.cmap_params, list):
            if render_params.cmap_params.cmap_is_default:  # -> use RGB
                stacked = np.stack([layers[c] for c in channels], axis=-1)
            else:  # -> use given cmap for each channel
                channel_cmaps = [render_params.cmap_params.cmap] * n_channels
                stacked = (
                    np.stack([channel_cmaps[ind](layers[ch]) for ind, ch in enumerate(channels)], 0).sum(0) / n_channels
                )
                stacked = stacked[:, :, :3]
                logger.warning(
                    "One cmap was given for multiple channels and is now used for each channel. "
                    "You're blending multiple cmaps. "
                    "If the plot doesn't look like you expect, it might be because your "
                    "cmaps go from a given color to 'white', and not to 'transparent'. "
                    "Therefore, the 'white' of higher layers will overlay the lower layers. "
                    "Consider using 'palette' instead."
                )

            _ax_show_and_transform(stacked, trans_data, ax, render_params.alpha, zorder=render_params.zorder)

        # 2B) Image has n channels, no palette/cmap info -> sample n categorical colors
        elif palette is None and not got_multiple_cmaps:
            # overwrite if n_channels == 2 for intuitive result
            if n_channels == 2:
                seed_colors = ["#ff0000ff", "#00ff00ff"]
            else:
                seed_colors = _get_colors_for_categorical_obs(list(range(n_channels)))

            channel_cmaps = [_get_linear_colormap([c], "k")[0] for c in seed_colors]
            colored = np.stack([channel_cmaps[ind](layers[ch]) for ind, ch in enumerate(channels)], 0).sum(0)
            colored = colored[:, :, :3]

            _ax_show_and_transform(colored, trans_data, ax, render_params.alpha, zorder=render_params.zorder)

        # 2C) Image has n channels and palette info
        elif palette is not None and not got_multiple_cmaps:
            if len(palette) != n_channels:
                raise ValueError("If 'palette' is provided, its length must match the number of channels.")

            channel_cmaps = [_get_linear_colormap([c], "k")[0] for c in palette if isinstance(c, str)]

            sdata.plotting_tree[f"{render_count}_render_images"].cmap_params.cmap = channel_cmaps
            colored = np.stack([channel_cmaps[i](layers[c]) for i, c in enumerate(channels)], 0).sum(0)
            colored = colored[:, :, :3]

            _ax_show_and_transform(colored, trans_data, ax, render_params.alpha, zorder=render_params.zorder)

        elif palette is None and got_multiple_cmaps:
            channel_cmaps = [cp.cmap for cp in render_params.cmap_params]  # type: ignore[union-attr]
            colored = (
                np.stack([channel_cmaps[ind](layers[ch]) for ind, ch in enumerate(channels)], 0).sum(0) / n_channels
            )
            colored = colored[:, :, :3]

            _ax_show_and_transform(colored, trans_data, ax, render_params.alpha, zorder=render_params.zorder)

        elif palette is not None and got_multiple_cmaps:
            raise ValueError("If 'palette' is provided, 'cmap' must be None.")


def _render_labels(
    sdata: sd.SpatialData,
    render_params: LabelsRenderParams,
    coordinate_system: str,
    ax: matplotlib.axes.SubplotBase,
    fig_params: FigParams,
    scalebar_params: ScalebarParams,
    legend_params: LegendParams,
    rasterize: bool,
    render_count: int,
) -> None:
    element = render_params.element
    table_name = render_params.table_name
    table_layer = render_params.table_layer
    palette = render_params.palette
    color = render_params.color
    groups = render_params.groups
    scale = render_params.scale

    sdata_filt = sdata.filter_by_coordinate_system(
        coordinate_system=coordinate_system,
        filter_tables=bool(table_name),
    )

    label = sdata_filt.labels[element]
    extent = get_extent(label, coordinate_system=coordinate_system)

    # get best scale out of multiscale label
    if isinstance(label, DataTree):
        label = _multiscale_to_spatial_image(
            multiscale_image=label,
            dpi=fig_params.fig.dpi,
            width=fig_params.fig.get_size_inches()[0],
            height=fig_params.fig.get_size_inches()[1],
            scale=scale,
            is_label=True,
        )

    # rasterize spatial image if necessary to speed up performance
    if rasterize:
        label = _rasterize_if_necessary(
            image=label,
            dpi=fig_params.fig.dpi,
            width=fig_params.fig.get_size_inches()[0],
            height=fig_params.fig.get_size_inches()[1],
            coordinate_system=coordinate_system,
            extent=extent,
        )

        # the above adds a useless c dimension of 1 (y, x) -> (1, y, x)
        label = label.squeeze()

    if table_name is None:
        instance_id = np.unique(label)
        table = None
    else:
        _, region_key, instance_key = get_table_keys(sdata[table_name])
        table = sdata[table_name][sdata[table_name].obs[region_key].isin([element])]

        # get instance id based on subsetted table
        instance_id = np.unique(table.obs[instance_key].values)

    _, trans_data = _prepare_transformation(label, coordinate_system, ax)

    color_source_vector, color_vector, categorical, color_mapping = _set_color_source_vec(
        sdata=sdata_filt,
        element=label,
        element_name=element,
        value_to_plot=color,
        groups=groups,
        palette=palette,
        na_color=render_params.cmap_params.na_color,
        cmap_params=render_params.cmap_params,
        table_name=table_name,
        table_layer=table_layer,
    )

    def _draw_labels(seg_erosionpx: int | None, seg_boundaries: bool, alpha: float) -> matplotlib.image.AxesImage:
        labels, variable_type = _map_color_seg(
            seg=label.values,
            cell_id=instance_id,
            color_vector=color_vector,
            color_source_vector=color_source_vector,
            cmap_params=render_params.cmap_params,
            seg_erosionpx=seg_erosionpx,
            seg_boundaries=seg_boundaries,
            na_color=render_params.cmap_params.na_color,
            na_color_modified_by_user=render_params.cmap_params.na_color_modified_by_user,
        )

        _cax = ax.imshow(
            labels,
            rasterized=True,
            cmap=None if categorical else render_params.cmap_params.cmap,
            norm=None if categorical else render_params.cmap_params.norm,
            alpha=alpha,
            origin="lower",
            zorder=render_params.zorder,
        )
        _cax.set_transform(trans_data)
        cax = ax.add_image(_cax)
        return cax, variable_type  # noqa: RET504

    # default case: no contour, just fill
    # since contour_px is passed to skimage.morphology.erosion to create the contour,
    # any border thickness is only within the label, not outside. Therefore, the case
    # of fill_alpha == outline_alpha is equivalent to fill-only
    if (render_params.fill_alpha > 0.0 and render_params.outline_alpha == 0.0) or (
        render_params.fill_alpha == render_params.outline_alpha
    ):
        cax, variable_type = _draw_labels(seg_erosionpx=None, seg_boundaries=False, alpha=render_params.fill_alpha)
        alpha_to_decorate_ax = render_params.fill_alpha

    # outline-only case
    elif render_params.fill_alpha == 0.0 and render_params.outline_alpha > 0.0:
        cax, variable_type = _draw_labels(
            seg_erosionpx=render_params.contour_px, seg_boundaries=True, alpha=render_params.outline_alpha
        )
        alpha_to_decorate_ax = render_params.outline_alpha

    # pretty case: both outline and infill
    elif render_params.fill_alpha > 0.0 and render_params.outline_alpha > 0.0:
        # first plot the infill ...
        cax_infill, _ = _draw_labels(seg_erosionpx=None, seg_boundaries=False, alpha=render_params.fill_alpha)

        # ... then overlay the contour
        cax_contour, variable_type = _draw_labels(
            seg_erosionpx=render_params.contour_px, seg_boundaries=True, alpha=render_params.outline_alpha
        )

        # pass the less-transparent _cax for the legend
        cax = cax_infill if render_params.fill_alpha > render_params.outline_alpha else cax_contour
        alpha_to_decorate_ax = max(render_params.fill_alpha, render_params.outline_alpha)

    else:
        raise ValueError("Parameters 'fill_alpha' and 'outline_alpha' cannot both be 0.")
    variable_type = color_mapping if variable_type == "categorical" else variable_type
    sdata.plotting_tree[f"{render_count}_render_labels"].colortype = variable_type
    _ = _decorate_axs(
        ax=ax,
        cax=cax,
        fig_params=fig_params,
        adata=table,
        value_to_plot=color,
        color_source_vector=color_source_vector,
        color_vector=color_vector,
        palette=palette,
        alpha=alpha_to_decorate_ax,
        na_color=render_params.cmap_params.na_color,
        legend_fontsize=legend_params.legend_fontsize,
        legend_fontweight=legend_params.legend_fontweight,
        legend_loc=legend_params.legend_loc,
        legend_fontoutline=legend_params.legend_fontoutline,
        na_in_legend=legend_params.na_in_legend if groups is None else len(groups) == len(set(color_vector)),
        colorbar=legend_params.colorbar,
        scalebar_dx=scalebar_params.scalebar_dx,
        scalebar_units=scalebar_params.scalebar_units,
        # scalebar_kwargs=scalebar_params.scalebar_kwargs,
    )<|MERGE_RESOLUTION|>--- conflicted
+++ resolved
@@ -809,17 +809,13 @@
         cmap._init()
         cmap._lut[:, -1] = render_params.alpha
 
-<<<<<<< HEAD
         # Required for viewconfig
         sdata.plotting_tree[f"{render_count}_render_images"].cmap_params.cmap = cmap
 
-        _ax_show_and_transform(layer, trans_data, ax, cmap=cmap, zorder=render_params.zorder)
-=======
         # norm needs to be passed directly to ax.imshow(). If we normalize before, that method would always clip.
         _ax_show_and_transform(
             layer, trans_data, ax, cmap=cmap, zorder=render_params.zorder, norm=render_params.cmap_params.norm
         )
->>>>>>> b314b75d
 
         if legend_params.colorbar:
             sm = plt.cm.ScalarMappable(cmap=cmap, norm=render_params.cmap_params.norm)
