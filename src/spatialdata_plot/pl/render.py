--- conflicted
+++ resolved
@@ -226,10 +226,7 @@
                     key=render_params.color,
                     palette=render_params.palette,
                 )
-<<<<<<< HEAD
-=======
-
->>>>>>> 88f69284
+
         color_source_vector, color_vector, _ = _set_color_source_vec(
             sdata=sdata_filt,
             element=points,
