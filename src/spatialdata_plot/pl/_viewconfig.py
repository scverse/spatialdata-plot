--- conflicted
+++ resolved
@@ -18,10 +18,6 @@
     PointsRenderParams,
     ShapesRenderParams,
 )
-<<<<<<< HEAD
-from collections import OrderedDict
-=======
->>>>>>> 6f324ba4
 
 Params = ImageRenderParams | LabelsRenderParams | PointsRenderParams | ShapesRenderParams
 
@@ -113,16 +109,6 @@
 
     This config is to be added to the vega data field block.
     """
-<<<<<<< HEAD
-    base_block = {}
-    base_block["name"] = str(uuid4())
-    base_block["url"] = str(url)
-    base_block["format"] = {"type": "SpatialData",
-                            "version": spatialdata.__version__}
-    return base_block
-
-def _create_derived_data_block(ax, call: str, params: Params, base_uuid: UUID, cs: str):
-=======
     return {
         "name": str(uuid4()),
         "url": url,
@@ -130,8 +116,9 @@
     }
 
 
-def _create_derived_data_block(call: str, params: Params, base_uuid: str, cs: str) -> dict[str, Any]:
->>>>>>> 6f324ba4
+def _create_derived_data_block(
+    ax: Axes, call: str, params: Params, base_uuid: str, cs: str
+) -> tuple[dict[str, Any], dict[str, Any]]:
     """Create vega like data object for SpatialData elements.
 
     Each object for a SpatialData element contains an additional transform that
@@ -152,53 +139,51 @@
     cs: str
         The name of the coordinate system in which the SpatialData element was plotted.
     """
-<<<<<<< HEAD
-    data_object = {}
-    marks_array = {}
+    data_object: dict[str, Any] = {}
     img_counter = 0
 
     data_object["name"] = params.element + "_" + str(uuid4())
-=======
-    data_block: dict[str, Any] = {}
-
-    data_block["name"] = str(uuid4())
->>>>>>> 6f324ba4
+
     # TODO: think about versioning of individual spatialdata elements
-    if "render_images" in call:
+    if "render_images" in call and isinstance(params, ImageRenderParams):
         data_object["format"] = {"type": "spatialdata_image", "version": 0.1}
-        marks_object = _create_raster_image_marks_object(ax,call, params, data_object["name"], img_counter)
+        marks_object = _create_raster_image_marks_object(ax, call, params, data_object["name"], img_counter)
         img_counter += 1
     elif "render_labels" in call:
         data_object["format"] = {"type": "spatialdata_label", "version": 0.1}
+        marks_object = {"a": 5}
     elif "render_points" in call:
         data_object["format"] = {"type": "spatialdata_point", "version": 0.1}
+        marks_object = {"a": 5}
     elif "render_shapes" in call:
         data_object["format"] = {"type": "spatialdata_shape", "version": 0.1}
+        marks_object = {"a": 5}
     else:
         raise ValueError(f"Unknown call: {call}")
 
-<<<<<<< HEAD
     data_object["source"] = base_uuid
-    data_object["transform"] = [{"type": "filter_element", "expr": params.element},
-                               {"type": "filter_cs", "expr": cs}]
+    data_object["transform"] = [{"type": "filter_element", "expr": params.element}, {"type": "filter_cs", "expr": cs}]
 
     # TODO: complete this part
-    if "render_images" in call:
+    if "render_images" in call and isinstance(params, ImageRenderParams):  # second part to shut up mypy
         multiscale = "full" if not params.scale else params.scale
         data_object["transform"].append({"type": "filter_scale", "expr": multiscale})
         data_object["transform"].append({"type": "filter_channel", "expr": params.channel})
-    return data_object, marks_array
-
-def _create_raster_image_marks_object(ax, call: str, params: ImageRenderParams, element_uuid: str, counter):
-    image_object = OrderedDict()
-    image_object["type"] = "raster_image"
-    image_object["from"] = {"data": element_uuid}
-    image_object["zindex"] = ax.properties()['images'][counter].zorder
-    image_object["encode"] = {"enter": {
-
-        "opacity": {"value": ax.properties()['images'][counter].properties()['alpha']}
-    }}
-    return image_object
+    return data_object, marks_object
+
+
+def _create_raster_image_marks_object(
+    ax: Axes, call: str, params: ImageRenderParams, element_uuid: str, counter: int
+) -> dict[str, Any]:
+
+    return {
+        "type": "raster_image",
+        "from": {"data": element_uuid},
+        "zindex": ax.properties()["images"][counter].zorder,
+        "encode": {"enter": {"opacity": {"value": ax.properties()["images"][counter].properties()["alpha"]}}},
+    }
+
+
 # def plotting_tree_dict_to_marks(plotting_tree_dict):
 #     out = [] # caller will set { ..., "marks": out }
 #     for pl_call_id, pl_call_params in plotting_tree_dict.items():
@@ -222,7 +207,7 @@
 #                     "fillOpacity": {"value": pl_call_params.get("fill_alpha")},
 #                     "fillColor": get_shapes_color_encoding(pl_call_params),
 #                     "strokeWidth": {"value": pl_call_params.get("outline_width")},
-#                     # TODO: check whether this is the key used in the spatial plotting tree # TODO: what are the units?
+#                   # TODO: check whether this is the key used in the spatial plotting tree # TODO: what are the units?
 #                     "strokeColor": {"value": pl_call_params.get("outline_color")},
 #                     "strokeOpacity": {"value": pl_call_params.get("outline_alpha")},
 #                 }
@@ -257,15 +242,9 @@
 #             })
 
 
-def _create_data_configs(plotting_tree: OrderedDict[str, Params], ax, cs: str, sdata_path: str):
-=======
-    data_block["source"] = base_uuid
-    data_block["transform"] = [{"type": "filter_element", "expr": params.element}, {"type": "filter_cs", "expr": cs}]
-    return data_block
-
-
-def _create_data_configs(plotting_tree: OrderedDict[str, Params], cs: str, sdata_path: str) -> list[dict[str, Any]]:
->>>>>>> 6f324ba4
+def _create_data_configs(
+    plotting_tree: OrderedDict[str, Params], ax: Axes, cs: str, sdata_path: str
+) -> list[dict[str, Any]]:
     """Create the vega json array value to the data key.
 
     The data array in the SpatialData vegalike viewconfig consists out of
@@ -391,11 +370,7 @@
     return axis_array
 
 
-<<<<<<< HEAD
-def create_viewconfig(sdata, fig_params, legend_params, cs):
-=======
 def create_viewconfig(sdata: SpatialData, fig_params: FigParams, legend_params: Any, cs: str) -> dict[str, Any]:
->>>>>>> 6f324ba4
     fig = fig_params.fig
     ax = fig_params.ax
     data_block = _create_data_configs(sdata.plotting_tree, ax, cs, sdata._path)
@@ -403,20 +378,7 @@
     axis_scales_block = _create_axis_scale_block(ax)
     axis_array = _create_axis_block(ax, axis_scales_block, fig.dpi)
 
-<<<<<<< HEAD
     # TODO: check why attrs does not respect ordereddict when writing sdata
-    viewconfig = OrderedDict()
-    viewconfig["$schema"] = "https://spatialdata-plot.github.io/schema/viewconfig/v1.json",
-    viewconfig["height"] = fig.get_figheight() * fig.dpi # matplotlib uses inches, but vega uses absolute pixels
-    viewconfig["width"] = fig.get_figwidth() * fig.dpi
-    viewconfig["padding"] = _create_padding_object(fig)
-    viewconfig["title"] = _create_title_config(ax, fig)
-    viewconfig["data"] = data_block
-    viewconfig["scales"] = axis_scales_block
-    viewconfig["axes"] = axis_array
-
-    print()
-=======
     return {
         "$schema": "https://spatialdata-plot.github.io/schema/viewconfig/v1.json",
         "height": fig.get_figheight() * fig.dpi,  # matplotlib uses inches, but vega uses absolute pixels
@@ -426,5 +388,4 @@
         "data": data_block,
         "scales": axis_scales_block,
         "axes": axis_array,
-    }
->>>>>>> 6f324ba4
+    }